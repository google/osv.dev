# Copyright 2021 Google LLC
#
# Licensed under the Apache License, Version 2.0 (the "License");
# you may not use this file except in compliance with the License.
# You may obtain a copy of the License at
#
#      http://www.apache.org/licenses/LICENSE-2.0
#
# Unless required by applicable law or agreed to in writing, software
# distributed under the License is distributed on an "AS IS" BASIS,
# WITHOUT WARRANTIES OR CONDITIONS OF ANY KIND, either express or implied.
# See the License for the specific language governing permissions and
# limitations under the License.
"""OSV API server implementation."""

import argparse
import codecs
import concurrent
from dataclasses import dataclass
import math
import hashlib
import functools
import logging
import os
import time
from datetime import datetime
from typing import Callable, List

from collections import defaultdict

from google.cloud import ndb

import grpc
from grpc_reflection.v1alpha import reflection
from packageurl import PackageURL

import osv
from osv import ecosystems
from osv import semver_index
from osv.logs import setup_gcp_logging
import osv_service_v1_pb2
import osv_service_v1_pb2_grpc

_MAX_REQUEST_DURATION_SECS = 60
_SHUTDOWN_GRACE_DURATION = 5

_MAX_BATCH_QUERY = 1000
_MAX_VULNERABILITIES_LISTED = 1000

# Used in DetermineVersion
# If there are more results for a bucket than this number,
# ignore the bucket completely
_MAX_MATCHES_TO_CARE = 100
# Max results to return for DetermineVersion
_MAX_DETERMINE_VER_RESULTS_TO_RETURN = 10
_DETERMINE_VER_MIN_SCORE_CUTOFF = 0.05
# Size of buckets to divide hashes into in DetermineVersion
# This should match the number in the indexer
_BUCKET_SIZE = 512

# Prefix for the
_TAG_PREFIX = "refs/tags/"

_LINUX_ERROR = ("Linux Kernel queries are currently unavailable: " +
                "See https://google.github.io/osv.dev/faq/" +
                "#why-am-i-getting-an-error-message-for-my-linux-kernel-query")

_ndb_client = ndb.Client()


def ndb_context(func):
  """Wrapper to create an NDB context."""

  @functools.wraps(func)
  def wrapper(*args, **kwargs):
    with _ndb_client.context():
      return func(*args, **kwargs)

  return wrapper


class OSVServicer(osv_service_v1_pb2_grpc.OSVServicer):
  """V1 OSV servicer."""

  @ndb_context
  def GetVulnById(self, request, context: grpc.ServicerContext):
    """Return a `Vulnerability` object for a given OSV ID."""
    bug = osv.Bug.get_by_id(request.id)
    if not bug or bug.status == osv.BugStatus.UNPROCESSED:
      context.abort(grpc.StatusCode.NOT_FOUND, 'Bug not found.')
      return None

    if not bug.public:
      context.abort(grpc.StatusCode.PERMISSION_DENIED, 'Permission denied.')
      return None

    return bug_to_response(bug)

  @ndb_context
  def QueryAffected(self, request, context: grpc.ServicerContext):
    """Query vulnerabilities for a particular project at a given commit or

    version.
    """
    results, next_page_token = do_query(request.query, context).result()
    if results is not None:
      return osv_service_v1_pb2.VulnerabilityList(
          vulns=results, next_page_token=next_page_token)

    return None

  @ndb_context
  def QueryAffectedBatch(self, request, context: grpc.ServicerContext):
    """Query vulnerabilities (batch)."""
    batch_results = []
    futures = []

    if len(request.query.queries) > _MAX_BATCH_QUERY:
      context.abort(grpc.StatusCode.INVALID_ARGUMENT, 'Too many queries.')
      return None

    for query in request.query.queries:
      futures.append(do_query(query, context, include_details=False))

    for future in futures:
      result, next_page_token = future.result()
      batch_results.append(
          osv_service_v1_pb2.VulnerabilityList(
              vulns=result, next_page_token=next_page_token))

    return osv_service_v1_pb2.BatchVulnerabilityList(results=batch_results)

  @ndb_context
  def DetermineVersion(self, request, context: grpc.ServicerContext):
    """Determine the version of the provided hashes."""
    res = determine_version(request.query, context).result()
    return res

  @ndb_context
  def Check(self, request, context: grpc.ServicerContext):
    """Health check per the gRPC health check protocol."""
    del request  # Unused.

    # Read up to a single Bug entity from the DB. This should not cause an
    # exception or time out.
    osv.Bug.query().fetch(1)
    return osv_service_v1_pb2.HealthCheckResponse(
        status=osv_service_v1_pb2.HealthCheckResponse.ServingStatus.SERVING)

  def Watch(self, request, context: grpc.ServicerContext):
    """Health check per the gRPC health check protocol."""
    del request  # Unused.
    context.abort(grpc.StatusCode.UNIMPLEMENTED, "Unimplemented")


def process_buckets(
    file_results: List[osv.FileResult]) -> List[osv.RepoIndexBucket]:
  """
  Create buckets in the same process as 
  indexer to generate the same bucket hashes
  """
  buckets: list[list[bytes]] = [[] for _ in range(_BUCKET_SIZE)]

  for fr in file_results:
    buckets[int.from_bytes(fr.hash[:2], byteorder='big') % _BUCKET_SIZE].append(
        fr.hash)

  results: list[osv.RepoIndexBucket] = [None] * _BUCKET_SIZE
  for bucket_idx, bucket in enumerate(buckets):
    bucket.sort()

    hasher = hashlib.md5()
    for v in bucket:
      hasher.update(v)

    results[bucket_idx] = osv.RepoIndexBucket(
        node_hash=hasher.digest(),
        files_contained=len(bucket),
    )

  return results


def build_determine_version_result(
    file_matches_by_proj: dict[ndb.Key, int],
    bucket_matches_by_proj: dict[ndb.Key, int],
    num_skipped_buckets: int,
    # 1 means has items, 0 means empty
    empty_bucket_bitmap: int,
    max_files: int) -> osv_service_v1_pb2.VersionMatchList:
  """Build sorted determine version result from the input"""
  bucket_match_items = list(bucket_matches_by_proj.items())
  # Sort by number of files matched
  bucket_match_items.sort(key=lambda x: x[1], reverse=True)
  # Only interested in our maximum number of results
  bucket_match_items = bucket_match_items[:min(
      _MAX_DETERMINE_VER_RESULTS_TO_RETURN, len(bucket_match_items))]
  idx_futures = ndb.get_multi_async([b[0] for b in bucket_match_items])
  output = []

  # Apply bitwise NOT to the user bitmap
  inverted_empty_bucket_bitmap = (1 << _BUCKET_SIZE) - 1 - empty_bucket_bitmap
  empty_bucket_count = inverted_empty_bucket_bitmap.bit_count()

  for i, f in enumerate(idx_futures):
    idx: osv.RepoIndex = f.result()

    if idx is None:
      logging.warning(
          'Bucket exists for project: %s, which does ' +
          'not have a matching IndexRepo entry', bucket_match_items[i][0])
      continue

    if idx.empty_bucket_bitmap is None:
      logging.warning('No empty bucket bitmap for: %s@%s', idx.name, idx.tag)
      continue

    # Byte order little is how the bitmap is stored in the indexer originally
    bitmap = int.from_bytes(idx.empty_bucket_bitmap, byteorder='little')

    # We are looking to find cases where the bitmap generated by the user query
    # gives a 0, but the bitmap of the repo is a 1.
    # We do not want to count cases where the repo bitmap contains 0 but
    # the user bitmap contains 1, since these are already accounted for by not
    # having these in the query results in the first place.
    # A bitwise NOT on the user query bitmap followed by a bitwise AND satisfies
    # this requirement.
    missed_empty_buckets = (inverted_empty_bucket_bitmap & bitmap).bit_count()

    estimated_diff_files = estimate_diff(
        _BUCKET_SIZE  # Starting with the total number of buckets
        - bucket_matches_by_proj[idx.key]  # Buckets that match are not changed
        - empty_bucket_count  # Buckets that are empty are not changed
        + missed_empty_buckets  # Unless they don't match the bitmap
        - num_skipped_buckets,  # Buckets skipped are assumed unchanged
        abs(idx.file_count - max_files)  # The difference in file count
    )

    version = osv.normalize_tag(idx.tag.removeprefix(_TAG_PREFIX))
    version = version.replace('-', '.')
    if not version:  # This tag actually isn't a version (rare)
      continue

    version_match = osv_service_v1_pb2.VersionMatch(
        score=(max_files - estimated_diff_files) / max_files,
        minimum_file_matches=file_matches_by_proj[idx.key],
        estimated_diff_files=estimated_diff_files,
        repo_info=osv_service_v1_pb2.VersionRepositoryInformation(
            type=osv_service_v1_pb2.VersionRepositoryInformation.GIT,
            address=idx.repo_addr,
            commit=idx.commit.hex(),
            tag=idx.tag.removeprefix(_TAG_PREFIX),
            version=version,
        ))

    if version_match.score < _DETERMINE_VER_MIN_SCORE_CUTOFF:
      continue

    output.append(version_match)

  return osv_service_v1_pb2.VersionMatchList(matches=output)


def estimate_diff(num_bucket_change: int, file_count_diff: int) -> int:
  """
  Estimates the number of files that have changed based on 
  the number of buckets that changed.
  """
  estimate = _BUCKET_SIZE * math.log(
      (_BUCKET_SIZE + 1) / (_BUCKET_SIZE - num_bucket_change + 1))

  return file_count_diff + round(max(estimate - file_count_diff, 0) / 2)


@ndb.tasklet
def determine_version(version_query: osv_service_v1_pb2.VersionQuery,
                      _: grpc.ServicerContext) -> ndb.Future:
  """Identify fitting commits based on a subset of hashes"""
  req_list = [osv.FileResult(hash=x.hash) for x in version_query.file_hashes]

  # Build all the buckets and query the bucket hash
  buckets = process_buckets(req_list)

  file_match_count: dict[ndb.Key, int] = defaultdict(int)
  bucket_match_count: dict[ndb.Key, int] = defaultdict(int)
  num_skipped_buckets = 0
  skipped_files = 0

  # 1 means not empty, 0 means empty
  empty_bucket_bitmap = 0

  # Tuple is (Future, index, number_of_files)
  query_futures: list[tuple[ndb.Future, int, int]] = []

  for idx, bucket in enumerate(buckets):
    if bucket.files_contained == 0:
      continue

    empty_bucket_bitmap |= 1 << idx
    query = osv.RepoIndexBucket.query(
        osv.RepoIndexBucket.node_hash == bucket.node_hash)
    # Limit the number of requests to prevent super long queries
    query_futures.append((query.fetch_async(limit=_MAX_MATCHES_TO_CARE), idx,
                          bucket.files_contained))

  # Take the results and group the library versions,
  # aggregating on the number of files matched

  for future, idx, num_of_files in query_futures:
    result: list[osv.RepoIndexBucket] = list(future.result())
    if result:  # If there is a match, add it to list of potential versions
      # If it equals the limit, there probably is more versions beyond the limit
      # so just ignore it completely since it's not a useful indicator
      if len(result) == _MAX_MATCHES_TO_CARE:
        num_skipped_buckets += 1
        skipped_files += num_of_files
        continue

      for index_bucket in result:
        parent_key = index_bucket.key.parent()
        file_match_count[parent_key] += index_bucket.files_contained
        bucket_match_count[parent_key] += 1

  # Up the matches by the ones that match too commonly
  # This is used to return 100% matches
  for key in file_match_count.keys():
    file_match_count[key] += skipped_files

  return build_determine_version_result(file_match_count, bucket_match_count,
                                        num_skipped_buckets,
                                        empty_bucket_bitmap,
                                        len(version_query.file_hashes))


@ndb.tasklet
def do_query(query, context: grpc.ServicerContext, include_details=True):
  """Do a query."""
  if query.HasField('package'):
    package_name = query.package.name
    ecosystem = query.package.ecosystem
    purl_str = query.package.purl
  else:
    package_name = ''
    ecosystem = ''
    purl_str = ''

  page_token = None
  if query.page_token:
    page_token = ndb.Cursor(urlsafe=query.page_token)

  purl = None
  purl_version = None
  if purl_str:
    try:
      parsed_purl = PackageURL.from_string(purl_str)
      purl_version = parsed_purl.version
      purl = _clean_purl(parsed_purl)
    except ValueError:
      context.abort(grpc.StatusCode.INVALID_ARGUMENT, 'Invalid Package URL.')
      return None

  def to_response(b):
    return bug_to_response(b, include_details)

  next_page_token = None

  if query.WhichOneof('param') == 'commit':
    try:
      commit_bytes = codecs.decode(query.commit, 'hex')
    except ValueError:
      context.abort(grpc.StatusCode.INVALID_ARGUMENT, 'Invalid hash.')
      return None

    bugs, next_page_token = yield query_by_commit(
        context, commit_bytes, page_token, to_response=to_response)
  elif purl and purl_version:
    bugs, next_page_token = yield query_by_version(
        context,
        package_name,
        ecosystem,
        purl,
        purl_version,
        page_token,
        to_response=to_response)
  elif query.WhichOneof('param') == 'version':
    bugs, next_page_token = yield query_by_version(
        context,
        package_name,
        ecosystem,
        purl,
        query.version,
        page_token,
        to_response=to_response)
  elif (package_name != '' and ecosystem != '') or (purl and not purl_version):
    # Package specified without version.
    bugs, next_page_token = yield query_by_package(
        context,
        package_name,
        ecosystem,
        purl,
        page_token,
        to_response=to_response)
  else:
    context.abort(grpc.StatusCode.INVALID_ARGUMENT, 'Invalid query.')
    return None

  if next_page_token:
    next_page_token = next_page_token.urlsafe()

  return bugs, next_page_token


def bug_to_response(bug, include_details=True):
  """Convert a Bug entity to a response object."""
  if include_details:
    return bug.to_vulnerability(include_source=True)

  return bug.to_vulnerability_minimal()


def _get_bugs(bug_ids, to_response=bug_to_response):
  """Get bugs from bug ids."""
  bugs = ndb.get_multi_async([ndb.Key(osv.Bug, bug_id) for bug_id in bug_ids])

  responses = []
  for future_bug in bugs:
<<<<<<< HEAD
    bug = future_bug.result()
=======
    bug: osv.Bug = future_bug.result()
>>>>>>> b209ac5c
    if bug and bug.status == osv.BugStatus.PROCESSED and bug.public:
      responses.append(to_response(bug))

  return responses


def _clean_purl(purl):
  """
  Clean a purl object.

  Removes version, subpath, and qualifiers with the exception of
  the 'arch' qualifier
  """
  values = purl.to_dict()
  values.pop('version', None)
  values.pop('subpath', None)
  qualifiers = values.pop('qualifiers', None)
  new_qualifiers = {}
  if qualifiers and 'arch' in qualifiers:  # CPU arch for debian packages
    new_qualifiers['arch'] = qualifiers['arch']
  return PackageURL(qualifiers=new_qualifiers, **values)


@ndb.tasklet
def query_by_commit(context: grpc.ServicerContext,
                    commit: bytes,
                    page_token: ndb.Cursor,
                    to_response=bug_to_response) -> tuple[list, ndb.Cursor]:
  """Query by commit."""
  query = osv.AffectedCommits.query(osv.AffectedCommits.commits == commit)

  bug_ids = []
<<<<<<< HEAD
  # Set limit to the max + 1, as otherwise we can't detect if there are any
  # more left.
  it: ndb.QueryIterator = query.iter(
      keys_only=True,
      start_cursor=page_token,
      limit=_MAX_VULNERABILITIES_LISTED + 1)
=======
  it: ndb.QueryIterator = query.iter(keys_only=True)
  gsd_count = 0
>>>>>>> b209ac5c

  gsd_count = 0
  cursor = None
  while (yield it.has_next_async()):
<<<<<<< HEAD
    if len(bug_ids) >= _MAX_VULNERABILITIES_LISTED:
      cursor = it.cursor_after()
      break

    # Affect commits key follows this format:
    # <BugID>-<PageNumber>
    affected_commits: ndb.Key = it.next()
    bug_id: str = affected_commits.id().rsplit("-", 1)[0]
=======
    # Affect commits key follows this format:
    # <BugID>-<PageNumber>
    affected_commit_key: ndb.Key = it.next()
    bug_id: str = affected_commit_key.id().rsplit("-", 1)[0]
>>>>>>> b209ac5c

    # Temporary mitigation.
    if bug_id.startswith('GSD-'):
      gsd_count += 1
      if gsd_count >= 10:
        context.abort(grpc.StatusCode.UNAVAILABLE, _LINUX_ERROR)

      continue

    bug_ids.append(bug_id)

  return _get_bugs(bug_ids, to_response=to_response), cursor


def _match_purl(purl_query: PackageURL, purl_db: PackageURL) -> bool:
  """Check if purl match at the specifity level of purl_query

  If purl_query doesn't have qualifiers, then we will match against purl_db
  without qualifiers, otherwise match with qualifiers
  """

  if not purl_query.qualifiers:
    # No qualifiers, and our PURLs never have versions, so just match name
    return purl_query.name == purl_db.name

  return purl_query == purl_db


def _is_semver_affected(affected_packages, package_name, ecosystem,
                        purl: PackageURL, version):
  """Returns whether or not the given version is within an affected SEMVER

  range.
  """
  version = semver_index.parse(version)

  affected = False
  for affected_package in affected_packages:
    if package_name and package_name != affected_package.package.name:
      continue

    if ecosystem and ecosystem != affected_package.package.ecosystem:
      continue

    if purl and not (affected_package.package.purl and _match_purl(
        purl, PackageURL.from_string(affected_package.package.purl))):
      continue

    for affected_range in affected_package.ranges:
      if affected_range.type != 'SEMVER':
        continue

      for event in osv.sorted_events('', affected_range.type,
                                     affected_range.events):
        if (event.type == 'introduced' and
            (event.value == '0' or version >= semver_index.parse(event.value))):
          affected = True

        if event.type == 'fixed' and version >= semver_index.parse(event.value):
          affected = False

        if event.type == 'last_affected' and version > semver_index.parse(
            event.value):
          affected = False

      if affected:
        return affected

  return affected


def _is_version_affected(affected_packages,
                         package_name,
                         ecosystem,
                         purl: PackageURL,
                         version,
                         normalize=False):
  """Returns whether or not the given version is within an affected ECOSYSTEM

  range.
  """
  for affected_package in affected_packages:
    if package_name and package_name != affected_package.package.name:
      continue

    if ecosystem:
      # If package ecosystem has a :, also try ignoring parts after it.
      if (affected_package.package.ecosystem != ecosystem and
          ecosystems.normalize(
              affected_package.package.ecosystem) != ecosystem):
        continue

    if purl and not (affected_package.package.purl and _match_purl(
        purl, PackageURL.from_string(affected_package.package.purl))):
      continue

    if normalize:
      if any(
          osv.normalize_tag(version) == osv.normalize_tag(v)
          for v in affected_package.versions):
        return True
    else:
      if version in affected_package.versions:
        return True

  return False


@ndb.tasklet
def _query_by_semver(_: grpc.ServicerContext, query: ndb.Query,
                     package_name: str, ecosystem: str, purl: PackageURL,
                     version: str, page_token: ndb.Cursor):
  """Query by semver."""
  if not semver_index.is_valid(version):
    return []

  results = []
  query = query.filter(
      osv.Bug.semver_fixed_indexes > semver_index.normalize(version))
  it: ndb.QueryIterator = query.iter(
      start_cursor=page_token, limit=_MAX_VULNERABILITIES_LISTED + 1)
  cursor = None

  while (yield it.has_next_async()):
    if len(results) >= _MAX_VULNERABILITIES_LISTED:
      cursor = it.cursor_after()
      break

    bug = it.next()
    if _is_semver_affected(bug.affected_packages, package_name, ecosystem, purl,
                           version):
      results.append(bug)

  return results, cursor


@ndb.tasklet
def _query_by_generic_version(
    _: grpc.ServicerContext,
    base_query: ndb.Query,
    project: str,
    ecosystem: str,
    purl: PackageURL,
    version: str,
    page_token: ndb.Cursor,
):
  """Query by generic version."""
  # Try without normalizing.
  results = []
  query: ndb.Query = base_query.filter(osv.Bug.affected_fuzzy == version)
  it: ndb.QueryIterator = query.iter(
      # page_token can be the token for this query, or the token for the one
      # below. If the token is used for the normalized query below, this query
      # must have returned no results, so will still return no results, fall
      # through to the query below again.
      start_cursor=page_token,
      limit=_MAX_VULNERABILITIES_LISTED + 1)
  cursor = None

  while (yield it.has_next_async()):
    if len(results) >= _MAX_VULNERABILITIES_LISTED:
      cursor = it.cursor_after()
      break
    bug = it.next()
    if _is_version_affected(bug.affected_packages, project, ecosystem, purl,
                            version):
      results.append(bug)

  if results:
    return results, cursor

  # Try again after normalizing.
  version = osv.normalize_tag(version)
  query = base_query.filter(osv.Bug.affected_fuzzy == version)
  it = query.iter(
      start_cursor=page_token, limit=_MAX_VULNERABILITIES_LISTED + 1)

  while (yield it.has_next_async()):
    if len(results) >= _MAX_VULNERABILITIES_LISTED:
      cursor = it.cursor_after()
      break
    bug = it.next()
    if _is_version_affected(
        bug.affected_packages,
        project,
        ecosystem,
        purl,
        version,
        normalize=True):
      results.append(bug)

  return results, cursor


@ndb.tasklet
def query_by_version(context: grpc.ServicerContext,
                     package_name: str,
                     ecosystem: str,
                     purl: PackageURL,
                     version,
                     page_token: ndb.Cursor,
                     to_response=bug_to_response):
  """Query by (fuzzy) version."""
  ecosystem_info = ecosystems.get(ecosystem)
  is_semver = ecosystem_info and ecosystem_info.is_semver

  if package_name == "Kernel":
    context.abort(grpc.StatusCode.UNAVAILABLE, _LINUX_ERROR)

  if package_name:
    query = osv.Bug.query(
        osv.Bug.status == osv.BugStatus.PROCESSED,
        osv.Bug.project == package_name,
        # pylint: disable=singleton-comparison
        osv.Bug.public == True,  # noqa: E712
    )
  elif purl:
    query = osv.Bug.query(
        osv.Bug.status == osv.BugStatus.PROCESSED,
        osv.Bug.purl == purl.to_string(),
        # pylint: disable=singleton-comparison
        osv.Bug.public == True,  # noqa: E712
    )
  else:
    return []

  if ecosystem:
    query = query.filter(osv.Bug.ecosystem == ecosystem)

  bugs = []
  if ecosystem:
    if is_semver:
      # Ecosystem supports semver only.
      bugs, next_page_token = yield _query_by_semver(context, query,
                                                     package_name, ecosystem,
                                                     purl, version, page_token)
    else:
      bugs, next_page_token = yield _query_by_generic_version(
          context, query, package_name, ecosystem, purl, version, page_token)
  else:
<<<<<<< HEAD
    # Unspecified ecosystem.
    logging.warning("No ecosystem specified in query.")
=======
    logging.warning("Package query without ecosystem specified")
    # Unspecified ecosystem. Try both.
    bugs.extend((yield _query_by_semver(context, query, package_name, ecosystem,
                                        purl, version)))
    bugs.extend((yield _query_by_generic_version(context, query, package_name,
                                                 ecosystem, purl, version)))
>>>>>>> b209ac5c

    # TODO: Remove after testing how many consumers are
    # querying the API this way.

    new_bugs, _ = yield _query_by_semver(context, query, package_name,
                                         ecosystem, purl, version, None)
    bugs.extend(new_bugs)
    new_bugs, _ = (yield
                   _query_by_generic_version(context, query, package_name,
                                             ecosystem, purl, version, None))
    bugs.extend(new_bugs)

    # Trying both is too difficult/ugly with paging
    # Our documentation states that this is an invalid query
    context.abort(grpc.StatusCode.INVALID_ARGUMENT, 'Ecosystem not specified')

  return [to_response(bug) for bug in bugs], next_page_token


@ndb.tasklet
def query_by_package(_: grpc.ServicerContext, package_name: str, ecosystem: str,
                     purl: PackageURL, page_token: ndb.Cursor,
                     to_response: Callable) -> tuple[list, ndb.Cursor]:
  """Query by package."""
  bugs = []
  if package_name and ecosystem:
    query = osv.Bug.query(
        osv.Bug.status == osv.BugStatus.PROCESSED,
        osv.Bug.project == package_name,
        osv.Bug.ecosystem == ecosystem,
        # pylint: disable=singleton-comparison
        osv.Bug.public == True,  # noqa: E712
    )
  elif purl:
    query = osv.Bug.query(
        osv.Bug.status == osv.BugStatus.PROCESSED,
        osv.Bug.purl == purl.to_string(),
        # pylint: disable=singleton-comparison
        osv.Bug.public == True,  # noqa: E712
    )
  else:
    return []

  # Set limit to the max + 1, as otherwise we can't detect if there are any
  # more left.
  it: ndb.QueryIterator = query.iter(
      start_cursor=page_token, limit=_MAX_VULNERABILITIES_LISTED + 1)
  cursor = None
  while (yield it.has_next_async()):
    if len(bugs) >= _MAX_VULNERABILITIES_LISTED:
      cursor = it.cursor_after()
      break

    bugs.append(it.next())

  return [to_response(bug) for bug in bugs], cursor


def serve(port: int, local: bool):
  """Configures and runs the OSV API server."""
  server = grpc.server(concurrent.futures.ThreadPoolExecutor(max_workers=10))
  osv_service_v1_pb2_grpc.add_OSVServicer_to_server(OSVServicer(), server)
  if local:
    service_names = (
        osv_service_v1_pb2.DESCRIPTOR.services_by_name['OSV'].full_name,
        reflection.SERVICE_NAME,
    )
    reflection.enable_server_reflection(service_names, server)
  server.add_insecure_port('[::]:{}'.format(port))
  server.start()

  print('Listening on port {}'.format(port))
  try:
    while True:
      time.sleep(3600)
  except KeyboardInterrupt:
    print('Shutting down with {} grace period'.format(_SHUTDOWN_GRACE_DURATION))
    server.stop(_SHUTDOWN_GRACE_DURATION)


def is_cloud_run() -> bool:
  """Check if we are running in Cloud Run."""
  # https://cloud.google.com/run/docs/container-contract#env-vars
  return os.getenv('K_SERVICE') is not None


def main():
  """Entrypoint."""
  if is_cloud_run():
    setup_gcp_logging('api-backend')

  logging.getLogger().setLevel(logging.INFO)

  parser = argparse.ArgumentParser(
      formatter_class=argparse.RawDescriptionHelpFormatter)
  parser.add_argument(
      '--port',
      type=int,
      default=None,
      help='The port to listen on.'
      'If arg is not set, will listen on the $PORT env var.'
      'If env var is empty, defaults to 8000.')
  parser.add_argument(
      '--local',
      action='store_true',
      default=False,
      help='If set reflection is enabled to allow debugging with grpcurl.')

  args = parser.parse_args()
  port = args.port
  if not port:
    port = os.environ.get('PORT')
  if not port:
    port = 8000

  serve(port, args.local)


if __name__ == '__main__':
  main()<|MERGE_RESOLUTION|>--- conflicted
+++ resolved
@@ -424,11 +424,7 @@
 
   responses = []
   for future_bug in bugs:
-<<<<<<< HEAD
-    bug = future_bug.result()
-=======
     bug: osv.Bug = future_bug.result()
->>>>>>> b209ac5c
     if bug and bug.status == osv.BugStatus.PROCESSED and bug.public:
       responses.append(to_response(bug))
 
@@ -461,22 +457,16 @@
   query = osv.AffectedCommits.query(osv.AffectedCommits.commits == commit)
 
   bug_ids = []
-<<<<<<< HEAD
   # Set limit to the max + 1, as otherwise we can't detect if there are any
   # more left.
   it: ndb.QueryIterator = query.iter(
       keys_only=True,
       start_cursor=page_token,
       limit=_MAX_VULNERABILITIES_LISTED + 1)
-=======
-  it: ndb.QueryIterator = query.iter(keys_only=True)
-  gsd_count = 0
->>>>>>> b209ac5c
 
   gsd_count = 0
   cursor = None
   while (yield it.has_next_async()):
-<<<<<<< HEAD
     if len(bug_ids) >= _MAX_VULNERABILITIES_LISTED:
       cursor = it.cursor_after()
       break
@@ -485,12 +475,6 @@
     # <BugID>-<PageNumber>
     affected_commits: ndb.Key = it.next()
     bug_id: str = affected_commits.id().rsplit("-", 1)[0]
-=======
-    # Affect commits key follows this format:
-    # <BugID>-<PageNumber>
-    affected_commit_key: ndb.Key = it.next()
-    bug_id: str = affected_commit_key.id().rsplit("-", 1)[0]
->>>>>>> b209ac5c
 
     # Temporary mitigation.
     if bug_id.startswith('GSD-'):
@@ -731,17 +715,12 @@
       bugs, next_page_token = yield _query_by_generic_version(
           context, query, package_name, ecosystem, purl, version, page_token)
   else:
-<<<<<<< HEAD
-    # Unspecified ecosystem.
-    logging.warning("No ecosystem specified in query.")
-=======
     logging.warning("Package query without ecosystem specified")
     # Unspecified ecosystem. Try both.
     bugs.extend((yield _query_by_semver(context, query, package_name, ecosystem,
                                         purl, version)))
     bugs.extend((yield _query_by_generic_version(context, query, package_name,
                                                  ecosystem, purl, version)))
->>>>>>> b209ac5c
 
     # TODO: Remove after testing how many consumers are
     # querying the API this way.
