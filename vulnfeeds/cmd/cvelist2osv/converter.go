// Package cvelist2osv converts a single given CVEList JSON to OSV format.
package cvelist2osv

import (
	"encoding/json"
	"fmt"
	"log/slog"
	"os"
	"path/filepath"
	"slices"
	"strings"
	"time"

	"github.com/google/osv/vulnfeeds/cves"
	"github.com/google/osv/vulnfeeds/utility/logger"
	"github.com/google/osv/vulnfeeds/vulns"
	"github.com/ossf/osv-schema/bindings/go/osvschema"
)

const (
	extension = ".json"
)

// ConversionMetrics holds the collected data about the conversion process for a single CVE.
type ConversionMetrics struct {
	CVEID          cves.CVEID                      `json:"id"`              // The CVE ID
	CNA            string                          `json:"cna"`             // The CNA that assigned the CVE.
	Outcome        string                          `json:"outcome"`         // The final outcome of the conversion (e.g., "Successful", "Failed").
	Repos          []string                        `json:"repos"`           // A list of repositories extracted from the CVE's references.
	RefTypesCount  map[osvschema.ReferenceType]int `json:"ref_types_count"` // A count of each type of reference found.
	VersionSources []VersionSource                 `json:"version_sources"` // A list of the ways the versions were extracted
	Notes          []string                        `json:"notes"`           // A collection of notes and warnings generated during conversion.
}

// AddNote adds a formatted note to the ConversionMetrics.
func (m *ConversionMetrics) AddNote(format string, a ...any) {
	m.Notes = append(m.Notes, fmt.Sprintf(format, a...))
	logger.Debug(fmt.Sprintf(format, a...), slog.String("cna", m.CNA), slog.String("cve", string(m.CVEID)))
}

// AddSource appends a source to the ConversionMetrics
func (m *ConversionMetrics) AddSource(source VersionSource) {
	m.VersionSources = append(m.VersionSources, source)
}

// RefTagDenyList contains reference tags that are often associated with unreliable or
// irrelevant repository URLs. References with these tags are currently ignored
// to avoid incorrect repository associations.
var RefTagDenyList = []string{
	// "Exploit",
	// "Third Party Advisory",
	"Broken Link", // Actively ignore these.
}

// extractConversionMetrics examines a CVE and its generated OSV references to populate
// the ConversionMetrics struct with heuristics about the conversion process.
// It captures the assigning CNA and counts the occurrences of each reference type.
func extractConversionMetrics(cve cves.CVE5, refs []osvschema.Reference, metrics *ConversionMetrics) {
	// Capture the CNA for heuristic analysis.
	metrics.CNA = cve.Metadata.AssignerShortName
	// TODO(jesslowe): more CNA based analysis

	// Count number of references of each type
	refTypeCounts := make(map[osvschema.ReferenceType]int)
	for _, ref := range refs {
		refTypeCounts[ref.Type]++
	}
	metrics.RefTypesCount = refTypeCounts
	for refType, count := range refTypeCounts {
		metrics.AddNote("[%s]: Reference Type %s: %d", cve.Metadata.CVEID, refType, count)
	}

	// TODO(jesslowe): Add more analysis based on ADP containers, CVSS, KEV, CWE, etc.
}

// FromCVE5 creates a `vulns.Vulnerability` object from a `cves.CVE5` object.
// It populates the main fields of the OSV record, including ID, summary, details,
// references, timestamps, severity, and version information.
func FromCVE5(cve cves.CVE5, refs []cves.Reference, metrics *ConversionMetrics) *vulns.Vulnerability {
	aliases, related := vulns.ExtractReferencedVulns(cve.Metadata.CVEID, cve.Metadata.CVEID, refs)
	v := vulns.Vulnerability{
		Vulnerability: osvschema.Vulnerability{
			SchemaVersion: osvschema.SchemaVersion,
			ID:            string(cve.Metadata.CVEID),
			Summary:       cve.Containers.CNA.Title,
			Details:       cves.EnglishDescription(cve.Containers.CNA.Descriptions),
			Aliases:       aliases,
			Related:       related,
			References:    vulns.ClassifyReferences(refs),
		}}

	published, err := cves.ParseCVE5Timestamp(cve.Metadata.DatePublished)
	if err != nil {
		metrics.AddNote("[%s]: Published date failed to parse, setting time to now", cve.Metadata.CVEID)
		published = time.Now()
	}
	v.Published = published

	modified, err := cves.ParseCVE5Timestamp(cve.Metadata.DateUpdated)
	if err != nil {
		metrics.AddNote("[%s]: Modified date failed to parse, setting time to now", cve.Metadata.CVEID)
		modified = time.Now()
	}
	v.Modified = modified

	// Try to extract repository URLs from references.
	repos, repoNotes := cves.ReposFromReferencesCVEList(string(cve.Metadata.CVEID), refs, RefTagDenyList)
<<<<<<< HEAD
	metrics.Notes = append(metrics.Notes, repoNotes...)
=======
	for _, note := range repoNotes {
		metrics.AddNote("%s", note)
	}
>>>>>>> a7cefb95
	metrics.Repos = repos

	// Add affected version information.
	AddVersionInfo(cve, &v, metrics, repos)
	// TODO(jesslowe@): Add CWEs.

	// Combine severity metrics from both CNA and ADP containers.
	var severity []cves.Metrics
	if len(cve.Containers.CNA.Metrics) != 0 {
		severity = append(severity, cve.Containers.CNA.Metrics...)
	}
	for _, adp := range cve.Containers.ADP {
		if len(adp.Metrics) != 0 {
			severity = append(severity, adp.Metrics...)
		}
	}
	if len(severity) > 0 {
		if sev := vulns.FindSeverity(severity); sev != (osvschema.Severity{}) {
			v.Severity = []osvschema.Severity{sev}
		}
	}

	return &v
}

// writeOSVToFile saves the generated OSV vulnerability record to a JSON file.
// The file is named after the vulnerability ID and placed in a subdirectory
// named after the assigning CNA.
func writeOSVToFile(id cves.CVEID, cnaAssigner string, vulnDir string, v *vulns.Vulnerability) error {
	err := os.MkdirAll(vulnDir, 0755)
	if err != nil {
		logger.Warn("Failed to create dir", slog.Any("err", err))
		return fmt.Errorf("failed to create dir: %w", err)
	}
	outputFile := filepath.Join(vulnDir, v.ID+extension)
	f, err := os.Create(outputFile)
	if err != nil {
		logger.Info("Failed to open for writing "+outputFile, slog.String("cve", string(id)), slog.String("path", outputFile), slog.Any("err", err))
		return err
	}
	defer f.Close()

	err = v.ToJSON(f)
	if err != nil {
		logger.Info("Failed to write "+outputFile, slog.String("path", outputFile), slog.Any("err", err))
	} else {
		logger.Info("Generated OSV record for "+string(id), slog.String("cve", string(id)), slog.String("cna", cnaAssigner))
	}

	return err
}

// writeMetricToFile saves the collected conversion metrics to a JSON file.
// This file provides data for analyzing the success and characteristics of the
// conversion process for a given CVE.
func writeMetricToFile(id cves.CVEID, vulnDir string, metrics *ConversionMetrics) error {
	metricsFile := filepath.Join(vulnDir, string(id)+".metrics.json")
	marshalledMetrics, err := json.MarshalIndent(metrics, "", "  ")
	if err != nil {
		logger.Warn("Failed to marshal metrics for "+string(id), slog.String("cve", string(id)), slog.Any("err", err))
		return err
	}
	if err = os.WriteFile(metricsFile, marshalledMetrics, 0600); err != nil {
		logger.Warn("Failed to write "+metricsFile, slog.String("cve", string(id)), slog.String("path", metricsFile), slog.Any("err", err))
		return err
	}

	return nil
}

// ConvertAndExportCVEToOSV is the main function for this file. It takes a CVE,
// converts it into an OSV record, collects metrics, and writes both to disk.
func ConvertAndExportCVEToOSV(cve cves.CVE5, directory string) error {
	cveID := cve.Metadata.CVEID
	cnaAssigner := cve.Metadata.AssignerShortName
	references := identifyPossibleURLs(cve)
	metrics := ConversionMetrics{CVEID: cveID, CNA: cnaAssigner}
<<<<<<< HEAD
=======

>>>>>>> a7cefb95
	// Create a base OSV record from the CVE.
	v := FromCVE5(cve, references, &metrics)

	// Collect metrics about the conversion.
	extractConversionMetrics(cve, v.References, &metrics)

	vulnDir := filepath.Join(directory, cnaAssigner)

	// Save the OSV record to a file.
	if err := writeOSVToFile(cveID, cnaAssigner, vulnDir, v); err != nil {
		return err
	}

	// Save the conversion metrics to a file.
	if err := writeMetricToFile(cveID, vulnDir, &metrics); err != nil {
		return err
	}

	return nil
}

// identifyPossibleURLs extracts and deduplicates all URLs from a CVE object.
// It searches for URLs in the CNA and ADP reference sections, as well as in
// the 'collectionUrl' and 'repo' fields of the 'affected' entries.
func identifyPossibleURLs(cve cves.CVE5) []cves.Reference {
	refs := cve.Containers.CNA.References

	for _, adp := range cve.Containers.ADP {
		if adp.References != nil {
			refs = append(refs, adp.References...)
		}
	}

	for _, affected := range cve.Containers.CNA.Affected {
		if affected.CollectionURL != "" {
			refs = append(refs, cves.Reference{URL: affected.CollectionURL})
		}
		if affected.Repo != "" {
			refs = append(refs, cves.Reference{URL: affected.Repo})
		}
	}

	// Deduplicate references by URL.
	slices.SortStableFunc(refs, func(a, b cves.Reference) int {
		return strings.Compare(a.URL, b.URL)
	})
	refs = slices.CompactFunc(refs, func(a, b cves.Reference) bool {
		return a.URL == b.URL
	})

	return refs
}<|MERGE_RESOLUTION|>--- conflicted
+++ resolved
@@ -105,13 +105,9 @@
 
 	// Try to extract repository URLs from references.
 	repos, repoNotes := cves.ReposFromReferencesCVEList(string(cve.Metadata.CVEID), refs, RefTagDenyList)
-<<<<<<< HEAD
-	metrics.Notes = append(metrics.Notes, repoNotes...)
-=======
 	for _, note := range repoNotes {
 		metrics.AddNote("%s", note)
 	}
->>>>>>> a7cefb95
 	metrics.Repos = repos
 
 	// Add affected version information.
@@ -189,10 +185,7 @@
 	cnaAssigner := cve.Metadata.AssignerShortName
 	references := identifyPossibleURLs(cve)
 	metrics := ConversionMetrics{CVEID: cveID, CNA: cnaAssigner}
-<<<<<<< HEAD
-=======
-
->>>>>>> a7cefb95
+
 	// Create a base OSV record from the CVE.
 	v := FromCVE5(cve, references, &metrics)
 
