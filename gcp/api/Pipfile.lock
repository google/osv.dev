{
    "_meta": {
        "hash": {
<<<<<<< HEAD
            "sha256": "4cc6f7213b4d9717ab7fa27ee3353e1295030843c1c9d2e6f226f94232b5822b"
=======
            "sha256": "80eb77f649fe11f1ca22229043b5303ace1e5accfc4bdb739f61fb8641caa0ca"
>>>>>>> 47b2fca1
        },
        "pipfile-spec": 6,
        "requires": {},
        "sources": [
            {
                "name": "pypi",
                "url": "https://pypi.python.org/simple",
                "verify_ssl": true
            }
        ]
    },
    "default": {
        "async-timeout": {
            "hashes": [
                "sha256:2163e1640ddb52b7a8c80d0a67a08587e5d245cc9c553a74a847056bc2976b15",
                "sha256:8ca1e4fcf50d07413d66d1a5e416e42cfdf5851c981d679a09851a6853383b3c"
            ],
            "markers": "python_version >= '3.6'",
            "version": "==4.0.2"
        },
        "attrs": {
            "hashes": [
                "sha256:29adc2665447e5191d0e7c568fde78b21f9672d344281d0c6e1ab085429b22b6",
                "sha256:86efa402f67bf2df34f51a335487cf46b1ec130d02b8d39fd248abfd30da551c"
            ],
            "markers": "python_version >= '3.5'",
            "version": "==22.1.0"
        },
        "cachetools": {
            "hashes": [
                "sha256:6a94c6402995a99c3970cc7e4884bb60b4a8639938157eeed436098bf9831757",
                "sha256:f9f17d2aec496a9aa6b76f53e3b614c965223c061982d434d160f930c698a9db"
            ],
            "markers": "python_version ~= '3.7'",
            "version": "==5.2.0"
        },
        "certifi": {
            "hashes": [
                "sha256:0d9c601124e5a6ba9712dbc60d9c53c21e34f5f641fe83002317394311bdce14",
                "sha256:90c1a32f1d68f940488354e36370f6cca89f0f106db09518524c88d6ed83f382"
            ],
            "markers": "python_version >= '3.6'",
            "version": "==2022.9.24"
        },
        "cffi": {
            "hashes": [
                "sha256:00a9ed42e88df81ffae7a8ab6d9356b371399b91dbdf0c3cb1e84c03a13aceb5",
                "sha256:03425bdae262c76aad70202debd780501fabeaca237cdfddc008987c0e0f59ef",
                "sha256:04ed324bda3cda42b9b695d51bb7d54b680b9719cfab04227cdd1e04e5de3104",
                "sha256:0e2642fe3142e4cc4af0799748233ad6da94c62a8bec3a6648bf8ee68b1c7426",
                "sha256:173379135477dc8cac4bc58f45db08ab45d228b3363adb7af79436135d028405",
                "sha256:198caafb44239b60e252492445da556afafc7d1e3ab7a1fb3f0584ef6d742375",
                "sha256:1e74c6b51a9ed6589199c787bf5f9875612ca4a8a0785fb2d4a84429badaf22a",
                "sha256:2012c72d854c2d03e45d06ae57f40d78e5770d252f195b93f581acf3ba44496e",
                "sha256:21157295583fe8943475029ed5abdcf71eb3911894724e360acff1d61c1d54bc",
                "sha256:2470043b93ff09bf8fb1d46d1cb756ce6132c54826661a32d4e4d132e1977adf",
                "sha256:285d29981935eb726a4399badae8f0ffdff4f5050eaa6d0cfc3f64b857b77185",
                "sha256:30d78fbc8ebf9c92c9b7823ee18eb92f2e6ef79b45ac84db507f52fbe3ec4497",
                "sha256:320dab6e7cb2eacdf0e658569d2575c4dad258c0fcc794f46215e1e39f90f2c3",
                "sha256:33ab79603146aace82c2427da5ca6e58f2b3f2fb5da893ceac0c42218a40be35",
                "sha256:3548db281cd7d2561c9ad9984681c95f7b0e38881201e157833a2342c30d5e8c",
                "sha256:3799aecf2e17cf585d977b780ce79ff0dc9b78d799fc694221ce814c2c19db83",
                "sha256:39d39875251ca8f612b6f33e6b1195af86d1b3e60086068be9cc053aa4376e21",
                "sha256:3b926aa83d1edb5aa5b427b4053dc420ec295a08e40911296b9eb1b6170f6cca",
                "sha256:3bcde07039e586f91b45c88f8583ea7cf7a0770df3a1649627bf598332cb6984",
                "sha256:3d08afd128ddaa624a48cf2b859afef385b720bb4b43df214f85616922e6a5ac",
                "sha256:3eb6971dcff08619f8d91607cfc726518b6fa2a9eba42856be181c6d0d9515fd",
                "sha256:40f4774f5a9d4f5e344f31a32b5096977b5d48560c5592e2f3d2c4374bd543ee",
                "sha256:4289fc34b2f5316fbb762d75362931e351941fa95fa18789191b33fc4cf9504a",
                "sha256:470c103ae716238bbe698d67ad020e1db9d9dba34fa5a899b5e21577e6d52ed2",
                "sha256:4f2c9f67e9821cad2e5f480bc8d83b8742896f1242dba247911072d4fa94c192",
                "sha256:50a74364d85fd319352182ef59c5c790484a336f6db772c1a9231f1c3ed0cbd7",
                "sha256:54a2db7b78338edd780e7ef7f9f6c442500fb0d41a5a4ea24fff1c929d5af585",
                "sha256:5635bd9cb9731e6d4a1132a498dd34f764034a8ce60cef4f5319c0541159392f",
                "sha256:59c0b02d0a6c384d453fece7566d1c7e6b7bae4fc5874ef2ef46d56776d61c9e",
                "sha256:5d598b938678ebf3c67377cdd45e09d431369c3b1a5b331058c338e201f12b27",
                "sha256:5df2768244d19ab7f60546d0c7c63ce1581f7af8b5de3eb3004b9b6fc8a9f84b",
                "sha256:5ef34d190326c3b1f822a5b7a45f6c4535e2f47ed06fec77d3d799c450b2651e",
                "sha256:6975a3fac6bc83c4a65c9f9fcab9e47019a11d3d2cf7f3c0d03431bf145a941e",
                "sha256:6c9a799e985904922a4d207a94eae35c78ebae90e128f0c4e521ce339396be9d",
                "sha256:70df4e3b545a17496c9b3f41f5115e69a4f2e77e94e1d2a8e1070bc0c38c8a3c",
                "sha256:7473e861101c9e72452f9bf8acb984947aa1661a7704553a9f6e4baa5ba64415",
                "sha256:8102eaf27e1e448db915d08afa8b41d6c7ca7a04b7d73af6514df10a3e74bd82",
                "sha256:87c450779d0914f2861b8526e035c5e6da0a3199d8f1add1a665e1cbc6fc6d02",
                "sha256:8b7ee99e510d7b66cdb6c593f21c043c248537a32e0bedf02e01e9553a172314",
                "sha256:91fc98adde3d7881af9b59ed0294046f3806221863722ba7d8d120c575314325",
                "sha256:94411f22c3985acaec6f83c6df553f2dbe17b698cc7f8ae751ff2237d96b9e3c",
                "sha256:98d85c6a2bef81588d9227dde12db8a7f47f639f4a17c9ae08e773aa9c697bf3",
                "sha256:9ad5db27f9cabae298d151c85cf2bad1d359a1b9c686a275df03385758e2f914",
                "sha256:a0b71b1b8fbf2b96e41c4d990244165e2c9be83d54962a9a1d118fd8657d2045",
                "sha256:a0f100c8912c114ff53e1202d0078b425bee3649ae34d7b070e9697f93c5d52d",
                "sha256:a591fe9e525846e4d154205572a029f653ada1a78b93697f3b5a8f1f2bc055b9",
                "sha256:a5c84c68147988265e60416b57fc83425a78058853509c1b0629c180094904a5",
                "sha256:a66d3508133af6e8548451b25058d5812812ec3798c886bf38ed24a98216fab2",
                "sha256:a8c4917bd7ad33e8eb21e9a5bbba979b49d9a97acb3a803092cbc1133e20343c",
                "sha256:b3bbeb01c2b273cca1e1e0c5df57f12dce9a4dd331b4fa1635b8bec26350bde3",
                "sha256:cba9d6b9a7d64d4bd46167096fc9d2f835e25d7e4c121fb2ddfc6528fb0413b2",
                "sha256:cc4d65aeeaa04136a12677d3dd0b1c0c94dc43abac5860ab33cceb42b801c1e8",
                "sha256:ce4bcc037df4fc5e3d184794f27bdaab018943698f4ca31630bc7f84a7b69c6d",
                "sha256:cec7d9412a9102bdc577382c3929b337320c4c4c4849f2c5cdd14d7368c5562d",
                "sha256:d400bfb9a37b1351253cb402671cea7e89bdecc294e8016a707f6d1d8ac934f9",
                "sha256:d61f4695e6c866a23a21acab0509af1cdfd2c013cf256bbf5b6b5e2695827162",
                "sha256:db0fbb9c62743ce59a9ff687eb5f4afbe77e5e8403d6697f7446e5f609976f76",
                "sha256:dd86c085fae2efd48ac91dd7ccffcfc0571387fe1193d33b6394db7ef31fe2a4",
                "sha256:e00b098126fd45523dd056d2efba6c5a63b71ffe9f2bbe1a4fe1716e1d0c331e",
                "sha256:e229a521186c75c8ad9490854fd8bbdd9a0c9aa3a524326b55be83b54d4e0ad9",
                "sha256:e263d77ee3dd201c3a142934a086a4450861778baaeeb45db4591ef65550b0a6",
                "sha256:ed9cb427ba5504c1dc15ede7d516b84757c3e3d7868ccc85121d9310d27eed0b",
                "sha256:fa6693661a4c91757f4412306191b6dc88c1703f780c8234035eac011922bc01",
                "sha256:fcd131dd944808b5bdb38e6f5b53013c5aa4f334c5cad0c72742f6eba4b73db0"
            ],
            "version": "==1.15.1"
        },
        "charset-normalizer": {
            "hashes": [
                "sha256:5a3d016c7c547f69d6f81fb0db9449ce888b418b5b9952cc5e6e66843e9dd845",
                "sha256:83e9a75d1911279afd89352c68b45348559d1fc0506b054b346651b5e7fee29f"
            ],
            "markers": "python_version >= '3.6'",
            "version": "==2.1.1"
        },
        "deprecated": {
            "hashes": [
                "sha256:43ac5335da90c31c24ba028af536a91d41d53f9e6901ddb021bcc572ce44e38d",
                "sha256:64756e3e14c8c5eea9795d93c524551432a0be75629f8f29e67ab8caf076c76d"
            ],
            "markers": "python_version >= '2.7' and python_version not in '3.0, 3.1, 3.2, 3.3'",
            "version": "==1.2.13"
        },
        "google-api-core": {
            "extras": [
                "grpc"
            ],
            "hashes": [
                "sha256:10c06f7739fe57781f87523375e8e1a3a4674bf6392cd6131a3222182b971320",
                "sha256:34f24bd1d5f72a8c4519773d99ca6bf080a6c4e041b4e9f024fe230191dda62e"
            ],
            "markers": "python_version >= '3.7'",
            "version": "==2.10.2"
        },
        "google-auth": {
            "hashes": [
                "sha256:ccaa901f31ad5cbb562615eb8b664b3dd0bf5404a67618e642307f00613eda4d",
                "sha256:f5d8701633bebc12e0deea4df8abd8aff31c28b355360597f7f2ee60f2e4d016"
            ],
            "markers": "python_version >= '2.7' and python_version not in '3.0, 3.1, 3.2, 3.3, 3.4, 3.5'",
            "version": "==2.14.1"
        },
        "google-cloud-appengine-logging": {
            "hashes": [
                "sha256:37477ff25aaa2d3e085db834429c5c86d2783e604ebd7738c8692f361bc7c897",
                "sha256:75091dc527c2ff3459f5327d6e699069f12d68ee8732c08dcdba894aa1f0faec"
            ],
            "markers": "python_version >= '3.7'",
            "version": "==1.1.6"
        },
        "google-cloud-audit-log": {
            "hashes": [
                "sha256:29ed77fe0b21eb2d5dfb998edb59ee2adc65fea5d5ac9fcf17828d60d25b58b3",
                "sha256:aabe5543671e4f8a9c7a4c0e3ea9a87ba2ba2b96f9ffad6faa02209900e1f308"
            ],
            "markers": "python_version >= '3.7'",
            "version": "==0.2.4"
        },
        "google-cloud-core": {
            "hashes": [
                "sha256:8417acf6466be2fa85123441696c4badda48db314c607cf1e5d543fa8bdc22fe",
                "sha256:b9529ee7047fd8d4bf4a2182de619154240df17fbe60ead399078c1ae152af9a"
            ],
            "markers": "python_version >= '3.7'",
            "version": "==2.3.2"
        },
        "google-cloud-datastore": {
            "hashes": [
                "sha256:cd072adeffab48a67291ccd3d3946814fe2dc814820008ba21662ad9b689f447",
                "sha256:dadca1631088b7a737f311df87574a417f254ce71d6a98080f36f35bdc96b30f"
            ],
            "markers": "python_version >= '2.7' and python_version not in '3.0, 3.1, 3.2, 3.3'",
            "version": "==1.15.5"
        },
        "google-cloud-logging": {
            "hashes": [
                "sha256:1ecc36a5a232b5561ac067023ad27bdea83f40cada4190e141a8bb802644bd0a",
                "sha256:a35707c44afb940fa6a1a07ba20014a0417257ff64a477e7d44abcb86b5b86a2"
            ],
            "index": "pypi",
            "version": "==2.7.2"
        },
        "google-cloud-ndb": {
            "hashes": [
                "sha256:a2812deee4cd12e99878de446e6a554aa34a8ffeb438254ce071e2513ec56986",
                "sha256:fac5548fb64d9fa0295147f98402a8622cebe62ab9f5fe13cd54518202d3404b"
            ],
            "markers": "python_version >= '2.7' and python_version not in '3.0, 3.1, 3.2, 3.3, 3.4, 3.5'",
            "version": "==1.11.1"
        },
        "google-cloud-pubsub": {
            "hashes": [
                "sha256:1a29795265ddb2eff23b4e4c2c4594a56f5a861827fe1cc72c53de42a3a13def",
                "sha256:3e746a1a97c96bdc63fc5499529ed7262f1464f6de8c8bae6238c12200919ac0"
            ],
            "index": "pypi",
            "version": "==2.13.10"
        },
        "googleapis-common-protos": {
            "hashes": [
                "sha256:8eb2cbc91b69feaf23e32452a7ae60e791e09967d81d4fcc7fc388182d1bd394",
                "sha256:c25873c47279387cfdcbdafa36149887901d36202cb645a0e4f29686bf6e4417"
            ],
            "markers": "python_version >= '3.7'",
            "version": "==1.56.4"
        },
        "grpc-google-iam-v1": {
            "hashes": [
                "sha256:312801ae848aeb8408c099ea372b96d253077e7851aae1a9e745df984f81f20c",
                "sha256:3f0ac2c940b9a855d7ce7e31fde28bddb0d9ac362d32d07c67148306931a0e30"
            ],
            "markers": "python_version >= '3.6'",
            "version": "==0.12.4"
        },
        "grpcio": {
            "hashes": [
                "sha256:05f7c248e440f538aaad13eee78ef35f0541e73498dd6f832fe284542ac4b298",
                "sha256:080b66253f29e1646ac53ef288c12944b131a2829488ac3bac8f52abb4413c0d",
                "sha256:12b479839a5e753580b5e6053571de14006157f2ef9b71f38c56dc9b23b95ad6",
                "sha256:156f8009e36780fab48c979c5605eda646065d4695deea4cfcbcfdd06627ddb6",
                "sha256:15f9e6d7f564e8f0776770e6ef32dac172c6f9960c478616c366862933fa08b4",
                "sha256:177afaa7dba3ab5bfc211a71b90da1b887d441df33732e94e26860b3321434d9",
                "sha256:1a4cd8cb09d1bc70b3ea37802be484c5ae5a576108bad14728f2516279165dd7",
                "sha256:1d8d02dbb616c0a9260ce587eb751c9c7dc689bc39efa6a88cc4fa3e9c138a7b",
                "sha256:2b71916fa8f9eb2abd93151fafe12e18cebb302686b924bd4ec39266211da525",
                "sha256:2d9fd6e38b16c4d286a01e1776fdf6c7a4123d99ae8d6b3f0b4a03a34bf6ce45",
                "sha256:3b611b3de3dfd2c47549ca01abfa9bbb95937eb0ea546ea1d762a335739887be",
                "sha256:3e4244c09cc1b65c286d709658c061f12c61c814be0b7030a2d9966ff02611e0",
                "sha256:40838061e24f960b853d7bce85086c8e1b81c6342b1f4c47ff0edd44bbae2722",
                "sha256:4b123fbb7a777a2fedec684ca0b723d85e1d2379b6032a9a9b7851829ed3ca9a",
                "sha256:531f8b46f3d3db91d9ef285191825d108090856b3bc86a75b7c3930f16ce432f",
                "sha256:67dd41a31f6fc5c7db097a5c14a3fa588af54736ffc174af4411d34c4f306f68",
                "sha256:7489dbb901f4fdf7aec8d3753eadd40839c9085967737606d2c35b43074eea24",
                "sha256:8d4c8e73bf20fb53fe5a7318e768b9734cf122fe671fcce75654b98ba12dfb75",
                "sha256:8e69aa4e9b7f065f01d3fdcecbe0397895a772d99954bb82eefbb1682d274518",
                "sha256:8e8999a097ad89b30d584c034929f7c0be280cd7851ac23e9067111167dcbf55",
                "sha256:906f4d1beb83b3496be91684c47a5d870ee628715227d5d7c54b04a8de802974",
                "sha256:92d7635d1059d40d2ec29c8bf5ec58900120b3ce5150ef7414119430a4b2dd5c",
                "sha256:931e746d0f75b2a5cff0a1197d21827a3a2f400c06bace036762110f19d3d507",
                "sha256:95ce51f7a09491fb3da8cf3935005bff19983b77c4e9437ef77235d787b06842",
                "sha256:9eea18a878cffc804506d39c6682d71f6b42ec1c151d21865a95fae743fda500",
                "sha256:a23d47f2fc7111869f0ff547f771733661ff2818562b04b9ed674fa208e261f4",
                "sha256:a4c23e54f58e016761b576976da6a34d876420b993f45f66a2bfb00363ecc1f9",
                "sha256:a50a1be449b9e238b9bd43d3857d40edf65df9416dea988929891d92a9f8a778",
                "sha256:ab5d0e3590f0a16cb88de4a3fa78d10eb66a84ca80901eb2c17c1d2c308c230f",
                "sha256:ae23daa7eda93c1c49a9ecc316e027ceb99adbad750fbd3a56fa9e4a2ffd5ae0",
                "sha256:af98d49e56605a2912cf330b4627e5286243242706c3a9fa0bcec6e6f68646fc",
                "sha256:b2f77a90ba7b85bfb31329f8eab9d9540da2cf8a302128fb1241d7ea239a5469",
                "sha256:baab51dcc4f2aecabf4ed1e2f57bceab240987c8b03533f1cef90890e6502067",
                "sha256:ca8a2254ab88482936ce941485c1c20cdeaef0efa71a61dbad171ab6758ec998",
                "sha256:cb11464f480e6103c59d558a3875bd84eed6723f0921290325ebe97262ae1347",
                "sha256:ce8513aee0af9c159319692bfbf488b718d1793d764798c3d5cff827a09e25ef",
                "sha256:cf151f97f5f381163912e8952eb5b3afe89dec9ed723d1561d59cabf1e219a35",
                "sha256:d144ad10eeca4c1d1ce930faa105899f86f5d99cecfe0d7224f3c4c76265c15e",
                "sha256:d534d169673dd5e6e12fb57cc67664c2641361e1a0885545495e65a7b761b0f4",
                "sha256:d75061367a69808ab2e84c960e9dce54749bcc1e44ad3f85deee3a6c75b4ede9",
                "sha256:d84d04dec64cc4ed726d07c5d17b73c343c8ddcd6b59c7199c801d6bbb9d9ed1",
                "sha256:de411d2b030134b642c092e986d21aefb9d26a28bf5a18c47dd08ded411a3bc5",
                "sha256:e07fe0d7ae395897981d16be61f0db9791f482f03fee7d1851fe20ddb4f69c03",
                "sha256:ea8ccf95e4c7e20419b7827aa5b6da6f02720270686ac63bd3493a651830235c",
                "sha256:f7025930039a011ed7d7e7ef95a1cb5f516e23c5a6ecc7947259b67bea8e06ca"
            ],
            "index": "pypi",
            "version": "==1.50.0"
        },
        "grpcio-reflection": {
            "hashes": [
                "sha256:280bf4569149126050b587ff9177051a409ee98882028dcf0c9caa3c2d31f6fe",
                "sha256:b687acc86c736ba8273523e1cdd5f31155dccabf7f9b2acfb62bf4e9c79d3b5a"
            ],
            "index": "pypi",
            "version": "==1.48.2"
        },
        "grpcio-status": {
            "hashes": [
                "sha256:2c33bbdbe20188b2953f46f31af669263b6ee2a9b2d38fa0d36ee091532e21bf",
                "sha256:53695f45da07437b7c344ee4ef60d370fd2850179f5a28bb26d8e2aa1102ec11"
            ],
            "markers": "python_version >= '3.6'",
            "version": "==1.48.2"
        },
        "idna": {
            "hashes": [
                "sha256:814f528e8dead7d329833b91c5faa87d60bf71824cd12a7530b5526063d02cb4",
                "sha256:90b77e79eaa3eba6de819a0c442c0b4ceefc341a7a2ab77d7562bf49f425c5c2"
            ],
            "markers": "python_version >= '3.5'",
            "version": "==3.4"
        },
<<<<<<< HEAD
        "jsonschema": {
            "hashes": [
                "sha256:5bfcf2bca16a087ade17e02b282d34af7ccd749ef76241e7f9bd7c0cb8a9424d",
                "sha256:f660066c3966db7d6daeaea8a75e0b68237a48e51cf49882087757bb59916248"
            ],
            "index": "pypi",
            "version": "==4.17.0"
        },
=======
>>>>>>> 47b2fca1
        "osv": {
            "editable": true,
            "path": "./../.."
        },
        "packageurl-python": {
            "hashes": [
                "sha256:5c91334f942cd55d45eb0c67dd339a535ef90e25f05b9ec016ad188ed0ef9048",
                "sha256:bf8a1ffe755634776f6563904d792fb0aa13b377fc86115c36fe17f69b6e59db"
            ],
            "index": "pypi",
            "version": "==0.10.4"
        },
        "packaging": {
            "hashes": [
                "sha256:5b327ac1320dc863dca72f4514ecc086f31186744b84a230374cc1fd776feae5",
                "sha256:67714da7f7bc052e064859c05c595155bd1ee9f69f76557e21f051443c20947a"
            ],
            "index": "pypi",
            "version": "==20.9"
        },
        "proto-plus": {
            "hashes": [
                "sha256:6c7dfd122dfef8019ff654746be4f5b1d9c80bba787fe9611b508dd88be3a2fa",
                "sha256:ea8982669a23c379f74495bc48e3dcb47c822c484ce8ee1d1d7beb339d4e34c5"
            ],
            "markers": "python_version >= '3.6'",
            "version": "==1.22.1"
        },
        "protobuf": {
            "hashes": [
                "sha256:03038ac1cfbc41aa21f6afcbcd357281d7521b4157926f30ebecc8d4ea59dcb7",
                "sha256:28545383d61f55b57cf4df63eebd9827754fd2dc25f80c5253f9184235db242c",
                "sha256:2e3427429c9cffebf259491be0af70189607f365c2f41c7c3764af6f337105f2",
                "sha256:398a9e0c3eaceb34ec1aee71894ca3299605fa8e761544934378bbc6c97de23b",
                "sha256:44246bab5dd4b7fbd3c0c80b6f16686808fab0e4aca819ade6e8d294a29c7050",
                "sha256:447d43819997825d4e71bf5769d869b968ce96848b6479397e29fc24c4a5dfe9",
                "sha256:67a3598f0a2dcbc58d02dd1928544e7d88f764b47d4a286202913f0b2801c2e7",
                "sha256:74480f79a023f90dc6e18febbf7b8bac7508420f2006fabd512013c0c238f454",
                "sha256:819559cafa1a373b7096a482b504ae8a857c89593cf3a25af743ac9ecbd23480",
                "sha256:899dc660cd599d7352d6f10d83c95df430a38b410c1b66b407a6b29265d66469",
                "sha256:8c0c984a1b8fef4086329ff8dd19ac77576b384079247c770f29cc8ce3afa06c",
                "sha256:9aae4406ea63d825636cc11ffb34ad3379335803216ee3a856787bcf5ccc751e",
                "sha256:a7ca6d488aa8ff7f329d4c545b2dbad8ac31464f1d8b1c87ad1346717731e4db",
                "sha256:b6cc7ba72a8850621bfec987cb72623e703b7fe2b9127a161ce61e61558ad905",
                "sha256:bf01b5720be110540be4286e791db73f84a2b721072a3711efff6c324cdf074b",
                "sha256:c02ce36ec760252242a33967d51c289fd0e1c0e6e5cc9397e2279177716add86",
                "sha256:d9e4432ff660d67d775c66ac42a67cf2453c27cb4d738fc22cb53b5d84c135d4",
                "sha256:daa564862dd0d39c00f8086f88700fdbe8bc717e993a21e90711acfed02f2402",
                "sha256:de78575669dddf6099a8a0f46a27e82a1783c557ccc38ee620ed8cc96d3be7d7",
                "sha256:e64857f395505ebf3d2569935506ae0dfc4a15cb80dc25261176c784662cdcc4",
                "sha256:f4bd856d702e5b0d96a00ec6b307b0f51c1982c2bf9c0052cf9019e9a544ba99",
                "sha256:f4c42102bc82a51108e449cbb32b19b180022941c727bac0cfd50170341f16ee"
            ],
            "markers": "python_version >= '3.7'",
            "version": "==3.20.3"
        },
        "pyasn1": {
            "hashes": [
                "sha256:014c0e9976956a08139dc0712ae195324a75e142284d5f87f1a87ee1b068a359",
                "sha256:03840c999ba71680a131cfaee6fab142e1ed9bbd9c693e285cc6aca0d555e576",
                "sha256:0458773cfe65b153891ac249bcf1b5f8f320b7c2ce462151f8fa74de8934becf",
                "sha256:08c3c53b75eaa48d71cf8c710312316392ed40899cb34710d092e96745a358b7",
                "sha256:39c7e2ec30515947ff4e87fb6f456dfc6e84857d34be479c9d4a4ba4bf46aa5d",
                "sha256:5c9414dcfede6e441f7e8f81b43b34e834731003427e5b09e4e00e3172a10f00",
                "sha256:6e7545f1a61025a4e58bb336952c5061697da694db1cae97b116e9c46abcf7c8",
                "sha256:78fa6da68ed2727915c4767bb386ab32cdba863caa7dbe473eaae45f9959da86",
                "sha256:7ab8a544af125fb704feadb008c99a88805126fb525280b2270bb25cc1d78a12",
                "sha256:99fcc3c8d804d1bc6d9a099921e39d827026409a58f2a720dcdb89374ea0c776",
                "sha256:aef77c9fb94a3ac588e87841208bdec464471d9871bd5050a287cc9a475cd0ba",
                "sha256:e89bf84b5437b532b0803ba5c9a5e054d21fec423a89952a74f87fa2c9b7bce2",
                "sha256:fec3e9d8e36808a28efb59b489e4528c10ad0f480e57dcc32b4de5c9d8c9fdf3"
            ],
            "version": "==0.4.8"
        },
        "pyasn1-modules": {
            "hashes": [
                "sha256:0845a5582f6a02bb3e1bde9ecfc4bfcae6ec3210dd270522fee602365430c3f8",
                "sha256:0fe1b68d1e486a1ed5473f1302bd991c1611d319bba158e98b106ff86e1d7199",
                "sha256:15b7c67fabc7fc240d87fb9aabf999cf82311a6d6fb2c70d00d3d0604878c811",
                "sha256:426edb7a5e8879f1ec54a1864f16b882c2837bfd06eee62f2c982315ee2473ed",
                "sha256:65cebbaffc913f4fe9e4808735c95ea22d7a7775646ab690518c056784bc21b4",
                "sha256:905f84c712230b2c592c19470d3ca8d552de726050d1d1716282a1f6146be65e",
                "sha256:a50b808ffeb97cb3601dd25981f6b016cbb3d31fbf57a8b8a87428e6158d0c74",
                "sha256:a99324196732f53093a84c4369c996713eb8c89d360a496b599fb1a9c47fc3eb",
                "sha256:b80486a6c77252ea3a3e9b1e360bc9cf28eaac41263d173c032581ad2f20fe45",
                "sha256:c29a5e5cc7a3f05926aff34e097e84f8589cd790ce0ed41b67aed6857b26aafd",
                "sha256:cbac4bc38d117f2a49aeedec4407d23e8866ea4ac27ff2cf7fb3e5b570df19e0",
                "sha256:f39edd8c4ecaa4556e989147ebf219227e2cd2e8a43c7e7fcb1f1c18c5fd6a3d",
                "sha256:fe0644d9ab041506b62782e92b06b8c68cca799e1a9636ec398675459e031405"
            ],
            "version": "==0.2.8"
        },
        "pycparser": {
            "hashes": [
                "sha256:8ee45429555515e1f6b185e78100aea234072576aa43ab53aefcae078162fca9",
                "sha256:e644fdec12f7872f86c58ff790da456218b10f863970249516d60a5eaca77206"
            ],
            "version": "==2.21"
        },
        "pygit2": {
            "hashes": [
                "sha256:0170f31c2efb15f6779689df328c05a8005ecb2b92784a37ff967d713cdafe82",
                "sha256:263e05ac655a4ce0a1083aaaedfd0a900b8dee2c3bb3ecf4f4e504a404467d1f",
                "sha256:273878adeced2aec7885745b73fffb91a8e67868c105bf881b61008d42497ad6",
                "sha256:29f89d96bbb404ca1566418463521039903094fad2f81a76d7083810d2ea3aad",
                "sha256:3b091e7fd00dd2a2cd3a6b5e235b6cbfbc1c07f15ee83a5cb3f188e1d6d1bca1",
                "sha256:3be4534180edd53e3e1da93c5b091975566bfdffdc73f21930d79fef096a25d2",
                "sha256:3c5838e6516abc4384498f4b4c7f88578221596dc2ba8db2320ff2cfebe9787e",
                "sha256:48cfd72283a08a9226aca115870799ee92898d692699f541a3b3f519805108ec",
                "sha256:4d6209c703764ae0ba57b17038482f3e54f432f80f88ccd490d7f8b70b167db6",
                "sha256:550aa503c86ef0061ce64d61c3672b15b500c2b1e4224c405acecfac2211b5d9",
                "sha256:56b9deeab214653805214f05337f5e9552b47bf268c285551f20ea51a6056c3e",
                "sha256:585daa3956f1dc10d08e3459c20b57be42c7f9c0fbde21e797b3a00b5948f061",
                "sha256:6c3434b143e7570ec45cd1a0e344fe7a12e64b99e7155fa38b74f724c8fc243c",
                "sha256:793f583fd33620f0ac38376db0f57768ef2922b89b459e75b1ac440377eb64ec",
                "sha256:960a55ff78f48887a7aa8ece952aad0f52f0a2ba1ad7bddd7064fbbefd85dfbb",
                "sha256:96ff745d3199909d06cab5e419a6b953be99992414a08ec4dddb682f395de8f1",
                "sha256:9b44674e53efa9eca36e44f2f3d1a29e53e78649ba13105ae0b037d557f2c076",
                "sha256:a886aab5aae8d8db572e20b9f56c13cd506775265222ea7f35b2c781e4fa3a5e",
                "sha256:a9ca4cb2481d2df14d23c765facef325f717d9a3966a986b86e88d92eef11929",
                "sha256:b3c8726f0c9a2b0e04aac37b18027c58c2697b9c021d3458b28bc250b9b6aecf",
                "sha256:d1b5fcaac1f29337f2d1465fa095e2e375b76a06385bda9391cb418c7937fb54",
                "sha256:d5c158b9430c5e76ca728b1a214bf21d355af6ac6e2da86ed17775b870b6c6eb",
                "sha256:d5f64a424d9123b047458b0107c5dd33559184b56a1f58b10056ea5cbac74360",
                "sha256:da040dc28800831bcbefef0850466739f103bfc769d952bd10c449646d52ce8f",
                "sha256:ddb032fa71d4b4a64bf101e37eaa21f5369f20a862b5e34bbc33854a3a35f641",
                "sha256:df722c90fb54a42fa019dcf8d8f82961c3099c3024f1fda46c53e0886ff8f0f3",
                "sha256:ee6b4a0e181c576cdb64b1568bfbff3d1c2cd7e99808f578c8b08875c0f43739",
                "sha256:f13e190cc080bde093138e12bcb609500276227e3e8e8bd8765a2fd49ae2efb8",
                "sha256:f270f86a0185ca2064e1aa6b8db3bb677b1bf76ee35f48ca5ce28a921fad5632",
                "sha256:f42409d25bbfc090fd1af1f5f47584d7e0c4212b037a7f86639a02c30420c6ee",
                "sha256:f8de0091e5eeaea2004f63f7dcb4540780f2124f68c0bcb670ae0fa9ada8bf66"
            ],
            "markers": "python_version >= '3.8'",
            "version": "==1.11.1"
        },
        "pymemcache": {
            "hashes": [
                "sha256:27bf9bd1bbc1e20f83633208620d56de50f14185055e49504f4f5e94e94aff94",
                "sha256:f507bc20e0dc8d562f8df9d872107a278df049fa496805c1431b926f3ddd0eab"
            ],
            "markers": "python_version >= '3.7'",
            "version": "==4.0.0"
        },
        "pyparsing": {
            "hashes": [
                "sha256:2b020ecf7d21b687f219b71ecad3631f644a47f01403fa1d1036b0c6416d70fb",
                "sha256:5026bae9a10eeaefb61dab2f09052b9f4307d44aee4eda64b309723d8d206bbc"
            ],
            "markers": "python_full_version >= '3.6.8'",
            "version": "==3.0.9"
        },
        "pytz": {
            "hashes": [
                "sha256:222439474e9c98fced559f1709d89e6c9cbf8d79c794ff3eb9f8800064291427",
                "sha256:e89512406b793ca39f5971bc999cc538ce125c0e51c27941bef4568b460095e2"
            ],
            "version": "==2022.6"
        },
        "pyyaml": {
            "hashes": [
                "sha256:01b45c0191e6d66c470b6cf1b9531a771a83c1c4208272ead47a3ae4f2f603bf",
                "sha256:0283c35a6a9fbf047493e3a0ce8d79ef5030852c51e9d911a27badfde0605293",
                "sha256:055d937d65826939cb044fc8c9b08889e8c743fdc6a32b33e2390f66013e449b",
                "sha256:07751360502caac1c067a8132d150cf3d61339af5691fe9e87803040dbc5db57",
                "sha256:0b4624f379dab24d3725ffde76559cff63d9ec94e1736b556dacdfebe5ab6d4b",
                "sha256:0ce82d761c532fe4ec3f87fc45688bdd3a4c1dc5e0b4a19814b9009a29baefd4",
                "sha256:1e4747bc279b4f613a09eb64bba2ba602d8a6664c6ce6396a4d0cd413a50ce07",
                "sha256:213c60cd50106436cc818accf5baa1aba61c0189ff610f64f4a3e8c6726218ba",
                "sha256:231710d57adfd809ef5d34183b8ed1eeae3f76459c18fb4a0b373ad56bedcdd9",
                "sha256:277a0ef2981ca40581a47093e9e2d13b3f1fbbeffae064c1d21bfceba2030287",
                "sha256:2cd5df3de48857ed0544b34e2d40e9fac445930039f3cfe4bcc592a1f836d513",
                "sha256:40527857252b61eacd1d9af500c3337ba8deb8fc298940291486c465c8b46ec0",
                "sha256:432557aa2c09802be39460360ddffd48156e30721f5e8d917f01d31694216782",
                "sha256:473f9edb243cb1935ab5a084eb238d842fb8f404ed2193a915d1784b5a6b5fc0",
                "sha256:48c346915c114f5fdb3ead70312bd042a953a8ce5c7106d5bfb1a5254e47da92",
                "sha256:50602afada6d6cbfad699b0c7bb50d5ccffa7e46a3d738092afddc1f9758427f",
                "sha256:68fb519c14306fec9720a2a5b45bc9f0c8d1b9c72adf45c37baedfcd949c35a2",
                "sha256:77f396e6ef4c73fdc33a9157446466f1cff553d979bd00ecb64385760c6babdc",
                "sha256:81957921f441d50af23654aa6c5e5eaf9b06aba7f0a19c18a538dc7ef291c5a1",
                "sha256:819b3830a1543db06c4d4b865e70ded25be52a2e0631ccd2f6a47a2822f2fd7c",
                "sha256:897b80890765f037df3403d22bab41627ca8811ae55e9a722fd0392850ec4d86",
                "sha256:98c4d36e99714e55cfbaaee6dd5badbc9a1ec339ebfc3b1f52e293aee6bb71a4",
                "sha256:9df7ed3b3d2e0ecfe09e14741b857df43adb5a3ddadc919a2d94fbdf78fea53c",
                "sha256:9fa600030013c4de8165339db93d182b9431076eb98eb40ee068700c9c813e34",
                "sha256:a80a78046a72361de73f8f395f1f1e49f956c6be882eed58505a15f3e430962b",
                "sha256:afa17f5bc4d1b10afd4466fd3a44dc0e245382deca5b3c353d8b757f9e3ecb8d",
                "sha256:b3d267842bf12586ba6c734f89d1f5b871df0273157918b0ccefa29deb05c21c",
                "sha256:b5b9eccad747aabaaffbc6064800670f0c297e52c12754eb1d976c57e4f74dcb",
                "sha256:bfaef573a63ba8923503d27530362590ff4f576c626d86a9fed95822a8255fd7",
                "sha256:c5687b8d43cf58545ade1fe3e055f70eac7a5a1a0bf42824308d868289a95737",
                "sha256:cba8c411ef271aa037d7357a2bc8f9ee8b58b9965831d9e51baf703280dc73d3",
                "sha256:d15a181d1ecd0d4270dc32edb46f7cb7733c7c508857278d3d378d14d606db2d",
                "sha256:d4b0ba9512519522b118090257be113b9468d804b19d63c71dbcf4a48fa32358",
                "sha256:d4db7c7aef085872ef65a8fd7d6d09a14ae91f691dec3e87ee5ee0539d516f53",
                "sha256:d4eccecf9adf6fbcc6861a38015c2a64f38b9d94838ac1810a9023a0609e1b78",
                "sha256:d67d839ede4ed1b28a4e8909735fc992a923cdb84e618544973d7dfc71540803",
                "sha256:daf496c58a8c52083df09b80c860005194014c3698698d1a57cbcfa182142a3a",
                "sha256:dbad0e9d368bb989f4515da330b88a057617d16b6a8245084f1b05400f24609f",
                "sha256:e61ceaab6f49fb8bdfaa0f92c4b57bcfbea54c09277b1b4f7ac376bfb7a7c174",
                "sha256:f84fbc98b019fef2ee9a1cb3ce93e3187a6df0b2538a651bfb890254ba9f90b5"
            ],
            "markers": "python_version >= '3.6'",
            "version": "==6.0"
        },
        "redis": {
            "hashes": [
                "sha256:a52d5694c9eb4292770084fa8c863f79367ca19884b329ab574d5cb2036b3e54",
                "sha256:ddf27071df4adf3821c4f2ca59d67525c3a82e5f268bed97b813cb4fabf87880"
            ],
            "markers": "python_version >= '3.6'",
            "version": "==4.3.4"
        },
        "requests": {
            "hashes": [
                "sha256:7c5599b102feddaa661c826c56ab4fee28bfd17f5abca1ebbe3e7f19d7c97983",
                "sha256:8fefa2a1a1365bf5520aac41836fbee479da67864514bdb821f31ce07ce65349"
            ],
            "index": "pypi",
            "version": "==2.28.1"
        },
        "rsa": {
            "hashes": [
                "sha256:90260d9058e514786967344d0ef75fa8727eed8a7d2e43ce9f4bcf1b536174f7",
                "sha256:e38464a49c6c85d7f1351b0126661487a7e0a14a50f1675ec50eb34d4f20ef21"
            ],
            "markers": "python_version >= '3.6'",
            "version": "==4.9"
        },
        "semver": {
            "hashes": [
                "sha256:ced8b23dceb22134307c1b8abfa523da14198793d9787ac838e70e29e77458d4",
                "sha256:fa0fe2722ee1c3f57eac478820c3a5ae2f624af8264cbdf9000c980ff7f75e3f"
            ],
            "markers": "python_version >= '2.7' and python_version not in '3.0, 3.1, 3.2, 3.3'",
            "version": "==2.13.0"
        },
        "six": {
            "hashes": [
                "sha256:1e61c37477a1626458e36f7b1d82aa5c9b094fa4802892072e49de9c60c4c926",
                "sha256:8abb2f1d86890a2dfb989f9a77cfcfd3e47c2a354b01111771326f8aa26e0254"
            ],
            "markers": "python_version >= '2.7' and python_version not in '3.0, 3.1, 3.2, 3.3'",
            "version": "==1.16.0"
        },
        "urllib3": {
            "hashes": [
                "sha256:3fa96cf423e6987997fc326ae8df396db2a8b7c667747d47ddd8ecba91f4a74e",
                "sha256:b930dd878d5a8afb066a637fbb35144fe7901e3b209d1cd4f524bd0e9deee997"
            ],
            "markers": "python_version >= '2.7' and python_version not in '3.0, 3.1, 3.2, 3.3, 3.4, 3.5' and python_version < '4'",
            "version": "==1.26.12"
        },
        "wrapt": {
            "hashes": [
                "sha256:00b6d4ea20a906c0ca56d84f93065b398ab74b927a7a3dbd470f6fc503f95dc3",
                "sha256:01c205616a89d09827986bc4e859bcabd64f5a0662a7fe95e0d359424e0e071b",
                "sha256:02b41b633c6261feff8ddd8d11c711df6842aba629fdd3da10249a53211a72c4",
                "sha256:07f7a7d0f388028b2df1d916e94bbb40624c59b48ecc6cbc232546706fac74c2",
                "sha256:11871514607b15cfeb87c547a49bca19fde402f32e2b1c24a632506c0a756656",
                "sha256:1b376b3f4896e7930f1f772ac4b064ac12598d1c38d04907e696cc4d794b43d3",
                "sha256:21ac0156c4b089b330b7666db40feee30a5d52634cc4560e1905d6529a3897ff",
                "sha256:257fd78c513e0fb5cdbe058c27a0624c9884e735bbd131935fd49e9fe719d310",
                "sha256:2b39d38039a1fdad98c87279b48bc5dce2c0ca0d73483b12cb72aa9609278e8a",
                "sha256:2cf71233a0ed05ccdabe209c606fe0bac7379fdcf687f39b944420d2a09fdb57",
                "sha256:2fe803deacd09a233e4762a1adcea5db5d31e6be577a43352936179d14d90069",
                "sha256:3232822c7d98d23895ccc443bbdf57c7412c5a65996c30442ebe6ed3df335383",
                "sha256:34aa51c45f28ba7f12accd624225e2b1e5a3a45206aa191f6f9aac931d9d56fe",
                "sha256:36f582d0c6bc99d5f39cd3ac2a9062e57f3cf606ade29a0a0d6b323462f4dd87",
                "sha256:380a85cf89e0e69b7cfbe2ea9f765f004ff419f34194018a6827ac0e3edfed4d",
                "sha256:40e7bc81c9e2b2734ea4bc1aceb8a8f0ceaac7c5299bc5d69e37c44d9081d43b",
                "sha256:43ca3bbbe97af00f49efb06e352eae40434ca9d915906f77def219b88e85d907",
                "sha256:4fcc4649dc762cddacd193e6b55bc02edca674067f5f98166d7713b193932b7f",
                "sha256:5a0f54ce2c092aaf439813735584b9537cad479575a09892b8352fea5e988dc0",
                "sha256:5a9a0d155deafd9448baff28c08e150d9b24ff010e899311ddd63c45c2445e28",
                "sha256:5b02d65b9ccf0ef6c34cba6cf5bf2aab1bb2f49c6090bafeecc9cd81ad4ea1c1",
                "sha256:60db23fa423575eeb65ea430cee741acb7c26a1365d103f7b0f6ec412b893853",
                "sha256:642c2e7a804fcf18c222e1060df25fc210b9c58db7c91416fb055897fc27e8cc",
                "sha256:6a9a25751acb379b466ff6be78a315e2b439d4c94c1e99cb7266d40a537995d3",
                "sha256:6b1a564e6cb69922c7fe3a678b9f9a3c54e72b469875aa8018f18b4d1dd1adf3",
                "sha256:6d323e1554b3d22cfc03cd3243b5bb815a51f5249fdcbb86fda4bf62bab9e164",
                "sha256:6e743de5e9c3d1b7185870f480587b75b1cb604832e380d64f9504a0535912d1",
                "sha256:709fe01086a55cf79d20f741f39325018f4df051ef39fe921b1ebe780a66184c",
                "sha256:7b7c050ae976e286906dd3f26009e117eb000fb2cf3533398c5ad9ccc86867b1",
                "sha256:7d2872609603cb35ca513d7404a94d6d608fc13211563571117046c9d2bcc3d7",
                "sha256:7ef58fb89674095bfc57c4069e95d7a31cfdc0939e2a579882ac7d55aadfd2a1",
                "sha256:80bb5c256f1415f747011dc3604b59bc1f91c6e7150bd7db03b19170ee06b320",
                "sha256:81b19725065dcb43df02b37e03278c011a09e49757287dca60c5aecdd5a0b8ed",
                "sha256:833b58d5d0b7e5b9832869f039203389ac7cbf01765639c7309fd50ef619e0b1",
                "sha256:88bd7b6bd70a5b6803c1abf6bca012f7ed963e58c68d76ee20b9d751c74a3248",
                "sha256:8ad85f7f4e20964db4daadcab70b47ab05c7c1cf2a7c1e51087bfaa83831854c",
                "sha256:8c0ce1e99116d5ab21355d8ebe53d9460366704ea38ae4d9f6933188f327b456",
                "sha256:8d649d616e5c6a678b26d15ece345354f7c2286acd6db868e65fcc5ff7c24a77",
                "sha256:903500616422a40a98a5a3c4ff4ed9d0066f3b4c951fa286018ecdf0750194ef",
                "sha256:9736af4641846491aedb3c3f56b9bc5568d92b0692303b5a305301a95dfd38b1",
                "sha256:988635d122aaf2bdcef9e795435662bcd65b02f4f4c1ae37fbee7401c440b3a7",
                "sha256:9cca3c2cdadb362116235fdbd411735de4328c61425b0aa9f872fd76d02c4e86",
                "sha256:9e0fd32e0148dd5dea6af5fee42beb949098564cc23211a88d799e434255a1f4",
                "sha256:9f3e6f9e05148ff90002b884fbc2a86bd303ae847e472f44ecc06c2cd2fcdb2d",
                "sha256:a85d2b46be66a71bedde836d9e41859879cc54a2a04fad1191eb50c2066f6e9d",
                "sha256:a9a52172be0b5aae932bef82a79ec0a0ce87288c7d132946d645eba03f0ad8a8",
                "sha256:aa31fdcc33fef9eb2552cbcbfee7773d5a6792c137b359e82879c101e98584c5",
                "sha256:b014c23646a467558be7da3d6b9fa409b2c567d2110599b7cf9a0c5992b3b471",
                "sha256:b21bb4c09ffabfa0e85e3a6b623e19b80e7acd709b9f91452b8297ace2a8ab00",
                "sha256:b5901a312f4d14c59918c221323068fad0540e34324925c8475263841dbdfe68",
                "sha256:b9b7a708dd92306328117d8c4b62e2194d00c365f18eff11a9b53c6f923b01e3",
                "sha256:d1967f46ea8f2db647c786e78d8cc7e4313dbd1b0aca360592d8027b8508e24d",
                "sha256:d52a25136894c63de15a35bc0bdc5adb4b0e173b9c0d07a2be9d3ca64a332735",
                "sha256:d77c85fedff92cf788face9bfa3ebaa364448ebb1d765302e9af11bf449ca36d",
                "sha256:d79d7d5dc8a32b7093e81e97dad755127ff77bcc899e845f41bf71747af0c569",
                "sha256:dbcda74c67263139358f4d188ae5faae95c30929281bc6866d00573783c422b7",
                "sha256:ddaea91abf8b0d13443f6dac52e89051a5063c7d014710dcb4d4abb2ff811a59",
                "sha256:dee0ce50c6a2dd9056c20db781e9c1cfd33e77d2d569f5d1d9321c641bb903d5",
                "sha256:dee60e1de1898bde3b238f18340eec6148986da0455d8ba7848d50470a7a32fb",
                "sha256:e2f83e18fe2f4c9e7db597e988f72712c0c3676d337d8b101f6758107c42425b",
                "sha256:e3fb1677c720409d5f671e39bac6c9e0e422584e5f518bfd50aa4cbbea02433f",
                "sha256:ee2b1b1769f6707a8a445162ea16dddf74285c3964f605877a20e38545c3c462",
                "sha256:ee6acae74a2b91865910eef5e7de37dc6895ad96fa23603d1d27ea69df545015",
                "sha256:ef3f72c9666bba2bab70d2a8b79f2c6d2c1a42a7f7e2b0ec83bb2f9e383950af"
            ],
            "markers": "python_version >= '2.7' and python_version not in '3.0, 3.1, 3.2, 3.3, 3.4'",
            "version": "==1.14.1"
        }
    },
    "develop": {
        "grpcio": {
            "hashes": [
                "sha256:05f7c248e440f538aaad13eee78ef35f0541e73498dd6f832fe284542ac4b298",
                "sha256:080b66253f29e1646ac53ef288c12944b131a2829488ac3bac8f52abb4413c0d",
                "sha256:12b479839a5e753580b5e6053571de14006157f2ef9b71f38c56dc9b23b95ad6",
                "sha256:156f8009e36780fab48c979c5605eda646065d4695deea4cfcbcfdd06627ddb6",
                "sha256:15f9e6d7f564e8f0776770e6ef32dac172c6f9960c478616c366862933fa08b4",
                "sha256:177afaa7dba3ab5bfc211a71b90da1b887d441df33732e94e26860b3321434d9",
                "sha256:1a4cd8cb09d1bc70b3ea37802be484c5ae5a576108bad14728f2516279165dd7",
                "sha256:1d8d02dbb616c0a9260ce587eb751c9c7dc689bc39efa6a88cc4fa3e9c138a7b",
                "sha256:2b71916fa8f9eb2abd93151fafe12e18cebb302686b924bd4ec39266211da525",
                "sha256:2d9fd6e38b16c4d286a01e1776fdf6c7a4123d99ae8d6b3f0b4a03a34bf6ce45",
                "sha256:3b611b3de3dfd2c47549ca01abfa9bbb95937eb0ea546ea1d762a335739887be",
                "sha256:3e4244c09cc1b65c286d709658c061f12c61c814be0b7030a2d9966ff02611e0",
                "sha256:40838061e24f960b853d7bce85086c8e1b81c6342b1f4c47ff0edd44bbae2722",
                "sha256:4b123fbb7a777a2fedec684ca0b723d85e1d2379b6032a9a9b7851829ed3ca9a",
                "sha256:531f8b46f3d3db91d9ef285191825d108090856b3bc86a75b7c3930f16ce432f",
                "sha256:67dd41a31f6fc5c7db097a5c14a3fa588af54736ffc174af4411d34c4f306f68",
                "sha256:7489dbb901f4fdf7aec8d3753eadd40839c9085967737606d2c35b43074eea24",
                "sha256:8d4c8e73bf20fb53fe5a7318e768b9734cf122fe671fcce75654b98ba12dfb75",
                "sha256:8e69aa4e9b7f065f01d3fdcecbe0397895a772d99954bb82eefbb1682d274518",
                "sha256:8e8999a097ad89b30d584c034929f7c0be280cd7851ac23e9067111167dcbf55",
                "sha256:906f4d1beb83b3496be91684c47a5d870ee628715227d5d7c54b04a8de802974",
                "sha256:92d7635d1059d40d2ec29c8bf5ec58900120b3ce5150ef7414119430a4b2dd5c",
                "sha256:931e746d0f75b2a5cff0a1197d21827a3a2f400c06bace036762110f19d3d507",
                "sha256:95ce51f7a09491fb3da8cf3935005bff19983b77c4e9437ef77235d787b06842",
                "sha256:9eea18a878cffc804506d39c6682d71f6b42ec1c151d21865a95fae743fda500",
                "sha256:a23d47f2fc7111869f0ff547f771733661ff2818562b04b9ed674fa208e261f4",
                "sha256:a4c23e54f58e016761b576976da6a34d876420b993f45f66a2bfb00363ecc1f9",
                "sha256:a50a1be449b9e238b9bd43d3857d40edf65df9416dea988929891d92a9f8a778",
                "sha256:ab5d0e3590f0a16cb88de4a3fa78d10eb66a84ca80901eb2c17c1d2c308c230f",
                "sha256:ae23daa7eda93c1c49a9ecc316e027ceb99adbad750fbd3a56fa9e4a2ffd5ae0",
                "sha256:af98d49e56605a2912cf330b4627e5286243242706c3a9fa0bcec6e6f68646fc",
                "sha256:b2f77a90ba7b85bfb31329f8eab9d9540da2cf8a302128fb1241d7ea239a5469",
                "sha256:baab51dcc4f2aecabf4ed1e2f57bceab240987c8b03533f1cef90890e6502067",
                "sha256:ca8a2254ab88482936ce941485c1c20cdeaef0efa71a61dbad171ab6758ec998",
                "sha256:cb11464f480e6103c59d558a3875bd84eed6723f0921290325ebe97262ae1347",
                "sha256:ce8513aee0af9c159319692bfbf488b718d1793d764798c3d5cff827a09e25ef",
                "sha256:cf151f97f5f381163912e8952eb5b3afe89dec9ed723d1561d59cabf1e219a35",
                "sha256:d144ad10eeca4c1d1ce930faa105899f86f5d99cecfe0d7224f3c4c76265c15e",
                "sha256:d534d169673dd5e6e12fb57cc67664c2641361e1a0885545495e65a7b761b0f4",
                "sha256:d75061367a69808ab2e84c960e9dce54749bcc1e44ad3f85deee3a6c75b4ede9",
                "sha256:d84d04dec64cc4ed726d07c5d17b73c343c8ddcd6b59c7199c801d6bbb9d9ed1",
                "sha256:de411d2b030134b642c092e986d21aefb9d26a28bf5a18c47dd08ded411a3bc5",
                "sha256:e07fe0d7ae395897981d16be61f0db9791f482f03fee7d1851fe20ddb4f69c03",
                "sha256:ea8ccf95e4c7e20419b7827aa5b6da6f02720270686ac63bd3493a651830235c",
                "sha256:f7025930039a011ed7d7e7ef95a1cb5f516e23c5a6ecc7947259b67bea8e06ca"
            ],
            "index": "pypi",
            "version": "==1.50.0"
        },
        "grpcio-tools": {
            "hashes": [
                "sha256:0fe40a66d3ccde959f7290b881c78e8c420fd54289fede5c9119d993703e1a49",
                "sha256:1736defd9fc54f942f500dd71555816487e52f07d25b0a58ff4089c375f0b5c3",
                "sha256:1891aca6042fc403c1d492d03ce1c4bac0053c26132063b7b0171665a0aa6086",
                "sha256:2313c8c73a5003d789fe05f4d01112ccf8330d3d141f5b77b514200d742193f6",
                "sha256:23381ac6a19de0d3cb470f4d1fb450267014234a3923e3c43abb858049f5caf4",
                "sha256:27f734e44631d755481a179ffd5f2659eaf1e9755cf3539e291d7a28d8373cc8",
                "sha256:2869fba92670d5be3730f1ad108cbacd3f9a7b7afa57187a3c39379513b3fde7",
                "sha256:3995d96635d6decaf9d5d2e071677782b08ea3186d7cb8ad93f6c2dd97ec9097",
                "sha256:4c928610ceda7890cf7ddd3cb4cc16fb81995063bf4fdb5171bba572d508079b",
                "sha256:4fe1cd201f0e0f601551c20bea2a8c1e109767ce341ac263e88d5a0acd0a124c",
                "sha256:54528cec27238761055b28a34ea29392c8e90ac8d8966ee3ccfc9f906eb26fd3",
                "sha256:56c28f50b9c88cbfc62861de86a1f8b2454d3b48cff85a73d523ec22f130635d",
                "sha256:578f9137ebca0f152136b47b4895a6b4dabcf17e41f957b03637d1ae096ff67b",
                "sha256:66113bc60db8ccb15e2d7b79efd5757bba33b15e653f20f473c776857bd4415d",
                "sha256:675634367846fc906e8b6016830b3d361f9e788bce7820b4e6432d914cb0e25d",
                "sha256:6c40f918d1fe0cb094bfb09ab7567a92f5368fa0b9935235680fe205ddc37518",
                "sha256:71e98662f76d3bcf031f36f727ffee594c57006d5dce7b6d031d030d194f054d",
                "sha256:73ba21fe500e2476d391cc92aa05545fdc71bdeedb5b9ec2b22e9a3ccc298a2f",
                "sha256:7f211a8a6f159b496097cabbf4bdbb6d01db0fd7a8d516dd0e577ee2ddccded0",
                "sha256:86a9e9b2cc30797472bd421c75b42fe1062519ef5675243cb33d99de33af279c",
                "sha256:88b75f2afd889c7c6939f58d76b58ab84de4723c7de882a1f8448af6632e256f",
                "sha256:89010e8e0d158966af478d9b345d29d98e52d62464cb93ef192125e94fb904c1",
                "sha256:8d74672162474e2592c50708408b4ee145994451ee5171c9b8f580504b987ad3",
                "sha256:927c8cbbfbf3bca46cd05bbabfd8cb6c99f5dbaeb860f2786f9286ce6894ad3d",
                "sha256:9bc97b52d577406c240b0d6acf68ab5100c67c903792f1f9ce04d871ca83de53",
                "sha256:a9816a6c8d1b7adb65217d01624006704faf02b5daa15b6e145b63a5e559d791",
                "sha256:b7eb7a84d9171c0ae1550833f4a6ca52372bed9db0fa10f8c9dbe6ca65f97a8c",
                "sha256:c1646bfec6d707bcaafea69088770151ba291ede788f2cda5efdc09c1eac5c1c",
                "sha256:c5dde47bae615554349dd09185eaaeffd9a28e961de347cf0b3b98a853b43a6c",
                "sha256:c61730ae21533ef992a89df0321ebe59e344f9f0d1d54572b92d9468969c75b3",
                "sha256:c876dbaa6897e45ed074df1562006ac9fdeb5c7235f623cda2c29894fe4f8fba",
                "sha256:d8aaff094d94d2119fffe7e0d08ca59d42076971f9d85857e99288e500ab31f0",
                "sha256:d9b8b59a76f67270ce8a4fd7af005732356d5b4ebaffa4598343ea63677bad63",
                "sha256:dedfe2947ad4ccc8cb2f7d0cac5766dd623901f29e1953a2854126559c317885",
                "sha256:e1a8f9a57bbcc2e633aaf327e39830527f3c1f7add18c7580f3058fe9a0fa780",
                "sha256:e42ac5aa09debbf7b72444af7f390713e85b8808557e920d9d8071f14127c0eb",
                "sha256:e51133b78b67bd4c06e99bea9c631f29acd52af2b2a254926d192f277f9067b5",
                "sha256:e5adcbec235dce997efacb44cca5cde24db47ad9c432fcbca875185d2095c55a",
                "sha256:e6baae6fa9a88c1895193f9610b54d483753ad3e3f91f5d5a10a506afe342a43",
                "sha256:ead51910d83123648b1e36e2de8483b66e9ba358ca1d8965005ba7713cbcb7db",
                "sha256:f6dbd9d86aa2fbeb8a104ae8edd23c55f182829db58cae3f28842024e08b1071",
                "sha256:f8178a475de70e6ae0a7e3f6d7ec1415c9dd10680654dbea9a1caf79665b0ed4",
                "sha256:fad4f44220847691605e4079ec67b6663064d5b1283bee5a89dd6f7726672d08",
                "sha256:fec4336e067f2bdd45d74c2466dcd06f245e972d2139187d87cfccf847dbaf50",
                "sha256:fecbc5e773c1c1971641227d8fcd5de97533dbbc0bd7854b436ceb57243f4b2a"
            ],
            "index": "pypi",
            "version": "==1.50.0"
        },
        "protobuf": {
            "hashes": [
                "sha256:03038ac1cfbc41aa21f6afcbcd357281d7521b4157926f30ebecc8d4ea59dcb7",
                "sha256:28545383d61f55b57cf4df63eebd9827754fd2dc25f80c5253f9184235db242c",
                "sha256:2e3427429c9cffebf259491be0af70189607f365c2f41c7c3764af6f337105f2",
                "sha256:398a9e0c3eaceb34ec1aee71894ca3299605fa8e761544934378bbc6c97de23b",
                "sha256:44246bab5dd4b7fbd3c0c80b6f16686808fab0e4aca819ade6e8d294a29c7050",
                "sha256:447d43819997825d4e71bf5769d869b968ce96848b6479397e29fc24c4a5dfe9",
                "sha256:67a3598f0a2dcbc58d02dd1928544e7d88f764b47d4a286202913f0b2801c2e7",
                "sha256:74480f79a023f90dc6e18febbf7b8bac7508420f2006fabd512013c0c238f454",
                "sha256:819559cafa1a373b7096a482b504ae8a857c89593cf3a25af743ac9ecbd23480",
                "sha256:899dc660cd599d7352d6f10d83c95df430a38b410c1b66b407a6b29265d66469",
                "sha256:8c0c984a1b8fef4086329ff8dd19ac77576b384079247c770f29cc8ce3afa06c",
                "sha256:9aae4406ea63d825636cc11ffb34ad3379335803216ee3a856787bcf5ccc751e",
                "sha256:a7ca6d488aa8ff7f329d4c545b2dbad8ac31464f1d8b1c87ad1346717731e4db",
                "sha256:b6cc7ba72a8850621bfec987cb72623e703b7fe2b9127a161ce61e61558ad905",
                "sha256:bf01b5720be110540be4286e791db73f84a2b721072a3711efff6c324cdf074b",
                "sha256:c02ce36ec760252242a33967d51c289fd0e1c0e6e5cc9397e2279177716add86",
                "sha256:d9e4432ff660d67d775c66ac42a67cf2453c27cb4d738fc22cb53b5d84c135d4",
                "sha256:daa564862dd0d39c00f8086f88700fdbe8bc717e993a21e90711acfed02f2402",
                "sha256:de78575669dddf6099a8a0f46a27e82a1783c557ccc38ee620ed8cc96d3be7d7",
                "sha256:e64857f395505ebf3d2569935506ae0dfc4a15cb80dc25261176c784662cdcc4",
                "sha256:f4bd856d702e5b0d96a00ec6b307b0f51c1982c2bf9c0052cf9019e9a544ba99",
                "sha256:f4c42102bc82a51108e449cbb32b19b180022941c727bac0cfd50170341f16ee"
            ],
            "markers": "python_version >= '3.7'",
            "version": "==3.20.3"
        },
        "setuptools": {
            "hashes": [
                "sha256:d0b9a8433464d5800cbe05094acf5c6d52a91bfac9b52bcfc4d41382be5d5d31",
                "sha256:e197a19aa8ec9722928f2206f8de752def0e4c9fc6953527360d1c36d94ddb2f"
            ],
            "markers": "python_version >= '3.7'",
            "version": "==65.5.1"
        },
        "six": {
            "hashes": [
                "sha256:1e61c37477a1626458e36f7b1d82aa5c9b094fa4802892072e49de9c60c4c926",
                "sha256:8abb2f1d86890a2dfb989f9a77cfcfd3e47c2a354b01111771326f8aa26e0254"
            ],
            "markers": "python_version >= '2.7' and python_version not in '3.0, 3.1, 3.2, 3.3'",
            "version": "==1.16.0"
        }
    }
}<|MERGE_RESOLUTION|>--- conflicted
+++ resolved
@@ -1,11 +1,7 @@
 {
     "_meta": {
         "hash": {
-<<<<<<< HEAD
-            "sha256": "4cc6f7213b4d9717ab7fa27ee3353e1295030843c1c9d2e6f226f94232b5822b"
-=======
             "sha256": "80eb77f649fe11f1ca22229043b5303ace1e5accfc4bdb739f61fb8641caa0ca"
->>>>>>> 47b2fca1
         },
         "pipfile-spec": 6,
         "requires": {},
@@ -301,17 +297,6 @@
             "markers": "python_version >= '3.5'",
             "version": "==3.4"
         },
-<<<<<<< HEAD
-        "jsonschema": {
-            "hashes": [
-                "sha256:5bfcf2bca16a087ade17e02b282d34af7ccd749ef76241e7f9bd7c0cb8a9424d",
-                "sha256:f660066c3966db7d6daeaea8a75e0b68237a48e51cf49882087757bb59916248"
-            ],
-            "index": "pypi",
-            "version": "==4.17.0"
-        },
-=======
->>>>>>> 47b2fca1
         "osv": {
             "editable": true,
             "path": "./../.."
