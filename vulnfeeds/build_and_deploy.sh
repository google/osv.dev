#!/bin/bash

set -x

# Set working dir to script dir
cd "$(dirname "$0")"

docker build -t gcr.io/oss-vdb/alpine-cve-convert -f cmd/alpine/Dockerfile .
docker build -t gcr.io/oss-vdb/combine-to-osv -f cmd/combine-to-osv/Dockerfile .
<<<<<<< HEAD
docker build -t gcr.io/oss-vdb/cpe-repo-gen -f cmd/cperepos/Dockerfile .
=======
docker build -t gcr.io/oss-vdb/mirror-debian-copyright -f cmd/mirror-debian-copyright/Dockerfile .
>>>>>>> 4bce3209

if [ "$1" = "deploy" ]
then
  docker push gcr.io/oss-vdb/alpine-cve-convert:latest
  docker push gcr.io/oss-vdb/combine-to-osv:latest
<<<<<<< HEAD
  docker push gcr.io/oss-vdb/cpe-repo-gen:latest
=======
  docker push gcr.io/oss-vdb/mirror-debian-copyright:latest
>>>>>>> 4bce3209
else
  echo "Run with the deploy command to push built images"
fi<|MERGE_RESOLUTION|>--- conflicted
+++ resolved
@@ -7,21 +7,15 @@
 
 docker build -t gcr.io/oss-vdb/alpine-cve-convert -f cmd/alpine/Dockerfile .
 docker build -t gcr.io/oss-vdb/combine-to-osv -f cmd/combine-to-osv/Dockerfile .
-<<<<<<< HEAD
+docker build -t gcr.io/oss-vdb/mirror-debian-copyright -f cmd/mirror-debian-copyright/Dockerfile .
 docker build -t gcr.io/oss-vdb/cpe-repo-gen -f cmd/cperepos/Dockerfile .
-=======
-docker build -t gcr.io/oss-vdb/mirror-debian-copyright -f cmd/mirror-debian-copyright/Dockerfile .
->>>>>>> 4bce3209
 
 if [ "$1" = "deploy" ]
 then
   docker push gcr.io/oss-vdb/alpine-cve-convert:latest
   docker push gcr.io/oss-vdb/combine-to-osv:latest
-<<<<<<< HEAD
+  docker push gcr.io/oss-vdb/mirror-debian-copyright:latest
   docker push gcr.io/oss-vdb/cpe-repo-gen:latest
-=======
-  docker push gcr.io/oss-vdb/mirror-debian-copyright:latest
->>>>>>> 4bce3209
 else
   echo "Run with the deploy command to push built images"
 fi