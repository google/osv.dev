--- conflicted
+++ resolved
@@ -49,16 +49,10 @@
 		logger.Fatalf("Failed to get Debian distro info data: %s", err)
 	}
 
-<<<<<<< HEAD
 	osvCves := generateOSVFromDebianTracker(debianData, debianReleaseMap)
 
 	if err = writeToOutput(osvCves, *debianOutputPath); err != nil {
-		Logger.Fatalf("Failed to write OSV output file: %s", err)
-=======
-	cvePkgInfos := generateDebianSecurityTrackerOSV(debianData, debianReleaseMap)
-	if err = writeToOutput(cvePkgInfos); err != nil {
 		logger.Fatalf("Failed to write OSV output file: %s", err)
->>>>>>> 96958296
 	}
 
 	logger.Infof("Debian CVE conversion succeeded.")
@@ -66,7 +60,7 @@
 
 // generateOSVFromDebianTracker converts Debian Security Tracker entries to OSV format.
 func generateOSVFromDebianTracker(debianData DebianSecurityTrackerData, debianReleaseMap map[string]string) map[string]*vulns.Vulnerability {
-	Logger.Infof("Converting Debian Security Tracker data to OSV.")
+	logger.Infof("Converting Debian Security Tracker data to OSV.")
 	osvCves := make(map[string]*vulns.Vulnerability)
 
 	// Sorts packages to ensure results remain consistent between runs.
@@ -193,95 +187,10 @@
 	return releaseMap, err
 }
 
-<<<<<<< HEAD
 func writeToOutput(osvCves map[string]*vulns.Vulnerability, debianOutputPath string) error {
-	Logger.Infof("Writing OSV files to the output.")
+	logger.Infof("Writing OSV files to the output.")
 	for cveID, osv := range osvCves {
 		file, err := os.OpenFile(path.Join(debianOutputPath, "DEBIAN-"+cveID+".json"), os.O_CREATE|os.O_RDWR|os.O_TRUNC, 0644)
-=======
-// updateOSVPkgInfos adds new release entries to osvPkgInfos.
-func updateOSVPkgInfos(pkgName string, cveID string, releases map[string]Release, osvPkgInfos map[string][]vulns.PackageInfo, debianReleaseMap map[string]string, releaseNames []string) {
-	//nolint:prealloc
-	var pkgInfos []vulns.PackageInfo
-	if value, ok := osvPkgInfos[cveID]; ok {
-		pkgInfos = value
-	}
-
-	for _, releaseName := range releaseNames {
-		// For reference on urgency levels, see: https://security-team.debian.org/security_tracker.html#severity-levels
-		release, ok := releases[releaseName]
-		if !ok {
-			continue
-		}
-		debianVersion, ok := debianReleaseMap[releaseName]
-		if !ok {
-			continue
-		}
-
-		pkgInfo := vulns.PackageInfo{
-			PkgName:   pkgName,
-			Ecosystem: "Debian:" + debianVersion,
-		}
-		pkgInfo.EcosystemSpecific = make(map[string]any)
-
-		pkgInfo.VersionInfo = models.VersionInfo{
-			AffectedVersions: []models.AffectedVersion{{Introduced: "0"}},
-		}
-		if release.Status == "resolved" {
-			if release.FixedVersion == "0" { // not affected
-				continue
-			}
-			pkgInfo.VersionInfo.AffectedVersions = append(pkgInfo.VersionInfo.AffectedVersions, models.AffectedVersion{Fixed: release.FixedVersion})
-		}
-		pkgInfo.EcosystemSpecific["urgency"] = release.Urgency
-		pkgInfos = append(pkgInfos, pkgInfo)
-	}
-	if pkgInfos != nil {
-		osvPkgInfos[cveID] = pkgInfos
-	}
-}
-
-// generateDebianSecurityTrackerOSV converts Debian Security Tracker entries to OSV PackageInfo format.
-func generateDebianSecurityTrackerOSV(debianData DebianSecurityTrackerData, debianReleaseMap map[string]string) map[string][]vulns.PackageInfo {
-	logger.Infof("Converting Debian Security Tracker data to OSV package infos.")
-	osvPkgInfos := make(map[string][]vulns.PackageInfo)
-
-	// Sorts packages to ensure results remain consistent between runs.
-	pkgNames := make([]string, 0, len(debianData))
-	for name := range debianData {
-		pkgNames = append(pkgNames, name)
-	}
-	sort.Strings(pkgNames)
-
-	// Sorts releases to ensure pkgInfos remain consistent between runs.
-	releaseNames := make([]string, 0, len(debianReleaseMap))
-	for k := range debianReleaseMap {
-		releaseNames = append(releaseNames, k)
-	}
-
-	sort.Slice(releaseNames, func(i, j int) bool {
-		vi, _ := strconv.ParseFloat(debianReleaseMap[releaseNames[i]], 64)
-		vj, _ := strconv.ParseFloat(debianReleaseMap[releaseNames[j]], 64)
-
-		return vi < vj
-	})
-
-	for _, pkgName := range pkgNames {
-		pkg := debianData[pkgName]
-		for cveID, cve := range pkg {
-			updateOSVPkgInfos(pkgName, cveID, cve.Releases, osvPkgInfos, debianReleaseMap, releaseNames)
-		}
-	}
-
-	return osvPkgInfos
-}
-
-func writeToOutput(cvePkgInfos map[string][]vulns.PackageInfo) error {
-	logger.Infof("Writing package infos to the output.")
-	for cveID := range cvePkgInfos {
-		pkgInfos := cvePkgInfos[cveID]
-		file, err := os.OpenFile(path.Join(debianOutputPathDefault, cveID+".debian.json"), os.O_CREATE|os.O_RDWR, 0644)
->>>>>>> 96958296
 		if err != nil {
 			return err
 		}
