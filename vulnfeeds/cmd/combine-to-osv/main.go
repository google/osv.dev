// package main combines CVEs and security advisories into OSV records.
package main

import (
	"context"
	"encoding/json"
	"errors"
	"flag"
	"fmt"
	"io/fs"
	"log/slog"
	"os"
	"path/filepath"
	"strings"

	"slices"

	"cloud.google.com/go/storage"
	"github.com/google/osv/vulnfeeds/cves"
	"github.com/google/osv/vulnfeeds/upload"
	"github.com/google/osv/vulnfeeds/utility/logger"
	"github.com/ossf/osv-schema/bindings/go/osvschema"
	"google.golang.org/api/iterator"
)

const (
	defaultOSVOutputPath = "osv-output"
	defaultCVE5Path      = "cve5"
	defaultNVDOSVPath    = "nvd"
)

func main() {
	logger.InitGlobalLogger()

<<<<<<< HEAD
	cve5Path := flag.String("cve5-path", defaultCVE5Path, "Path to CVE5 OSV files")
	nvdPath := flag.String("nvd-path", defaultNVDOSVPath, "Path to NVD OSV files")
	osvOutputPath := flag.String("osv-output-path", defaultOSVOutputPath, "Local output path of combined OSV files, or GCS prefix if uploading.")
	outputBucketName := flag.String("output-bucket", "osv-test-cve-osv-conversion", "The GCS bucket to write to.")
	overridesBucketName := flag.String("overrides-bucket", "osv-test-cve-osv-conversion", "The GCS bucket to read overrides from.")
	uploadToGCS := flag.Bool("upload-to-gcs", false, "If true, upload to GCS bucket instead of writing to local disk.")
	numWorkers := flag.Int("workers", 64, "Number of workers to process records")
=======
	cve5Path := flag.String("cve5Path", defaultCVE5Path, "Path to CVE5 OSV files")
	nvdPath := flag.String("nvdPath", defaultNVDOSVPath, "Path to NVD OSV files")
	osvOutputPath := flag.String("osvOutputPath", defaultOSVOutputPath, "Local output path of combined OSV files, or GCS prefix if uploading.")
	outputBucketName := flag.String("output_bucket", "cve-osv-conversion", "The GCS bucket to write to.")
	overridesBucketName := flag.String("overrides_bucket", "cve-osv-conversion", "The GCS bucket to read overrides from.")
	uploadToGCS := flag.Bool("uploadToGCS", false, "If true, upload to GCS bucket instead of writing to local disk.")
	numWorkers := flag.Int("num_workers", 64, "Number of workers to process records")
	syncDeletions := flag.Bool("sync_deletions", false, "If false, do not delete files in bucket that are not local")
>>>>>>> 1b9cb075
	flag.Parse()

	err := os.MkdirAll(*osvOutputPath, 0755)
	if err != nil {
		logger.Fatal("Can't create output path", slog.Any("err", err))
	}

	// Load CVE5 OSVs
	allCVE5 := loadOSV(*cve5Path)
	// Load NVD OSVs
	allNVD := loadOSV(*nvdPath)
	debianCVEs, err := listBucketObjects("osv-test-debian-osv", "/debian-cve-osv")
	if err != nil {
		logger.Warn("Failed to list debian cves", slog.Any("err", err))
	} else {
		for i, filename := range debianCVEs {
			cve := extractCVEName(filename, "DEBIAN-")
			if cve != "" {
				debianCVEs[i] = cve
			}
		}
	}

	// run extract file name on each element in debianCVEs and alpineCVEs.
	alpineCVEs, err := listBucketObjects("osv-test-cve-osv-conversion", "/alpine")
	if err != nil {
		logger.Warn("Failed to list alpine cves", slog.Any("err", err))
	} else {
		for i, filename := range alpineCVEs {
			cve := extractCVEName(filename, "ALPINE-")
			if cve != "" {
				alpineCVEs[i] = cve
			}
		}
	}

	// this ensures the creation of CVEs even if they don't have packages
	// to ensure Alpine and Debian CVEs have an upstream CVE.
	// linter is compaining that we aren't appending to the same slice, but we
	// just want to combine these two arrays with a more descriptive name.
	mandatoryCVEIDs := append(debianCVEs, alpineCVEs...) //nolint:gocritic
	combinedData := combineIntoOSV(allCVE5, allNVD, mandatoryCVEIDs)

	ctx := context.Background()

	vulnerabilities := make([]*osvschema.Vulnerability, 0, len(combinedData))
	for _, v := range combinedData {
		vulnerabilities = append(vulnerabilities, &v)
	}

	upload.Upload(ctx, "OSV files", *uploadToGCS, *outputBucketName, *overridesBucketName, *numWorkers, *osvOutputPath, vulnerabilities, *syncDeletions)
}

// extractCVEName extracts the CVE name from a given filename and prefix.
// It returns an empty string if the filename does not start with "CVE".
func extractCVEName(filename string, prefix string) string {
	cleaned := strings.TrimPrefix(filename, prefix)
	cleaned = strings.TrimSuffix(cleaned, ".json")
	pre := strings.SplitAfter(cleaned, "-")
	if pre[0] != "CVE" {
		return ""
	}

	return cleaned
}

// listBucketObjects lists the names of all objects in a Google Cloud Storage bucket.
// It does not download the file contents.
func listBucketObjects(bucketName string, prefix string) ([]string, error) {
	ctx := context.Background()
	client, err := storage.NewClient(ctx)
	if err != nil {
		return nil, fmt.Errorf("storage.NewClient: %w", err)
	}
	defer client.Close()
	bucket := client.Bucket(bucketName)
	it := bucket.Objects(ctx, &storage.Query{Prefix: prefix})
	var filenames []string
	for {
		attrs, err := it.Next()
		if errors.Is(err, iterator.Done) {
			break // All objects have been listed.
		}
		if err != nil {
			return nil, fmt.Errorf("bucket.Objects: %w", err)
		}
		filenames = append(filenames, attrs.Name, prefix)
	}

	return filenames, nil
}

// loadOSV recursively loads all OSV vulnerabilities from a given directory path.
// It walks the directory, reads each ".json" file, and decodes it into an osvschema.Vulnerability object.
// The function returns a map of CVE IDs to their corresponding Vulnerability objects.
// Files that are not ".json" files, directories, or files ending in ".metrics.json" are skipped.
// The function will log warnings for files that fail to open or decode, and will terminate if it fails to walk the directory.
func loadOSV(osvPath string) map[cves.CVEID]osvschema.Vulnerability {
	allVulns := make(map[cves.CVEID]osvschema.Vulnerability)
	logger.Info("Loading OSV records", slog.String("path", osvPath))
	err := filepath.WalkDir(osvPath, func(path string, d fs.DirEntry, err error) error {
		if err != nil {
			return err
		}
		if d.IsDir() || !strings.HasSuffix(path, ".json") || strings.HasSuffix(path, ".metrics.json") {
			return nil
		}

		file, err := os.Open(path)
		if err != nil {
			logger.Warn("Failed to open OSV JSON file", slog.String("path", path), slog.Any("err", err))
			return nil
		}

		var vuln osvschema.Vulnerability
		decodeErr := json.NewDecoder(file).Decode(&vuln)
		file.Close()
		if decodeErr != nil {
			logger.Error("Failed to decode, skipping", slog.String("file", path), slog.Any("err", decodeErr))
			return nil
		}
		allVulns[cves.CVEID(vuln.ID)] = vuln

		return nil
	})

	if err != nil {
		logger.Fatal("Failed to walk OSV directory", slog.String("path", osvPath), slog.Any("err", err))
	}

	return allVulns
}

// combineIntoOSV creates OSV entry by combining loaded CVEs from NVD and PackageInfo information from security advisories.
func combineIntoOSV(cve5osv map[cves.CVEID]osvschema.Vulnerability, nvdosv map[cves.CVEID]osvschema.Vulnerability, mandatoryCVEIDs []string) map[cves.CVEID]osvschema.Vulnerability {
	osvRecords := make(map[cves.CVEID]osvschema.Vulnerability)

	// Iterate through CVEs from security advisories (cve5) as the base
	for cveID, cve5 := range cve5osv {
		var baseOSV osvschema.Vulnerability
		nvd, ok := nvdosv[cveID]

		if ok {
			baseOSV = combineTwoOSVRecords(cve5, nvd)
			// The CVE is processed, so remove it from the nvdosv map to avoid re-processing.
			delete(nvdosv, cveID)
		} else {
			baseOSV = cve5
		}

		if len(baseOSV.Affected) == 0 {
			// check if part exists.
			if !slices.Contains(mandatoryCVEIDs, string(cveID)) {
				continue
			}
		}
		osvRecords[cveID] = baseOSV
	}

	// Add any remaining CVEs from NVD that were not in the advisory data.
	for cveID, nvd := range nvdosv {
		if len(nvd.Affected) == 0 {
			continue
		}
		osvRecords[cveID] = nvd
	}

	return osvRecords
}

// combineTwoOSVRecords takes two osv records and combines them into one
func combineTwoOSVRecords(cve5 osvschema.Vulnerability, nvd osvschema.Vulnerability) osvschema.Vulnerability {
	baseOSV := cve5
	combinedAffected := pickAffectedInformation(cve5.Affected, nvd.Affected)

	baseOSV.Affected = combinedAffected
	// Merge references, ensuring no duplicates.
	refMap := make(map[string]bool)
	for _, r := range baseOSV.References {
		refMap[r.URL] = true
	}
	for _, r := range nvd.References {
		if !refMap[r.URL] {
			baseOSV.References = append(baseOSV.References, r)
			refMap[r.URL] = true
		}
	}

	// Merge timestamps: latest modified, earliest published.
	cve5Modified := baseOSV.Modified
	if nvd.Modified.After(cve5Modified) {
		baseOSV.Modified = nvd.Modified
	}

	cve5Published := baseOSV.Published
	if nvd.Published.Before(cve5Published) {
		baseOSV.Published = nvd.Published
	}

	// Merge aliases, ensuring no duplicates.
	aliasMap := make(map[string]bool)
	for _, alias := range baseOSV.Aliases {
		aliasMap[alias] = true
	}
	for _, alias := range nvd.Aliases {
		if !aliasMap[alias] {
			baseOSV.Aliases = append(baseOSV.Aliases, alias)
			aliasMap[alias] = true
		}
	}

	return baseOSV
}

// pickAffectedInformation merges information from nvdAffected into cve5Affected.
// It matches affected packages by the repo URL in their version ranges.
// If a match is found, it merges the version range information, preferring the entry
// with more ranges. Unmatched nvdAffected packages are appended.
// It returns a new slice and does not modify cve5Affected in place.
func pickAffectedInformation(cve5Affected []osvschema.Affected, nvdAffected []osvschema.Affected) []osvschema.Affected {
	if len(nvdAffected) == 0 {
		return cve5Affected
	}
	// If NVD has more affected packages, prefer it entirely.
	if len(cve5Affected) == 0 || len(nvdAffected) > len(cve5Affected) {
		return nvdAffected
	}

	nvdRepoMap := make(map[string][]osvschema.Range)
	for _, affected := range nvdAffected {
		for _, r := range affected.Ranges {
			if r.Repo != "" {
				repo := strings.ToLower(r.Repo)
				nvdRepoMap[repo] = append(nvdRepoMap[repo], r)
			}
		}
	}

	cve5RepoMap := make(map[string][]osvschema.Range)
	for _, affected := range cve5Affected {
		for _, r := range affected.Ranges {
			if r.Repo != "" {
				repo := strings.ToLower(r.Repo)
				cve5RepoMap[repo] = append(cve5RepoMap[repo], r)
			}
		}
	}

	newRepoAffectedMap := make(map[string]osvschema.Affected)

	for repo, cveRanges := range cve5RepoMap {
		if nvdRanges, ok := nvdRepoMap[repo]; ok {
			var newAffectedRanges []osvschema.Range

			// Found a match. If NVD has more ranges, use its ranges.
			if len(nvdRanges) > len(cveRanges) {
				// just use  the nvd ranges
				newAffectedRanges = nvdRanges
			} else if len(nvdRanges) < len(cveRanges) {
				newAffectedRanges = cveRanges
			} else if len(cveRanges) == 1 && len(nvdRanges) == 1 {
				c5Intro, c5Fixed := getRangeBoundaryVersions(cveRanges[0].Events)
				nvdIntro, nvdFixed := getRangeBoundaryVersions(nvdRanges[0].Events)

				// Prefer cve5 data, but use nvd data if cve5 data is missing.
				if c5Intro == "" {
					c5Intro = nvdIntro
				}
				if c5Fixed == "" {
					c5Fixed = nvdFixed
				}

				if c5Intro != "" || c5Fixed != "" {
					newRange := cves.BuildVersionRange(c5Intro, "", c5Fixed)
					newRange.Repo = repo
					newRange.Type = osvschema.RangeGit // Preserve the repo
					newAffectedRanges = append(newAffectedRanges, newRange)
				}
			}
			// Remove from map so we know which NVD packages are left.
			delete(nvdRepoMap, repo)
			newRepoAffectedMap[repo] = osvschema.Affected{
				Ranges: newAffectedRanges,
			}
		} else {
			newRepoAffectedMap[repo] = osvschema.Affected{
				Ranges: cveRanges,
			}
		}
	}

	// Add remaining NVD packages that were not in cve5.
	for repo, nvdRange := range nvdRepoMap {
		newRepoAffectedMap[repo] = osvschema.Affected{
			Ranges: nvdRange,
		}
	}

	var combinedAffected []osvschema.Affected //nolint:prealloc
	for _, aff := range newRepoAffectedMap {
		combinedAffected = append(combinedAffected, aff)
	}

	return combinedAffected
}

// getRangeBoundaryVersions extracts the introduced and fixed versions from a slice of OSV events.
// It iterates through the events and returns the last non-empty "introduced" and "fixed" versions found.
func getRangeBoundaryVersions(events []osvschema.Event) (introduced, fixed string) {
	for _, e := range events {
		if e.Introduced != "0" && e.Introduced != "" {
			introduced = e.Introduced
		}
		if e.Fixed != "" {
			fixed = e.Fixed
		}
	}

	return introduced, fixed
}<|MERGE_RESOLUTION|>--- conflicted
+++ resolved
@@ -32,7 +32,6 @@
 func main() {
 	logger.InitGlobalLogger()
 
-<<<<<<< HEAD
 	cve5Path := flag.String("cve5-path", defaultCVE5Path, "Path to CVE5 OSV files")
 	nvdPath := flag.String("nvd-path", defaultNVDOSVPath, "Path to NVD OSV files")
 	osvOutputPath := flag.String("osv-output-path", defaultOSVOutputPath, "Local output path of combined OSV files, or GCS prefix if uploading.")
@@ -40,16 +39,7 @@
 	overridesBucketName := flag.String("overrides-bucket", "osv-test-cve-osv-conversion", "The GCS bucket to read overrides from.")
 	uploadToGCS := flag.Bool("upload-to-gcs", false, "If true, upload to GCS bucket instead of writing to local disk.")
 	numWorkers := flag.Int("workers", 64, "Number of workers to process records")
-=======
-	cve5Path := flag.String("cve5Path", defaultCVE5Path, "Path to CVE5 OSV files")
-	nvdPath := flag.String("nvdPath", defaultNVDOSVPath, "Path to NVD OSV files")
-	osvOutputPath := flag.String("osvOutputPath", defaultOSVOutputPath, "Local output path of combined OSV files, or GCS prefix if uploading.")
-	outputBucketName := flag.String("output_bucket", "cve-osv-conversion", "The GCS bucket to write to.")
-	overridesBucketName := flag.String("overrides_bucket", "cve-osv-conversion", "The GCS bucket to read overrides from.")
-	uploadToGCS := flag.Bool("uploadToGCS", false, "If true, upload to GCS bucket instead of writing to local disk.")
-	numWorkers := flag.Int("num_workers", 64, "Number of workers to process records")
-	syncDeletions := flag.Bool("sync_deletions", false, "If false, do not delete files in bucket that are not local")
->>>>>>> 1b9cb075
+	syncDeletions := flag.Bool("sync-deletions", false, "If false, do not delete files in bucket that are not local")
 	flag.Parse()
 
 	err := os.MkdirAll(*osvOutputPath, 0755)
