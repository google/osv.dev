--- conflicted
+++ resolved
@@ -102,19 +102,14 @@
   VersionRepositoryInformation repo_info = 2;
   // The OSV identifier.
   osv.Package osv_identifier = 3;
-<<<<<<< HEAD
-  // CPE dictionary. Keys are cpe version and values the CPE.
-  map<string, string> cpes = 4;
+  // CPE 2.3.
+  string cpe23 = 5;
 
   // Definite number of files that have matched
   int64 minimum_file_matches = 5;
 
   // Estimated number of files that are different
   int64 estimated_diff_files = 6;
-=======
-  // CPE 2.3.
-  string cpe23 = 5;
->>>>>>> 7a3979b0
 }
 
 message VersionRepositoryInformation {
