id: BLAH-127
summary: A vulnerability
details: |
  Blah blah blah
  Blah
references:
- type: WEB
  url: https://ref.com/ref
affected:
- package:
    name: blah.com/package
<<<<<<< HEAD
    ecosystem: Go
=======
    ecosystem: golang
  versions:
    - branch-v0.1.1
>>>>>>> 77711603
  ranges:
  - type: GIT
    repo: https://osv-test/repo/url
    events:
    - introduced: '0'
    - fixed: 8d8242f545e9cec3e6d0d2e3f5bde8be1c659735
modified: '2020-01-01T00:00:00Z'<|MERGE_RESOLUTION|>--- conflicted
+++ resolved
@@ -9,13 +9,9 @@
 affected:
 - package:
     name: blah.com/package
-<<<<<<< HEAD
     ecosystem: Go
-=======
-    ecosystem: golang
   versions:
     - branch-v0.1.1
->>>>>>> 77711603
   ranges:
   - type: GIT
     repo: https://osv-test/repo/url
