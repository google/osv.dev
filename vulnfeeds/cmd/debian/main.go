// package main contains the conversion logic for turning debian security tracker info to OSV parts
package main

import (
	"context"
	"encoding/csv"
	"encoding/json"
	"flag"
	"fmt"
	"log/slog"
	"net/http"
	"os"
	"sort"
	"strconv"
	"strings"
	"sync"

	"cloud.google.com/go/storage"
	"github.com/google/osv/vulnfeeds/cves"
	"github.com/google/osv/vulnfeeds/faulttolerant"
	"github.com/google/osv/vulnfeeds/models"
	"github.com/google/osv/vulnfeeds/utility/logger"
	"github.com/google/osv/vulnfeeds/vulns"
	"github.com/ossf/osv-schema/bindings/go/osvschema"
)

const (
	defaultCvePath           = "cve_jsons"
	debianOutputPathDefault  = "debian-cve-osv"
	debianDistroInfoURL      = "https://debian.pages.debian.net/distro-info-data/debian.csv"
	debianSecurityTrackerURL = "https://security-tracker.debian.org/tracker/data/json"
	outputBucketDefault      = "debian-osv"
)

func main() {
	logger.InitGlobalLogger()

	debianOutputPath := flag.String("output_path", debianOutputPathDefault, "Path to output OSV files.")
	outputBucketName := flag.String("output_bucket", outputBucketDefault, "The GCS bucket to write to.")
<<<<<<< HEAD
	numWorkersStr := flag.String("num_workers", "64", "Number of workers to process records")
=======
	numWorkers := flag.Int("num_workers", 64, "Number of workers to process records")
	uploadToGCS := flag.Bool("uploadToGCS", false, "If true, do not write to GCS bucket and instead write to local disk.")
>>>>>>> bd0d0261
	flag.Parse()

	numWorkers, err := strconv.Atoi(*numWorkersStr)
	if err != nil {
		logger.Fatal("-num_workers must be an integer", slog.Any("err", err))
	}

	err = os.MkdirAll(*debianOutputPath, 0755)
	if err != nil {
		logger.Fatal("Can't create output path", slog.Any("err", err))
	}

	debianData, err := downloadDebianSecurityTracker()
	if err != nil {
		logger.Fatal("Failed to download/parse Debian Security Tracker json file", slog.Any("err", err))
	}

	debianReleaseMap, err := getDebianReleaseMap()
	if err != nil {
		logger.Fatal("Failed to get Debian distro info data", slog.Any("err", err))
	}

	allCVEs := vulns.LoadAllCVEs(defaultCvePath)

	ctx := context.Background()
	var bkt *storage.BucketHandle
	if *uploadToGCS {
		storageClient, err := storage.NewClient(ctx)
		if err != nil {
			logger.Fatal("Failed to create storage client", slog.Any("err", err))
		}
		bkt = storageClient.Bucket(*outputBucketName)
	}

	var wg sync.WaitGroup
	vulnChan := make(chan *vulns.Vulnerability)

	for range numWorkers {
		wg.Add(1)
		go func() {
			defer wg.Done()
			vulns.Worker(ctx, vulnChan, bkt, *debianOutputPath)
		}()
	}

	osvCVEs := generateOSVFromDebianTracker(debianData, debianReleaseMap, allCVEs)

	for _, v := range osvCVEs {
		if len(v.Affected) == 0 {
			logger.Warn(fmt.Sprintf("Skipping %s as no affected versions found.", v.ID), slog.String("id", v.ID))
			continue
		}
		vulnChan <- v
	}
	close(vulnChan)
	wg.Wait()

	logger.Info("Debian CVE conversion succeeded.")
}

<<<<<<< HEAD
=======
func worker(ctx context.Context, vulnChan <-chan *vulns.Vulnerability, bkt *storage.BucketHandle, outputDir string) {
	noUpload := bkt == nil
	for v := range vulnChan {
		debianID := v.ID
		if len(v.Affected) == 0 {
			logger.Warn(fmt.Sprintf("Skipping %s as no affected versions found.", debianID), slog.String("id", debianID))
			continue
		}

		// Marshal before setting modified time to generate hash.
		buf, err := json.MarshalIndent(v, "", "  ")
		if err != nil {
			logger.Error("failed to marshal vulnerability", slog.String("id", debianID), slog.Any("err", err))
			continue
		}

		objName := path.Join(outputDir, debianID+".json")

		if noUpload {
			logger.Info("Writing to local disk", slog.String("path", objName))
			v.Modified = time.Now().UTC()
			buf, err = json.MarshalIndent(v, "", "  ")
			if err != nil {
				logger.Error("failed to marshal vulnerability with modified time", slog.String("id", debianID), slog.Any("err", err))
				continue
			}
			if err := os.WriteFile(objName, buf, 0600); err != nil {
				logger.Error("failed to write file in dry run", slog.String("path", objName), slog.Any("err", err))
			}

			continue
		}

		hash := sha256.Sum256(buf)
		hexHash := hex.EncodeToString(hash[:])

		obj := bkt.Object(objName)

		// Check if object exists and if hash matches.
		attrs, err := obj.Attrs(ctx)
		if err == nil {
			// Object exists, check hash.
			if attrs.Metadata != nil && attrs.Metadata[hashMetadataKey] == hexHash {
				logger.Info("Skipping upload, hash matches", slog.String("id", debianID))
				continue
			}
		} else if !errors.Is(err, storage.ErrObjectNotExist) {
			logger.Error("failed to get object attributes", slog.String("id", debianID), slog.Any("err", err))
			continue
		}

		// Object does not exist or hash differs, upload.
		v.Modified = time.Now().UTC()
		buf, err = json.MarshalIndent(v, "", "  ")
		if err != nil {
			logger.Error("failed to marshal vulnerability with modified time", slog.String("id", debianID), slog.Any("err", err))
			continue
		}

		logger.Info("Uploading", slog.String("id", debianID))
		wc := obj.NewWriter(ctx)
		wc.Metadata = map[string]string{
			hashMetadataKey: hexHash,
		}
		wc.ContentType = "application/json"

		if _, err := wc.Write(buf); err != nil {
			logger.Error("failed to write to GCS object", slog.String("id", debianID), slog.Any("err", err))
			// Try to close writer even if write failed.
			if closeErr := wc.Close(); closeErr != nil {
				logger.Error("failed to close GCS writer after write error", slog.String("id", debianID), slog.Any("err", closeErr))
			}

			continue
		}

		if err := wc.Close(); err != nil {
			logger.Error("failed to close GCS writer", slog.String("id", debianID), slog.Any("err", err))
			continue
		}
	}
}

>>>>>>> bd0d0261
// generateOSVFromDebianTracker converts Debian Security Tracker entries to OSV format.
func generateOSVFromDebianTracker(debianData DebianSecurityTrackerData, debianReleaseMap map[string]string, allCVEs map[cves.CVEID]cves.Vulnerability) map[string]*vulns.Vulnerability {
	logger.Info("Converting Debian Security Tracker data to OSV.")
	osvCves := make(map[string]*vulns.Vulnerability)

	// Sorts packages to ensure results remain consistent between runs.
	pkgNames := make([]string, 0, len(debianData))
	for name := range debianData {
		pkgNames = append(pkgNames, name)
	}
	sort.Strings(pkgNames)

	// Sorts releases to ensure pkgInfos remain consistent between runs.
	releaseNames := make([]string, 0, len(debianReleaseMap))
	for k := range debianReleaseMap {
		releaseNames = append(releaseNames, k)
	}

	sort.Slice(releaseNames, func(i, j int) bool {
		vi, _ := strconv.ParseFloat(debianReleaseMap[releaseNames[i]], 64)
		vj, _ := strconv.ParseFloat(debianReleaseMap[releaseNames[j]], 64)

		return vi < vj
	})

	for _, pkgName := range pkgNames {
		pkg := debianData[pkgName]
		for cveID, cveData := range pkg {
			// Debian Security Tracker has some 'TEMP-' Records we don't want to convert
			if !strings.HasPrefix(cveID, "CVE") {
				continue
			}
			v, ok := osvCves[cveID]
			if !ok {
				v = &vulns.Vulnerability{
					Vulnerability: osvschema.Vulnerability{
						ID:        "DEBIAN-" + cveID,
						Upstream:  []string{cveID},
						Published: allCVEs[cves.CVEID(cveID)].CVE.Published.Time,
						Details:   cveData.Description,
						References: []osvschema.Reference{
							{
								Type: "ADVISORY",
								URL:  "https://security-tracker.debian.org/tracker/" + cveID,
							},
						},
					},
				}
				osvCves[cveID] = v
			}

			for _, releaseName := range releaseNames {
				// For reference on urgency levels, see: https://security-team.debian.org/security_tracker.html#severity-levels
				release, ok := cveData.Releases[releaseName]
				if !ok {
					continue
				}
				debianVersion, ok := debianReleaseMap[releaseName]
				if !ok {
					continue
				}

				if release.Status == "resolved" && release.FixedVersion == "0" { // not affected
					continue
				}

				pkgInfo := vulns.PackageInfo{
					PkgName:   pkgName,
					Ecosystem: "Debian:" + debianVersion,
					EcosystemSpecific: map[string]any{
						"urgency": release.Urgency,
					},
				}

				if release.Status == "resolved" {
					pkgInfo.VersionInfo.AffectedVersions = []models.AffectedVersion{{Introduced: "0"}, {Fixed: release.FixedVersion}}
				} else {
					pkgInfo.VersionInfo.AffectedVersions = []models.AffectedVersion{{Introduced: "0"}}
				}

				if len(pkgInfo.VersionInfo.AffectedVersions) > 0 {
					v.AddPkgInfo(pkgInfo)
				}
			}
		}
	}

	return osvCves
}

// getDebianReleaseMap gets the Debian version number, excluding testing and experimental versions.
func getDebianReleaseMap() (map[string]string, error) {
	releaseMap := make(map[string]string)
	res, err := faulttolerant.Get(debianDistroInfoURL)
	if err != nil {
		return releaseMap, err
	}
	defer res.Body.Close()

	if res.StatusCode != http.StatusOK {
		return releaseMap, fmt.Errorf("HTTP request failed: %s", res.Status)
	}

	reader := csv.NewReader(res.Body)
	reader.FieldsPerRecord = -1
	data, err := reader.ReadAll()
	if err != nil {
		return releaseMap, err
	}

	versionIndex := -1
	seriesIndex := -1

	// Get the index number of version and series.
	for i, col := range data[0] {
		switch col {
		case "version":
			versionIndex = i
		case "series":
			seriesIndex = i
		}
	}

	if seriesIndex == -1 || versionIndex == -1 {
		return releaseMap, err
	}

	for _, row := range data[1:] {
		if row[versionIndex] == "" {
			continue
		}
		releaseMap[row[seriesIndex]] = row[versionIndex]
	}

	return releaseMap, err
}

// downloadDebianSecurityTracker download Debian json file
func downloadDebianSecurityTracker() (DebianSecurityTrackerData, error) {
	res, err := faulttolerant.Get(debianSecurityTrackerURL)
	if err != nil {
		return nil, err
	}

	defer res.Body.Close()

	if res.StatusCode != http.StatusOK {
		return nil, fmt.Errorf("HTTP request failed: %s", res.Status)
	}

	var decodedDebianData DebianSecurityTrackerData

	if err := json.NewDecoder(res.Body).Decode(&decodedDebianData); err != nil {
		return nil, err
	}

	logger.Info("Successfully downloaded Debian Security Tracker Data")

	return decodedDebianData, err
}<|MERGE_RESOLUTION|>--- conflicted
+++ resolved
@@ -3,17 +3,22 @@
 
 import (
 	"context"
+	"crypto/sha256"
 	"encoding/csv"
+	"encoding/hex"
 	"encoding/json"
+	"errors"
 	"flag"
 	"fmt"
 	"log/slog"
 	"net/http"
 	"os"
+	"path"
 	"sort"
 	"strconv"
 	"strings"
 	"sync"
+	"time"
 
 	"cloud.google.com/go/storage"
 	"github.com/google/osv/vulnfeeds/cves"
@@ -37,20 +42,11 @@
 
 	debianOutputPath := flag.String("output_path", debianOutputPathDefault, "Path to output OSV files.")
 	outputBucketName := flag.String("output_bucket", outputBucketDefault, "The GCS bucket to write to.")
-<<<<<<< HEAD
-	numWorkersStr := flag.String("num_workers", "64", "Number of workers to process records")
-=======
 	numWorkers := flag.Int("num_workers", 64, "Number of workers to process records")
 	uploadToGCS := flag.Bool("uploadToGCS", false, "If true, do not write to GCS bucket and instead write to local disk.")
->>>>>>> bd0d0261
 	flag.Parse()
 
-	numWorkers, err := strconv.Atoi(*numWorkersStr)
-	if err != nil {
-		logger.Fatal("-num_workers must be an integer", slog.Any("err", err))
-	}
-
-	err = os.MkdirAll(*debianOutputPath, 0755)
+	err := os.MkdirAll(*debianOutputPath, 0755)
 	if err != nil {
 		logger.Fatal("Can't create output path", slog.Any("err", err))
 	}
@@ -103,8 +99,6 @@
 	logger.Info("Debian CVE conversion succeeded.")
 }
 
-<<<<<<< HEAD
-=======
 func worker(ctx context.Context, vulnChan <-chan *vulns.Vulnerability, bkt *storage.BucketHandle, outputDir string) {
 	noUpload := bkt == nil
 	for v := range vulnChan {
@@ -188,7 +182,6 @@
 	}
 }
 
->>>>>>> bd0d0261
 // generateOSVFromDebianTracker converts Debian Security Tracker entries to OSV format.
 func generateOSVFromDebianTracker(debianData DebianSecurityTrackerData, debianReleaseMap map[string]string, allCVEs map[cves.CVEID]cves.Vulnerability) map[string]*vulns.Vulnerability {
 	logger.Info("Converting Debian Security Tracker data to OSV.")
