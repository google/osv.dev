// package main contains the conversion logic for turning debian security tracker info to OSV parts
package main

import (
	"context"
	"encoding/csv"
	"encoding/json"
	"flag"
	"fmt"
	"log/slog"
	"net/http"
	"os"
	"sort"
	"strconv"
	"strings"

	"github.com/google/osv/vulnfeeds/cves"
	"github.com/google/osv/vulnfeeds/faulttolerant"
	"github.com/google/osv/vulnfeeds/models"
	"github.com/google/osv/vulnfeeds/upload"
	"github.com/google/osv/vulnfeeds/utility/logger"
	"github.com/google/osv/vulnfeeds/vulns"
	"github.com/ossf/osv-schema/bindings/go/osvschema"
)

const (
	defaultCvePath           = "cve_jsons"
	debianOutputPathDefault  = "debian-cve-osv"
	debianDistroInfoURL      = "https://debian.pages.debian.net/distro-info-data/debian.csv"
	debianSecurityTrackerURL = "https://security-tracker.debian.org/tracker/data/json"
	outputBucketDefault      = "debian-osv"
)

func main() {
	logger.InitGlobalLogger()

<<<<<<< HEAD
	debianOutputPath := flag.String("output-path", debianOutputPathDefault, "Path to output OSV files.")
	outputBucketName := flag.String("output-bucket", outputBucketDefault, "The GCS bucket to write to.")
	numWorkers := flag.Int("num-workers", 64, "Number of workers to process records")
	uploadToGCS := flag.Bool("upload-to-gcs", false, "If true, do not write to GCS bucket and instead write to local disk.")
=======
	debianOutputPath := flag.String("output_path", debianOutputPathDefault, "Path to output OSV files.")
	outputBucketName := flag.String("output_bucket", outputBucketDefault, "The GCS bucket to write to.")
	numWorkers := flag.Int("num_workers", 64, "Number of workers to process records")
	uploadToGCS := flag.Bool("uploadToGCS", false, "If true, do not write to GCS bucket and instead write to local disk.")
	syncDeletions := flag.Bool("sync_deletions", false, "If false, do not delete files in bucket that are not local")
>>>>>>> 1b9cb075
	flag.Parse()

	err := os.MkdirAll(*debianOutputPath, 0755)
	if err != nil {
		logger.Fatal("Can't create output path", slog.Any("err", err))
	}

	debianData, err := downloadDebianSecurityTracker()
	if err != nil {
		logger.Fatal("Failed to download/parse Debian Security Tracker json file", slog.Any("err", err))
	}

	debianReleaseMap, err := getDebianReleaseMap()
	if err != nil {
		logger.Fatal("Failed to get Debian distro info data", slog.Any("err", err))
	}

	allCVEs := vulns.LoadAllCVEs(defaultCvePath)
	osvCVEs := generateOSVFromDebianTracker(debianData, debianReleaseMap, allCVEs)

	vulnerabilities := make([]*osvschema.Vulnerability, 0, len(osvCVEs))
	for _, v := range osvCVEs {
		if len(v.Affected) == 0 {
			logger.Warn(fmt.Sprintf("Skipping %s as no affected versions found.", v.ID), slog.String("id", v.ID))
			continue
		}
		vulnerabilities = append(vulnerabilities, &v.Vulnerability)
	}

	ctx := context.Background()
	upload.Upload(ctx, "Debian CVEs", *uploadToGCS, *outputBucketName, "", *numWorkers, *debianOutputPath, vulnerabilities, *syncDeletions)
	logger.Info("Debian CVE conversion succeeded.")
}

// generateOSVFromDebianTracker converts Debian Security Tracker entries to OSV format.
func generateOSVFromDebianTracker(debianData DebianSecurityTrackerData, debianReleaseMap map[string]string, allCVEs map[cves.CVEID]cves.Vulnerability) map[string]*vulns.Vulnerability {
	logger.Info("Converting Debian Security Tracker data to OSV.")
	osvCves := make(map[string]*vulns.Vulnerability)

	// Sorts packages to ensure results remain consistent between runs.
	pkgNames := make([]string, 0, len(debianData))
	for name := range debianData {
		pkgNames = append(pkgNames, name)
	}
	sort.Strings(pkgNames)

	// Sorts releases to ensure pkgInfos remain consistent between runs.
	releaseNames := make([]string, 0, len(debianReleaseMap))
	for k := range debianReleaseMap {
		releaseNames = append(releaseNames, k)
	}

	sort.Slice(releaseNames, func(i, j int) bool {
		vi, _ := strconv.ParseFloat(debianReleaseMap[releaseNames[i]], 64)
		vj, _ := strconv.ParseFloat(debianReleaseMap[releaseNames[j]], 64)

		return vi < vj
	})

	for _, pkgName := range pkgNames {
		pkg := debianData[pkgName]
		for cveID, cveData := range pkg {
			// Debian Security Tracker has some 'TEMP-' Records we don't want to convert
			if !strings.HasPrefix(cveID, "CVE") {
				continue
			}
			v, ok := osvCves[cveID]
			currentNVDCVE := allCVEs[cves.CVEID(cveID)]
			if !ok {
				v = &vulns.Vulnerability{
					Vulnerability: osvschema.Vulnerability{
						ID:        "DEBIAN-" + cveID,
						Upstream:  []string{cveID},
						Published: currentNVDCVE.CVE.Published.Time,
						Details:   cveData.Description,
						References: []osvschema.Reference{
							{
								Type: "ADVISORY",
								URL:  "https://security-tracker.debian.org/tracker/" + cveID,
							},
						},
					},
				}
				if currentNVDCVE.CVE.Metrics != nil {
					v.AddSeverity(currentNVDCVE.CVE.Metrics)
				}

				osvCves[cveID] = v
			}

			for _, releaseName := range releaseNames {
				// For reference on urgency levels, see: https://security-team.debian.org/security_tracker.html#severity-levels
				release, ok := cveData.Releases[releaseName]
				if !ok {
					continue
				}
				debianVersion, ok := debianReleaseMap[releaseName]
				if !ok {
					continue
				}

				if release.Status == "resolved" && release.FixedVersion == "0" { // not affected
					continue
				}

				pkgInfo := vulns.PackageInfo{
					PkgName:   pkgName,
					Ecosystem: "Debian:" + debianVersion,
					EcosystemSpecific: map[string]any{
						"urgency": release.Urgency,
					},
				}

				if release.Status == "resolved" {
					pkgInfo.VersionInfo.AffectedVersions = []models.AffectedVersion{{Introduced: "0"}, {Fixed: release.FixedVersion}}
				} else {
					pkgInfo.VersionInfo.AffectedVersions = []models.AffectedVersion{{Introduced: "0"}}
				}

				if len(pkgInfo.VersionInfo.AffectedVersions) > 0 {
					v.AddPkgInfo(pkgInfo)
				}
			}
		}
	}

	return osvCves
}

// getDebianReleaseMap gets the Debian version number, excluding testing and experimental versions.
func getDebianReleaseMap() (map[string]string, error) {
	releaseMap := make(map[string]string)
	res, err := faulttolerant.Get(debianDistroInfoURL)
	if err != nil {
		return releaseMap, err
	}
	defer res.Body.Close()

	if res.StatusCode != http.StatusOK {
		return releaseMap, fmt.Errorf("HTTP request failed: %s", res.Status)
	}

	reader := csv.NewReader(res.Body)
	reader.FieldsPerRecord = -1
	data, err := reader.ReadAll()
	if err != nil {
		return releaseMap, err
	}

	versionIndex := -1
	seriesIndex := -1

	// Get the index number of version and series.
	for i, col := range data[0] {
		switch col {
		case "version":
			versionIndex = i
		case "series":
			seriesIndex = i
		}
	}

	if seriesIndex == -1 || versionIndex == -1 {
		return releaseMap, err
	}

	for _, row := range data[1:] {
		if row[versionIndex] == "" {
			continue
		}
		releaseMap[row[seriesIndex]] = row[versionIndex]
	}

	return releaseMap, err
}

// downloadDebianSecurityTracker download Debian json file
func downloadDebianSecurityTracker() (DebianSecurityTrackerData, error) {
	res, err := faulttolerant.Get(debianSecurityTrackerURL)
	if err != nil {
		return nil, err
	}

	defer res.Body.Close()

	if res.StatusCode != http.StatusOK {
		return nil, fmt.Errorf("HTTP request failed: %s", res.Status)
	}

	var decodedDebianData DebianSecurityTrackerData

	if err := json.NewDecoder(res.Body).Decode(&decodedDebianData); err != nil {
		return nil, err
	}

	logger.Info("Successfully downloaded Debian Security Tracker Data")

	return decodedDebianData, err
}<|MERGE_RESOLUTION|>--- conflicted
+++ resolved
@@ -34,18 +34,11 @@
 func main() {
 	logger.InitGlobalLogger()
 
-<<<<<<< HEAD
 	debianOutputPath := flag.String("output-path", debianOutputPathDefault, "Path to output OSV files.")
 	outputBucketName := flag.String("output-bucket", outputBucketDefault, "The GCS bucket to write to.")
-	numWorkers := flag.Int("num-workers", 64, "Number of workers to process records")
+	numWorkers := flag.Int("workers", 64, "Number of workers to process records")
 	uploadToGCS := flag.Bool("upload-to-gcs", false, "If true, do not write to GCS bucket and instead write to local disk.")
-=======
-	debianOutputPath := flag.String("output_path", debianOutputPathDefault, "Path to output OSV files.")
-	outputBucketName := flag.String("output_bucket", outputBucketDefault, "The GCS bucket to write to.")
-	numWorkers := flag.Int("num_workers", 64, "Number of workers to process records")
-	uploadToGCS := flag.Bool("uploadToGCS", false, "If true, do not write to GCS bucket and instead write to local disk.")
-	syncDeletions := flag.Bool("sync_deletions", false, "If false, do not delete files in bucket that are not local")
->>>>>>> 1b9cb075
+	syncDeletions := flag.Bool("sync-deletions", false, "If false, do not delete files in bucket that are not local")
 	flag.Parse()
 
 	err := os.MkdirAll(*debianOutputPath, 0755)
@@ -76,7 +69,7 @@
 	}
 
 	ctx := context.Background()
-	upload.Upload(ctx, "Debian CVEs", *uploadToGCS, *outputBucketName, "", *numWorkers, *debianOutputPath, vulnerabilities, *syncDeletions)
+	upload.Upload(ctx, "Debian CVEs", *uploadToGCS, *outputBucketName, "", *numWorkers, *debianOutputPath, vulnerabilities)
 	logger.Info("Debian CVE conversion succeeded.")
 }
 
