--- conflicted
+++ resolved
@@ -520,16 +520,12 @@
       self._process_updates_bucket(source_repo)
       return
 
-<<<<<<< HEAD
     if source_repo.type == osv.SourceRepositoryType.REST_ENDPOINT:
       self._process_updates_rest(source_repo)
       return
 
-    raise RuntimeError('Invalid repo type.')
-=======
     logging.error('Invalid repo type: %s - %d', source_repo.name,
                   source_repo.type)
->>>>>>> 348a1c36
 
   def process_oss_fuzz(self, oss_fuzz_source):
     """Process OSS-Fuzz source data."""
