--- conflicted
+++ resolved
@@ -75,24 +75,13 @@
 	var notes []string
 	v := vulns.Vulnerability{
 		Vulnerability: osvschema.Vulnerability{
-<<<<<<< HEAD
 			SchemaVersion: osvschema.SchemaVersion,
 			ID:            string(cve.Metadata.CVEID),
-			Summary:       string(cve.Containers.CNA.Title),
+			Summary:       cve.Containers.CNA.Title,
 			Details:       cves.EnglishDescription(cve.Containers.CNA.Descriptions),
 			Aliases:       aliases,
 			Related:       related,
 			References:    vulns.ClassifyReferences(refs),
-=======
-			SchemaVersion:    osvschema.SchemaVersion,
-			ID:               string(cve.Metadata.CVEID),
-			Summary:          cve.Containers.CNA.Title,
-			Details:          cves.EnglishDescription(cve.Containers.CNA.Descriptions),
-			Aliases:          aliases,
-			Related:          related,
-			References:       vulns.ClassifyReferences(refs),
-			DatabaseSpecific: make(map[string]any),
->>>>>>> 9b2bdf1e
 		}}
 
 	published, err := cves.ParseCVE5Timestamp(cve.Metadata.DatePublished)
@@ -206,15 +195,9 @@
 	}
 
 	// Save the conversion metrics to a file.
-<<<<<<< HEAD
-	// if err := writeMetricToFile(cveId, vulnDir); err != nil {
-	// 	return err
-	// }
-=======
 	if err := writeMetricToFile(cveID, vulnDir); err != nil {
 		return err
 	}
->>>>>>> 9b2bdf1e
 
 	return nil
 }
