---
layout: page
title: Third Party Tools
permalink: /third-party/
nav_order: 5
---

# Third party tools

There are community tools that use OSV. Note that these are community built
tools and unsupported and not endorsed by the core OSV maintainers. You may wish
to consult the [OpenSSF's Concise Guide for Evaluating Open Source Software](https://best.openssf.org/Concise-Guide-for-Evaluating-Open-Source-Software)
to determine suitability for your use.

<<<<<<< HEAD
- [Betterscan.io: Code Scanning/SAST/Static Analysis/Linting using many
  tools/Scanners with One Report (Code,
  IaC)](https://github.com/marcinguy/betterscan-ce)
- [bomber](https://github.com/devops-kung-fu/bomber)
- [Cortex XSOAR](https://github.com/demisto/content)
- [dependency-management-data](https://dmd.tanna.dev)
- [Dependency-Track](https://github.com/DependencyTrack/dependency-track)
- [dep-scan](https://github.com/AppThreat/dep-scan)
- [G-Rath/osv-detector](https://github.com/G-Rath/osv-detector): A scanner
  that uses the OSV database.
- [GUAC](https://guac.sh)
- [it-depends](https://github.com/trailofbits/it-depends)
- [.NET client library and support for the schema](https://github.com/JamieMagee/osv.net)
- [OSS Review Toolkit](https://github.com/oss-review-toolkit/ort)
- [Packj](https://github.com/ossillate-inc/packj)
- [pip-audit](https://pypi.org/project/pip-audit/)
- [Renovate](https://github.com/renovatebot/renovate)
- [rosv: an R package to access the OSV database and help administer Posit Package Manager](https://github.com/al-obrien/rosv)
- [Rust client library](https://github.com/gcmurphy/osv)
- [Skjold: Security audit python project dependencies against several security
  advisory databases](https://github.com/twu/skjold)
- [Trivy](https://github.com/aquasecurity/trivy)
- [IronDome: SCA scanner for Ruby applications](https://rubygems.org/gems/iron_dome)
=======
-   [Betterscan.io: Code Scanning/SAST/Static Analysis/Linting using many
    tools/Scanners with One Report (Code,
    IaC)](https://github.com/marcinguy/betterscan-ce)
-   [bomber](https://github.com/devops-kung-fu/bomber)
-   [Cortex XSOAR](https://github.com/demisto/content)
-   [dependency-management-data](https://dmd.tanna.dev)
-   [Dependency-Track](https://github.com/DependencyTrack/dependency-track)
-   [dep-scan](https://github.com/AppThreat/dep-scan)
-   [G-Rath/osv-detector](https://github.com/G-Rath/osv-detector): A scanner
    that uses the OSV database.
-   [GUAC](https://guac.sh)
-   [it-depends](https://github.com/trailofbits/it-depends)
-   [.NET client library and support for the schema](https://github.com/JamieMagee/osv.net)
-   [OSS Review Toolkit](https://github.com/oss-review-toolkit/ort)
-   [Packj](https://github.com/ossillate-inc/packj)
-   [pip-audit](https://pypi.org/project/pip-audit/)
-   [Renovate](https://github.com/renovatebot/renovate)
-   [rosv: an R package to access the OSV database and help administer Posit Package Manager](https://github.com/al-obrien/rosv)
-   [Rust client library](https://github.com/gcmurphy/osv)
-   [Skjold: Security audit python project dependencies against several security
    advisory databases](https://github.com/twu/skjold)
-   [Trivy](https://github.com/aquasecurity/trivy)
-   [IronDome: SCA scanner for Ruby applications](https://rubygems.org/gems/iron_dome)
-   [OSV module in x-cmd: A shell CLI for OSV.dev API with osv-scanner integration](https://x-cmd.com/mod/osv)
>>>>>>> 2cd12360

Feel free to [send a PR](https://github.com/google/osv.dev/blob/master/docs/third-party.md) to add
your project here. We ask that you consider [adopting](https://scorecard.dev/#run-the-checks) [OpenSSF
Scorecard](https://scorecard.dev) for your repo to help boost the security credibility of the project.<|MERGE_RESOLUTION|>--- conflicted
+++ resolved
@@ -12,7 +12,6 @@
 to consult the [OpenSSF's Concise Guide for Evaluating Open Source Software](https://best.openssf.org/Concise-Guide-for-Evaluating-Open-Source-Software)
 to determine suitability for your use.
 
-<<<<<<< HEAD
 - [Betterscan.io: Code Scanning/SAST/Static Analysis/Linting using many
   tools/Scanners with One Report (Code,
   IaC)](https://github.com/marcinguy/betterscan-ce)
@@ -36,32 +35,7 @@
   advisory databases](https://github.com/twu/skjold)
 - [Trivy](https://github.com/aquasecurity/trivy)
 - [IronDome: SCA scanner for Ruby applications](https://rubygems.org/gems/iron_dome)
-=======
--   [Betterscan.io: Code Scanning/SAST/Static Analysis/Linting using many
-    tools/Scanners with One Report (Code,
-    IaC)](https://github.com/marcinguy/betterscan-ce)
--   [bomber](https://github.com/devops-kung-fu/bomber)
--   [Cortex XSOAR](https://github.com/demisto/content)
--   [dependency-management-data](https://dmd.tanna.dev)
--   [Dependency-Track](https://github.com/DependencyTrack/dependency-track)
--   [dep-scan](https://github.com/AppThreat/dep-scan)
--   [G-Rath/osv-detector](https://github.com/G-Rath/osv-detector): A scanner
-    that uses the OSV database.
--   [GUAC](https://guac.sh)
--   [it-depends](https://github.com/trailofbits/it-depends)
--   [.NET client library and support for the schema](https://github.com/JamieMagee/osv.net)
--   [OSS Review Toolkit](https://github.com/oss-review-toolkit/ort)
--   [Packj](https://github.com/ossillate-inc/packj)
--   [pip-audit](https://pypi.org/project/pip-audit/)
--   [Renovate](https://github.com/renovatebot/renovate)
--   [rosv: an R package to access the OSV database and help administer Posit Package Manager](https://github.com/al-obrien/rosv)
--   [Rust client library](https://github.com/gcmurphy/osv)
--   [Skjold: Security audit python project dependencies against several security
-    advisory databases](https://github.com/twu/skjold)
--   [Trivy](https://github.com/aquasecurity/trivy)
--   [IronDome: SCA scanner for Ruby applications](https://rubygems.org/gems/iron_dome)
--   [OSV module in x-cmd: A shell CLI for OSV.dev API with osv-scanner integration](https://x-cmd.com/mod/osv)
->>>>>>> 2cd12360
+- [OSV module in x-cmd: A shell CLI for OSV.dev API with osv-scanner integration](https://x-cmd.com/mod/osv)
 
 Feel free to [send a PR](https://github.com/google/osv.dev/blob/master/docs/third-party.md) to add
 your project here. We ask that you consider [adopting](https://scorecard.dev/#run-the-checks) [OpenSSF
