# Copyright 2021 Google LLC
#
# Licensed under the Apache License, Version 2.0 (the "License");
# you may not use this file except in compliance with the License.
# You may obtain a copy of the License at
#
#      http://www.apache.org/licenses/LICENSE-2.0
#
# Unless required by applicable law or agreed to in writing, software
# distributed under the License is distributed on an "AS IS" BASIS,
# WITHOUT WARRANTIES OR CONDITIONS OF ANY KIND, either express or implied.
# See the License for the specific language governing permissions and
# limitations under the License.
"""Handlers for the OSV web frontend."""

import json
import os
import math
import re
import logging

from flask import abort
from flask import current_app
from flask import Blueprint
from flask import make_response
from flask import redirect
from flask import render_template, render_template_string
from flask import request
from flask import url_for
from flask import send_from_directory
from werkzeug.security import safe_join
from werkzeug import exceptions
from google.cloud import ndb
from cvss import CVSS2, CVSS3, CVSS4

import markdown2
from urllib import parse

import cache
import osv
import rate_limiter
import source_mapper
import utils

blueprint = Blueprint('frontend_handlers', __name__)

_PAGE_SIZE = 16
_PAGE_LOOKAHEAD = 4
_REQUESTS_PER_MIN = 30
_WORD_CHARACTERS_OR_DASH = re.compile(r'^[+\w-]+$')
_VALID_BLOG_NAME = _WORD_CHARACTERS_OR_DASH
_VALID_VULN_ID = _WORD_CHARACTERS_OR_DASH
_BLOG_CONTENTS_DIR = 'blog'
_DEPS_BASE_URL = 'https://deps.dev'
_FIRST_CVSS_CALCULATOR_BASE_URL = 'https://www.first.org/cvss/calculator'

if utils.is_prod():
  redis_host = os.environ.get('REDISHOST', 'localhost')
  redis_port = int(os.environ.get('REDISPORT', 6379))
  limiter = rate_limiter.RateLimiter(
      redis_host, redis_port, requests_per_min=_REQUESTS_PER_MIN)

  @blueprint.before_request
  def check_rate_limit():
    # TODO(michaelkedar): Cloud Run/App Engine have different ways to check this
    # remove the App Engine header check when moving away from App Engine
    ip_addr = request.headers.get('X-Appengine-User-Ip')
    if ip_addr is None:
      ip_addr = request.headers.get('X-Forwarded-For', 'unknown').split(',')[0]
    if not limiter.check_request(ip_addr):
      abort(429)


def _load_blog_content(name):
  """Load blog content."""
  path = os.path.join(current_app.static_folder, _BLOG_CONTENTS_DIR, name)
  if not os.path.exists(path):
    abort(404)
    return None

  with open(path) as handle:
    return handle.read()


@blueprint.before_request
def check_cors_preflight():
  """Handle CORS preflight requests."""
  if request.method != 'OPTIONS':
    return None

  response = make_response()
  response.headers.add('Access-Control-Allow-Origin', 'http://localhost:8080')
  response.headers.add('Access-Control-Allow-Methods', '*')
  response.headers.add('Access-Control-Allow-Headers', '*')
  return response


@blueprint.after_request
def add_cors_headers(response):
  """Add CORS headers."""
  response.headers.add('Access-Control-Allow-Origin', 'http://localhost:8080')
  return response


@blueprint.route('/v2/')
def index_v2():
  return redirect('/')


@blueprint.route('/v2/<path:subpath>')
def index_v2_with_subpath(subpath):
  return redirect('/' + subpath)


@blueprint.route('/')
def index():
  return render_template(
      'home.html', ecosystem_counts=osv_get_ecosystem_counts_cached())


@blueprint.route('/robots.txt')
def robots():
  response = make_response(f'Sitemap: {request.host_url}sitemap_index.xml\n')
  response.mimetype = 'text/plain'
  return response


@blueprint.route('/blog/', strict_slashes=False)
def blog():
  return render_template('blog.html', index=_load_blog_content('index.html'))


@blueprint.route('/blog/index.xml')
def blog_rss():
  return current_app.send_static_file(
      os.path.join(_BLOG_CONTENTS_DIR, 'index.xml'))


@blueprint.route('/blog/posts/<blog_name>/', strict_slashes=False)
def blog_post(blog_name):
  if not _VALID_BLOG_NAME.match(blog_name):
    abort(404)

  path = safe_join('posts', blog_name, 'index.html')
  if not path:
    abort(404)

  return render_template(
      'blog_post.html',
      content=_load_blog_content(safe_join('posts', blog_name, 'index.html')))


@blueprint.route('/blog/posts/<blog_name>/<file_name>', strict_slashes=False)
def blog_post_static_files(blog_name: str, file_name: str):
  """Return static files under blog post directories"""
  if not _VALID_BLOG_NAME.match(blog_name):
    abort(404)

  path = safe_join(current_app.static_folder, _BLOG_CONTENTS_DIR, 'posts',
                   blog_name)
  if not path:
    abort(404)

  return send_from_directory(path, file_name)


@blueprint.route('/about')
def about():
  return redirect('https://google.github.io/osv.dev/faq')


@blueprint.route('/faq')
def faq():
  return redirect('https://google.github.io/osv.dev/faq')


@blueprint.route('/docs', strict_slashes=False)
def docs():
  return redirect('https://google.github.io/osv.dev')


@blueprint.route('/ecosystems')
def ecosystems():
  return redirect('https://osv-vulnerabilities.storage.googleapis.com/ecosystems.txt')  # pylint: disable=line-too-long


_LIST_ARGS = ['q', 'ecosystem', 'page']


@blueprint.route('/list')
def list_vulnerabilities():
  """Main page."""

  # Remove unknown query parameters
  args = {k: v for k, v in request.args.lists() if k in _LIST_ARGS}

  # Remove page parameter if not from turbo frame
  is_turbo_frame = request.headers.get('Turbo-Frame')
  if not is_turbo_frame and args.get('page', 1) != 1:
    args.pop('page', None)

  # redirect if any query parameters were filtered
  if args.keys() != request.args.keys():
    return redirect(url_for(request.endpoint, **args))

  query = request.args.get('q', '')
  # Remove leading and trailing spaces
  query = query.strip()
  page = int(request.args.get('page', 1))
  ecosystem = request.args.get('ecosystem')

  if page < 0:
    args.pop('page', None)
    return redirect(url_for(request.endpoint, **args))

  results = osv_query(query, page, False, ecosystem)

  # Fetch ecosystems by default. As an optimization, skip when rendering page
  # fragments.
  ecosystem_counts = osv_get_ecosystem_counts_cached(
  ) if not is_turbo_frame else None

  return render_template(
      'list.html',
      page=page,
      total_pages=math.ceil(results['total'] / _PAGE_SIZE),
      query=query,
      selected_ecosystem=ecosystem,
      ecosystem_counts=ecosystem_counts,
      vulnerabilities=results['items'])


@blueprint.route('/vulnerability/<vuln_id>')
def vulnerability(vuln_id):
  """Vulnerability page."""
  vuln = osv_get_by_id(vuln_id)

  if utils.is_prod():
    api_url = 'api.osv.dev'
  else:
    api_url = 'api.test.osv.dev'

  return render_template(
      'vulnerability.html', vulnerability=vuln, api_url=api_url)


@blueprint.route('/<potential_vuln_id>')
def vulnerability_redirector(potential_vuln_id):
  """Convenience redirector for /VULN-ID to /vulnerability/VULN-ID."""
  if not _VALID_VULN_ID.match(potential_vuln_id):
    abort(404)
    return None

  vuln = osv_get_by_id(potential_vuln_id)
  if vuln:
    return redirect(f'/vulnerability/{potential_vuln_id}')

  abort(404)
  return None


@blueprint.route('/<potential_vuln_id>.json')
@blueprint.route('/vulnerability/<potential_vuln_id>.json')
def vulnerability_json_redirector(potential_vuln_id):
  """Convenience redirector for /VULN-ID.json and /vulnerability/VULN-ID.json to
  https://api.osv.dev/v1/vulns/VULN-ID.
  """
  if not _VALID_VULN_ID.match(potential_vuln_id):
    abort(404)
    return None

  vuln = osv_get_by_id(potential_vuln_id)
  if not vuln:
    abort(404)
    return None

  if utils.is_prod():
    api_url = 'api.osv.dev'
  else:
    api_url = 'api.test.osv.dev'
  return redirect(f'https://{api_url}/v1/vulns/{potential_vuln_id}')


def bug_to_response(bug, detailed=True):
  """Convert a Bug entity to a response object."""
  response = osv.vulnerability_to_dict(
      bug.to_vulnerability(include_alias=detailed))
  response.update({
      'isFixed': bug.is_fixed,
      'invalid': bug.status == osv.BugStatus.INVALID
  })

  add_cvss_score(response)

  if detailed:
    add_links(response)
    add_source_info(bug, response)
  return response


def calculate_severity_details(
    severity: dict) -> tuple[float | None, str | None]:
  """Calculate score and rating of severity"""
  cvss_calculator = {
      'CVSS_V2': CVSS2,
      'CVSS_V3': CVSS3,
      'CVSS_V4': CVSS4,
  }

  type_ = severity.get('type')
  score = severity.get('score')

  if not (type_ and score):
    return None, None

  c = cvss_calculator[type_](score)
  severity_rating = c.severities()[0]
  severity_score = c.base_score
  return severity_score, severity_rating


def add_cvss_score(bug):
  """Add severity score where possible."""
  severity_score = None
  severity_rating = None
  severity_type = None

  for severity in bug.get('severity', []):
    type_ = severity.get('type')
    if type_ and (not severity_type or type_ > severity_type):
      severity_type = type_
      severity_score, severity_rating = calculate_severity_details(severity)

  bug['severity_score'] = severity_score
  bug['severity_rating'] = severity_rating


def add_links(bug):
  """Add VCS links where possible."""

  first_repo_url = None

  for entry in bug.get('affected', []):
    for i, affected_range in enumerate(entry.get('ranges', [])):
      affected_range['id'] = i
      if affected_range['type'] != 'GIT':
        continue

      repo_url = affected_range.get('repo')
      if not repo_url:
        continue

      if not first_repo_url:
        first_repo_url = repo_url

      for event in affected_range.get('events', []):
        if event.get('introduced') and event['introduced'] != '0':
          event['introduced_link'] = _commit_to_link(repo_url,
                                                     event['introduced'])
          continue

        if event.get('last_affected'):
          event['last_affected_link'] = _commit_to_link(repo_url,
                                                        event['last_affected'])
          continue

        if event.get('fixed'):
          event['fixed_link'] = _commit_to_link(repo_url, event['fixed'])
          continue

        if event.get('limit'):
          event['limit_link'] = _commit_to_link(repo_url, event['limit'])
          continue

  if first_repo_url:
    bug['repo'] = first_repo_url


def add_source_info(bug, response):
  """Add source information to `response`."""
  if bug.source_of_truth == osv.SourceOfTruth.INTERNAL:
    response['source'] = 'INTERNAL'
    return

  source_repo = osv.get_source_repository(bug.source)
  if not source_repo or not source_repo.link:
    return

  source_path = osv.source_path(source_repo, bug)
  response['source'] = source_repo.link + source_path
  response['source_link'] = response['source']
  if source_repo.human_link:
    bug_ecosystems = bug.ecosystem
    bug_id = bug.id()
    response['human_source_link'] = render_template_string(
        source_repo.human_link, ECOSYSTEMS=bug_ecosystems, BUG_ID=bug_id)


def _commit_to_link(repo_url, commit):
  """Convert commit to link."""
  vcs = source_mapper.get_vcs_viewer_for_url(repo_url)
  if not vcs:
    return None

  if ':' not in commit:
    return vcs.get_source_url_for_revision(commit)

  commit_parts = commit.split(':')
  if len(commit_parts) != 2:
    return None

  start, end = commit_parts
  if start == 'unknown':
    return None

  return vcs.get_source_url_for_revision_diff(start, end)


def osv_get_ecosystems():
  """Get list of ecosystems."""
  query = osv.Bug.query(projection=[osv.Bug.ecosystem], distinct=True)
  return sorted([bug.ecosystem[0] for bug in query if bug.ecosystem],
                key=str.lower)


@cache.smart_cache("osv_get_ecosystem_counts", timeout=24 * 60 * 60)
def osv_get_ecosystem_counts_cached():
  """Get count of vulnerabilities per ecosystem, cached"""
  # Check if we're already in ndb context, if not, put us in one
  # We can sometimes not be in ndb context because caching
  # runs in a separate thread
  if ndb.get_context(raise_context_error=False) is None:
    # IMPORTANT: Ensure this ndb.Client remains consistent
    # with the one defined in main.py
    with ndb.Client().context():
      return osv_get_ecosystem_counts()

  return osv_get_ecosystem_counts()


def osv_get_ecosystem_counts() -> dict[str, int]:
  """Get count of vulnerabilities per ecosystem."""
  counts = {}
  ecosystem_names = osv_get_ecosystems()
  for ecosystem in ecosystem_names:
    if ':' in ecosystem:
      # Count by the base ecosystem index. Otherwise we'll overcount as a
      # single entry may refer to multiple sub-ecosystems.
      continue

    counts[ecosystem] = osv.Bug.query(
        osv.Bug.ecosystem == ecosystem,
        osv.Bug.public == True,  # pylint: disable=singleton-comparison
        osv.Bug.status == osv.BugStatus.PROCESSED).count()

  filtered_counts = {key: elem for key, elem in counts.items() if elem > 0}
  return filtered_counts


def osv_query(search_string, page, affected_only, ecosystem):
  """Run an OSV query."""
  query: ndb.Query = osv.Bug.query(osv.Bug.status == osv.BugStatus.PROCESSED,
                                   osv.Bug.public == True)  # pylint: disable=singleton-comparison

  if search_string:
    query = query.filter(osv.Bug.search_indices == search_string.lower())

  if affected_only:
    query = query.filter(osv.Bug.has_affected == True)  # pylint: disable=singleton-comparison

  if ecosystem:
    query = query.filter(osv.Bug.ecosystem == ecosystem)

  query = query.order(-osv.Bug.timestamp)

  if not search_string and not affected_only:
    # If no search string and not affected only, use the cached ecosystem counts
    total_future = ndb.Future()
    total_future.set_result(get_vuln_count_for_ecosystem(ecosystem))
  else:
    total_future = query.count_async()

  result_items = []

  bugs, _, _ = query.fetch_page(
      page_size=_PAGE_SIZE, offset=(page - 1) * _PAGE_SIZE)
  for bug in bugs:
    result_items.append(bug_to_response(bug, detailed=False))

  results = {
      'total': total_future.get_result(),
      'items': result_items,
  }

  return results


def get_vuln_count_for_ecosystem(ecosystem: str) -> int:
  ecosystem_counts = osv_get_ecosystem_counts_cached()
  if not ecosystem:
    return sum(ecosystem_counts.values())

  return ecosystem_counts.get(ecosystem, 0)


def osv_get_by_id(vuln_id):
  """Gets bug details from its id. If invalid, aborts the request."""
  if not vuln_id:
    abort(400)
    return None

  bug = osv.Bug.get_by_id(vuln_id)
  if not bug:
    abort(404)
    return None

  if bug.status == osv.BugStatus.UNPROCESSED:
    abort(404)
    return None

  if not bug.public:
    abort(403)
    return None

  return bug_to_response(bug)


@blueprint.app_template_filter('event_type')
def event_type(event):
  """Get the type from an event."""
  if event.get('introduced'):
    return 'Introduced'
  if event.get('fixed'):
    return 'Fixed'
  if event.get('limit'):
    return 'Limit'
  if event.get('last_affected'):
    return 'Last affected'

  return None


@blueprint.app_template_filter('event_link')
def event_link(event):
  """Get the link from an event."""
  if event.get('introduced_link'):
    return event['introduced_link']
  if event.get('fixed_link'):
    return event['fixed_link']
  if event.get('limit_link'):
    return event['limit_link']
  if event.get('last_affected_link'):
    return event['last_affected_link']

  return None


@blueprint.app_template_filter('event_value')
def event_value(event):
  """Get the value from an event."""
  if event.get('introduced'):
    return event['introduced']
  if event.get('fixed'):
    return event['fixed']
  if event.get('limit'):
    return event['limit']
  if event.get('last_affected'):
    return event['last_affected']

  return None


@blueprint.app_template_filter('should_collapse')
def should_collapse(affected):
  """Whether if we should collapse the package tab bar."""
  total_package_length = sum(
      len(entry.get('package', {}).get('name', '')) for entry in affected)
  return total_package_length > 70 or len(affected) > 5


@blueprint.app_template_filter('group_versions')
def group_versions(versions, ecosystem):
  """Group versions by prefix."""
  groups = {}

  for version in sort_versions(versions, ecosystem):
    if '.' not in version:
      groups.setdefault('Other', []).append(version)
      continue

    label = version.split('.')[0] + '.*'
    groups.setdefault(label, []).append(version)

  return groups


def sort_versions(versions: list[str], ecosystem: str) -> list[str]:
  """Sorts a list of version numbers in the given ecosystem's sorting order."""
  try:
    return sorted(versions, key=osv.ecosystems.get(ecosystem).sort_key)
  except (NotImplementedError, AttributeError):
    # If the ecosystem doesn't support ordering,
    # the versions are sorted lexicographically.
    return sorted(versions)


@blueprint.app_template_filter('markdown')
def markdown(text):
  """Render markdown."""
  if text:
    md = markdown2.markdown(
        text, safe_mode='escape', extras=['fenced-code-blocks'])
    # TODO(michaelkedar): Seems like there's a bug with markdown2 not escaping
    # unclosed HTML comments <!--, which ends up commenting out the whole page
    # See: https://github.com/trentm/python-markdown2/issues/563
    # For now, manually replace any leftover comments with the escaped form
    return md.replace('<!--', '&lt;!--')

  return ''


@blueprint.app_template_filter('display_json')
def display_json(data):
  # We can't use the default `tojson` filter as it's intended for code (and
  # escapes characters like '<' to '\u003c'). We want to render the JSON for
  # display purposes and use HTML escaping ('&lt;') instead so it's rendered
  # as '<'.
  return json.dumps(data, indent=4)


@blueprint.app_template_filter('log')
def logarithm(n):
  return math.log(n)


@blueprint.app_template_filter('strip_scheme')
def strip_scheme(url):
  parsed_result = parse.urlparse(url)
  scheme = f"{parsed_result.scheme}://"
  return parsed_result.geturl().replace(scheme, '', 1)


@blueprint.app_template_filter('git_repo')
def git_repo(affected):
  git_repos = []
  for a in affected:
    git_repos.extend([
        r.get('repo', '')
        for r in a.get('ranges', [])
        if r.get('type', '') == 'GIT'
    ])
  return git_repos


@blueprint.app_template_filter('package_in_ecosystem')
def package_in_ecosystem(package):
  ecosystem = osv.ecosystems.normalize(package['ecosystem'])
  if ecosystem in osv.ecosystems.package_urls:
    return osv.ecosystems.package_urls[ecosystem] + package['name']
  return ''


@blueprint.app_template_filter('osv_has_vuln')
def osv_has_vuln(vuln_id):
  """Checks if an osv vulnerability exists for the given ID."""
  return osv.Bug.get_by_id(vuln_id)


@blueprint.app_template_filter('list_packages')
def list_packages(vuln_affected: list[dict]):
  """Lists all affected package names without duplicates,
  remaining in the original order."""
  packages = []

  for affected in vuln_affected:
    for affected_range in affected.get('ranges', []):
      if affected_range['type'] in ['ECOSYSTEM', 'SEMVER']:
        if 'package' not in affected:
          continue
        package_entry = affected['package']['ecosystem'] + '/' + affected[
            'package']['name']
        if package_entry not in packages:
          packages.append(package_entry)
      elif affected_range['type'] == 'GIT':
        parsed_scheme = strip_scheme(affected_range['repo'])
        if parsed_scheme not in packages:
          packages.append(parsed_scheme)

  return packages


@blueprint.app_errorhandler(404)
def not_found_error(error: exceptions.HTTPException):
  logging.info('Handled %s - Path attempted: %s', error, request.path)
  return render_template('404.html'), 404


@blueprint.app_template_filter('has_link_to_deps_dev')
def has_link_to_deps_dev(ecosystem):
  """
  Check if a given ecosystem has a corresponding link in deps.dev.

  Returns:
      bool: True if the ecosystem has a corresponding link in deps.dev,
            False otherwise.
  """
  return osv.ecosystems.is_supported_in_deps_dev(ecosystem)


@blueprint.app_template_filter('link_to_deps_dev')
def link_to_deps_dev(package, ecosystem):
  """
  Generate a link to the deps.dev page for a given package in the specified
  ecosystem.

  Args:
      package (str): The name of the package.
      ecosystem (str): The ecosystem name.
  Returns:
      str or None: The URL to the deps.dev page for the package if the
      ecosystem is supported, None otherwise.
  """
  system = osv.ecosystems.map_ecosystem_to_deps_dev(ecosystem)
  if not system:
    return None
  # This ensures that special characters such as / are properly encoded,
  # preventing invalid paths and 404 errors.
  # e.g. for the package name github.com/rancher/wrangler,
  # return https://deps.dev/go/github.com%2Francher%2Fwrangler
  encoded_package = parse.quote(package, safe='')
  return f"{_DEPS_BASE_URL}/{system}/{encoded_package}"


<<<<<<< HEAD
@blueprint.app_template_filter('display_severity_rating')
def display_severity_rating(severity: dict) -> str:
  """Return base score and rating of the severity."""
  severity_base_score, severity_rating = calculate_severity_details(severity)
  return f"{severity_base_score} ({severity_rating})"


@blueprint.app_template_filter('severity_level')
def severity_level(severity: dict) -> str:
  """Return rating of the severity."""
  _, rating = calculate_severity_details(severity)
  return rating.lower()


@blueprint.app_template_filter('cvss_calculator_url')
def cvss_calculator_url(severity):
  """Generate the FIRST CVSS calculator URL from a CVSS string."""
  score = severity.get('score')

  # Extract CVSS version from the vector string
  version = score.split('/')[0].split(':')[1]

  return f"{_FIRST_CVSS_CALCULATOR_BASE_URL}/{version}#{score}"
=======
@blueprint.app_template_filter('relative_time')
def relative_time(timestamp: str) -> str:
  """Convert the input to a human-readable relative time."""
  return utils.relative_time(timestamp)
>>>>>>> 25bc7c66
<|MERGE_RESOLUTION|>--- conflicted
+++ resolved
@@ -731,7 +731,6 @@
   return f"{_DEPS_BASE_URL}/{system}/{encoded_package}"
 
 
-<<<<<<< HEAD
 @blueprint.app_template_filter('display_severity_rating')
 def display_severity_rating(severity: dict) -> str:
   """Return base score and rating of the severity."""
@@ -755,9 +754,9 @@
   version = score.split('/')[0].split(':')[1]
 
   return f"{_FIRST_CVSS_CALCULATOR_BASE_URL}/{version}#{score}"
-=======
+
+
 @blueprint.app_template_filter('relative_time')
 def relative_time(timestamp: str) -> str:
   """Convert the input to a human-readable relative time."""
-  return utils.relative_time(timestamp)
->>>>>>> 25bc7c66
+  return utils.relative_time(timestamp)