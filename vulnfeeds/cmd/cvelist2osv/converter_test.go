package cvelist2osv

import (
	"encoding/json"
	"os"
	"path/filepath"
	"strings"
	"testing"
	"time"

	"github.com/google/go-cmp/cmp"
	"github.com/google/osv/vulnfeeds/cves"
	"github.com/google/osv/vulnfeeds/vulns"
	"github.com/ossf/osv-schema/bindings/go/osvschema"
)

func loadTestData(t *testing.T, cveName string) cves.CVE5 {
	t.Helper()
	prefix := strings.Split(cveName, "-")[2]
	prefixpath := prefix[:len(prefix)-3] + "xxx"
	fileName := filepath.Join("..", "..", "test_data", "cvelistV5", "cves", cveName[4:8], prefixpath, cveName+".json")

	return loadTestCVE(t, fileName)
}

func loadTestCVE(t *testing.T, path string) cves.CVE5 {
	t.Helper()
	file, err := os.Open(path)
	if err != nil {
		t.Fatalf("Failed to load test data from %q: %v", path, err)
	}
	defer file.Close()
	var cve cves.CVE5
	err = json.NewDecoder(file).Decode(&cve)
	if err != nil {
		t.Fatalf("Failed to decode %q: %+v", path, err)
	}

	return cve
}

func TestIdentifyPossibleURLs(t *testing.T) {
	testCases := []struct {
		name         string
		cve          cves.CVE5
		expectedRefs []cves.Reference
	}{
		{
			name: "simple case with duplicates",
			cve: cves.CVE5{
				Containers: struct {
					CNA cves.CNA   `json:"cna"`
					ADP []cves.CNA `json:"adp,omitempty"`
				}{
					CNA: cves.CNA{
						References: []cves.Reference{
							{URL: "http://a.com"},
							{URL: "http://b.com"},
						},
						Affected: []cves.Affected{
							{
								CollectionURL: "http://d.com",
								Repo:          "http://b.com",
							},
						},
					},
					ADP: []cves.CNA{
						{
							References: []cves.Reference{
								{URL: "http://c.com"},
								{URL: "http://a.com"},
							},
						},
					},
				},
			},
			expectedRefs: []cves.Reference{
				{URL: "http://a.com"},
				{URL: "http://b.com"},
				{URL: "http://c.com"},
				{URL: "http://d.com"},
			},
		},
		{
			name: "no references and CNA refs is nil",
			cve: cves.CVE5{
				Containers: struct {
					CNA cves.CNA   `json:"cna"`
					ADP []cves.CNA `json:"adp,omitempty"`
				}{
					CNA: cves.CNA{
						References: nil,
					},
				},
			},
			expectedRefs: nil,
		},
		{
			name: "no references and CNA refs is empty slice",
			cve: cves.CVE5{
				Containers: struct {
					CNA cves.CNA   `json:"cna"`
					ADP []cves.CNA `json:"adp,omitempty"`
				}{
					CNA: cves.CNA{
						References: []cves.Reference{},
					},
				},
			},
			expectedRefs: []cves.Reference{},
		},
		{
			name: "empty url string",
			cve: cves.CVE5{
				Containers: struct {
					CNA cves.CNA   `json:"cna"`
					ADP []cves.CNA `json:"adp,omitempty"`
				}{
					CNA: cves.CNA{
						Affected: []cves.Affected{
							{
								CollectionURL: "",
							},
						},
						References: []cves.Reference{
							{URL: "http://a.com"},
							{URL: ""},
						},
					},
				},
			},
			expectedRefs: []cves.Reference{
				{URL: ""},
				{URL: "http://a.com"},
			},
		},
	}

	for _, tc := range testCases {
		t.Run(tc.name, func(t *testing.T) {
			refs := identifyPossibleURLs(tc.cve)
			if diff := cmp.Diff(tc.expectedRefs, refs); diff != "" {
				t.Errorf("identifyPossibleURLs() mismatch (-want +got):\n%s", diff)
			}
		})
	}
}

func TestFromCVE5(t *testing.T) {
	cve1110Pub, _ := cves.ParseCVE5Timestamp("2025-05-22T14:02:31.385Z")
	cve1110Mod, _ := cves.ParseCVE5Timestamp("2025-05-22T14:17:44.379Z")
	cve21634Pub, _ := cves.ParseCVE5Timestamp("2024-01-03T22:46:03.585Z")
	cve21634Mod, _ := cves.ParseCVE5Timestamp("2025-06-16T19:45:37.088Z")
	cve21772Pub, _ := cves.ParseCVE5Timestamp("2025-02-27T02:18:19.528Z")
	cve21772Mod, _ := cves.ParseCVE5Timestamp("2025-05-04T07:20:46.575Z")

	testCases := []struct {
		name         string
		cve          cves.CVE5
		refs         []cves.Reference
		expectedVuln *vulns.Vulnerability
	}{
		{
			name: "CVE-2025-1110",
			cve:  loadTestData(t, "CVE-2025-1110"),
			refs: []cves.Reference{
				{URL: "https://gitlab.com/gitlab-org/gitlab/-/issues/517693", Tags: []string{"issue-tracking", "permissions-required"}},
				{URL: "https://hackerone.com/reports/2972576", Tags: []string{"technical-description", "exploit", "permissions-required"}},
			},
			expectedVuln: &vulns.Vulnerability{
				Vulnerability: osvschema.Vulnerability{
					ID:               "CVE-2025-1110",
					SchemaVersion:    osvschema.SchemaVersion,
					Published:        cve1110Pub,
					Modified:         cve1110Mod,
					Summary:          "Insufficient Granularity of Access Control in GitLab",
					Details:          "An issue has been discovered in GitLab CE/EE affecting all versions from 18.0 before 18.0.1. In certain circumstances, a user with limited permissions could access Job Data via a crafted GraphQL query.",
					Aliases:          nil,
					Related:          nil,
					DatabaseSpecific: nil,
					References: []osvschema.Reference{
						{Type: "ARTICLE", URL: "https://hackerone.com/reports/2972576"},
						{Type: "EVIDENCE", URL: "https://hackerone.com/reports/2972576"},
						{Type: "REPORT", URL: "https://gitlab.com/gitlab-org/gitlab/-/issues/517693"},
						{Type: "REPORT", URL: "https://hackerone.com/reports/2972576"},
					},
					Severity: []osvschema.Severity{
						{
							Type:  "CVSS_V3",
							Score: "CVSS:3.1/AV:N/AC:L/PR:H/UI:N/S:U/C:L/I:N/A:N",
						},
					},
					Affected: []osvschema.Affected{{
						Ranges: []osvschema.Range{{
							Type: "GIT",
							Repo: "https://gitlab.com/gitlab-org/gitlab",
							Events: []osvschema.Event{
								{Introduced: "504fd9e5236e13d674e051c6b8a1e9892b371c58"},
								{Fixed: "3426be1b93852c5358240c5df40970c0ddfbdb2a"},
							},
							DatabaseSpecific: map[string]any{
								"versions": []osvschema.Event{{Introduced: "18.0"}, {Fixed: "18.0.1"}},
							},
						}},
					}},
				},
			},
		},
		{
			name: "CVE-2024-21634",
			cve:  loadTestData(t, "CVE-2024-21634"),
			refs: []cves.Reference{
				{Tags: []string{"x_refsource_CONFIRM"}, URL: "https://github.com/amazon-ion/ion-java/security/advisories/GHSA-264p-99wq-f4j6"},
			},
			expectedVuln: &vulns.Vulnerability{
				Vulnerability: osvschema.Vulnerability{
					ID:            "CVE-2024-21634",
					SchemaVersion: osvschema.SchemaVersion,
					Published:     cve21634Pub,
					Modified:      cve21634Mod,
					Summary:       "Ion Java StackOverflow vulnerability",
					Details:       "Amazon Ion is a Java implementation of the Ion data notation. Prior to version 1.10.5, a potential denial-of-service issue exists in\u00a0`ion-java`\u00a0for applications that use\u00a0`ion-java`\u00a0to deserialize Ion text encoded data, or deserialize Ion text or binary encoded data into the\u00a0`IonValue`\u00a0model and then invoke certain\u00a0`IonValue`\u00a0methods on that in-memory representation. An actor could craft Ion data that, when loaded by the affected application and/or processed using the\u00a0`IonValue`\u00a0model, results in a\u00a0`StackOverflowError`\u00a0originating from the\u00a0`ion-java`\u00a0library. The patch is included in `ion-java` 1.10.5. As a workaround, do not load data which originated from an untrusted source or that could have been tampered with.",
					Aliases:       []string{"GHSA-264p-99wq-f4j6"},
					Related:       nil,
					References: []osvschema.Reference{
						{Type: "ADVISORY", URL: "https://github.com/amazon-ion/ion-java/security/advisories/GHSA-264p-99wq-f4j6"},
					},
					Severity: []osvschema.Severity{
						{
							Type:  "CVSS_V3",
							Score: "CVSS:3.1/AV:N/AC:L/PR:N/UI:N/S:U/C:N/I:N/A:H",
						},
					},
					Affected: []osvschema.Affected{{
						Ranges: []osvschema.Range{{
							Type: "GIT",
							Repo: "https://github.com/amazon-ion/ion-java",
							Events: []osvschema.Event{
								{Introduced: "0"},
								{Fixed: "019a6117fb99131f74f92ecf462169613234abbf"},
							},
							DatabaseSpecific: map[string]any{
								"versions": []osvschema.Event{{Introduced: "0"}, {Fixed: "1.10.5"}},
							},
						}},
					}},
					DatabaseSpecific: nil,
				},
			},
		},
		{
			name: "CVE-2025-21772",
			cve:  loadTestData(t, "CVE-2025-21772"),
			refs: []cves.Reference{
				{URL: "https://git.kernel.org/stable/c/a3e77da9f843e4ab93917d30c314f0283e28c124"},
				{URL: "https://git.kernel.org/stable/c/213ba5bd81b7e97ac6e6190b8f3bc6ba76123625"},
				{URL: "https://git.kernel.org/stable/c/40a35d14f3c0dc72b689061ec72fc9b193f37d1f"},
				{URL: "https://git.kernel.org/stable/c/27a39d006f85e869be68c1d5d2ce05e5d6445bf5"},
				{URL: "https://git.kernel.org/stable/c/92527100be38ede924768f4277450dfe8a40e16b"},
				{URL: "https://git.kernel.org/stable/c/6578717ebca91678131d2b1f4ba4258e60536e9f"},
				{URL: "https://git.kernel.org/stable/c/7fa9706722882f634090bfc9af642bf9ed719e27"},
				{URL: "https://git.kernel.org/stable/c/80e648042e512d5a767da251d44132553fe04ae0"},
			},
			expectedVuln: &vulns.Vulnerability{
				Vulnerability: osvschema.Vulnerability{
					ID:               "CVE-2025-21772",
					SchemaVersion:    osvschema.SchemaVersion,
					Published:        cve21772Pub,
					Modified:         cve21772Mod,
					Summary:          "partitions: mac: fix handling of bogus partition table",
					Details:          "In the Linux kernel, the following vulnerability has been resolved:\n\npartitions: mac: fix handling of bogus partition table\n\nFix several issues in partition probing:\n\n - The bailout for a bad partoffset must use put_dev_sector(), since the\n   preceding read_part_sector() succeeded.\n - If the partition table claims a silly sector size like 0xfff bytes\n   (which results in partition table entries straddling sector boundaries),\n   bail out instead of accessing out-of-bounds memory.\n - We must not assume that the partition table contains proper NUL\n   termination - use strnlen() and strncmp() instead of strlen() and\n   strcmp().",
					Aliases:          nil,
					Related:          nil,
					DatabaseSpecific: nil,
					Affected: []osvschema.Affected{{
						Ranges: []osvschema.Range{{
							Type: "GIT",
							Events: []osvschema.Event{
								{Introduced: "1da177e4c3f41524e886b7f1b8a0c1fc7321cac2"},
								{Fixed: "a3e77da9f843e4ab93917d30c314f0283e28c124"},
							},
							Repo: "https://git.kernel.org/pub/scm/linux/kernel/git/stable/linux.git",
						},
							{
								Type: "GIT",
								Events: []osvschema.Event{
									{Introduced: "1da177e4c3f41524e886b7f1b8a0c1fc7321cac2"},
									{Fixed: "213ba5bd81b7e97ac6e6190b8f3bc6ba76123625"},
								},
								Repo: "https://git.kernel.org/pub/scm/linux/kernel/git/stable/linux.git",
							},
							{
								Type: "GIT",
								Events: []osvschema.Event{
									{Introduced: "1da177e4c3f41524e886b7f1b8a0c1fc7321cac2"},
									{Fixed: "40a35d14f3c0dc72b689061ec72fc9b193f37d1f"},
								},
								Repo: "https://git.kernel.org/pub/scm/linux/kernel/git/stable/linux.git",
							},
							{
								Type: "GIT",
								Events: []osvschema.Event{
									{Introduced: "1da177e4c3f41524e886b7f1b8a0c1fc7321cac2"},
									{Fixed: "27a39d006f85e869be68c1d5d2ce05e5d6445bf5"},
								},
								Repo: "https://git.kernel.org/pub/scm/linux/kernel/git/stable/linux.git",
							},
							{
								Type: "GIT",
								Events: []osvschema.Event{
									{Introduced: "1da177e4c3f41524e886b7f1b8a0c1fc7321cac2"},
									{Fixed: "92527100be38ede924768f4277450dfe8a40e16b"},
								},
								Repo: "https://git.kernel.org/pub/scm/linux/kernel/git/stable/linux.git",
							},
							{
								Type: "GIT",
								Events: []osvschema.Event{
									{Introduced: "1da177e4c3f41524e886b7f1b8a0c1fc7321cac2"},
									{Fixed: "6578717ebca91678131d2b1f4ba4258e60536e9f"},
								},
								Repo: "https://git.kernel.org/pub/scm/linux/kernel/git/stable/linux.git",
							},
							{
								Type: "GIT",
								Events: []osvschema.Event{
									{Introduced: "1da177e4c3f41524e886b7f1b8a0c1fc7321cac2"},
									{Fixed: "7fa9706722882f634090bfc9af642bf9ed719e27"},
								},
								Repo: "https://git.kernel.org/pub/scm/linux/kernel/git/stable/linux.git",
							},
							{
								Type: "GIT",
								Events: []osvschema.Event{
									{Introduced: "1da177e4c3f41524e886b7f1b8a0c1fc7321cac2"},
									{Fixed: "80e648042e512d5a767da251d44132553fe04ae0"},
								},
								Repo: "https://git.kernel.org/pub/scm/linux/kernel/git/stable/linux.git",
							}},
					},
						{
							Package: osvschema.Package{Ecosystem: "Linux", Name: "Kernel"},
							Ranges: []osvschema.Range{
								{Type: "ECOSYSTEM", Events: []osvschema.Event{{Introduced: "0"}, {Fixed: "5.4.291"}}},
								{Type: "ECOSYSTEM", Events: []osvschema.Event{{Introduced: "5.5.0"}, {Fixed: "5.10.235"}}},
								{Type: "ECOSYSTEM", Events: []osvschema.Event{{Introduced: "5.11.0"}, {Fixed: "5.15.179"}}},
								{Type: "ECOSYSTEM", Events: []osvschema.Event{{Introduced: "5.16.0"}, {Fixed: "6.1.129"}}},
								{Type: "ECOSYSTEM", Events: []osvschema.Event{{Introduced: "6.2.0"}, {Fixed: "6.6.79"}}},
								{Type: "ECOSYSTEM", Events: []osvschema.Event{{Introduced: "6.7.0"}, {Fixed: "6.12.16"}}},
								{Type: "ECOSYSTEM", Events: []osvschema.Event{{Introduced: "6.13.0"}, {Fixed: "6.13.4"}}},
							},
						}},
					References: []osvschema.Reference{
						{Type: "WEB", URL: "https://git.kernel.org/stable/c/a3e77da9f843e4ab93917d30c314f0283e28c124"},
						{Type: "WEB", URL: "https://git.kernel.org/stable/c/213ba5bd81b7e97ac6e6190b8f3bc6ba76123625"},
						{Type: "WEB", URL: "https://git.kernel.org/stable/c/40a35d14f3c0dc72b689061ec72fc9b193f37d1f"},
						{Type: "WEB", URL: "https://git.kernel.org/stable/c/27a39d006f85e869be68c1d5d2ce05e5d6445bf5"},
						{Type: "WEB", URL: "https://git.kernel.org/stable/c/92527100be38ede924768f4277450dfe8a40e16b"},
						{Type: "WEB", URL: "https://git.kernel.org/stable/c/6578717ebca91678131d2b1f4ba4258e60536e9f"},
						{Type: "WEB", URL: "https://git.kernel.org/stable/c/7fa9706722882f634090bfc9af642bf9ed719e27"},
						{Type: "WEB", URL: "https://git.kernel.org/stable/c/80e648042e512d5a767da251d44132553fe04ae0"},
					},
				},
			},
		},
	}

	for _, tc := range testCases {
		t.Run(tc.name, func(t *testing.T) {
			metrics := &ConversionMetrics{}
<<<<<<< HEAD
			vuln, _ := FromCVE5(tc.cve, tc.refs, metrics)
=======
			vuln := FromCVE5(tc.cve, tc.refs, metrics)
>>>>>>> 3b73304a

			// Handle non-deterministic time.Now()
			if strings.Contains(tc.name, "invalid date") {
				if !vuln.Published.IsZero() {
					vuln.Published = time.Time{}
				}
				if !vuln.Modified.IsZero() && strings.Contains(tc.name, "invalid modified") {
					vuln.Modified = time.Time{}
				}
			}

			if diff := cmp.Diff(tc.expectedVuln, vuln); diff != "" {
				t.Errorf("FromCVE5() vuln mismatch (-want +got):\n%s", diff)
			}
		})
	}
}<|MERGE_RESOLUTION|>--- conflicted
+++ resolved
@@ -368,11 +368,7 @@
 	for _, tc := range testCases {
 		t.Run(tc.name, func(t *testing.T) {
 			metrics := &ConversionMetrics{}
-<<<<<<< HEAD
-			vuln, _ := FromCVE5(tc.cve, tc.refs, metrics)
-=======
 			vuln := FromCVE5(tc.cve, tc.refs, metrics)
->>>>>>> 3b73304a
 
 			// Handle non-deterministic time.Now()
 			if strings.Contains(tc.name, "invalid date") {
