---
layout: page
title: Architecture
permalink: /architecture/
nav_order: 1
parent: Contributing
---
# Architecture

![Architecture diagram](../images/architecture.png)

## Data source

<<<<<<< HEAD
Our data is sourced from a variety of [sources](../data.md#current-data-sources), which we are looking to expand
on over time.
=======
Our data is sourced from a variety of
[sources](../data.md#current-data-sources), which we are looking to expand on
over time.
>>>>>>> 6b0deb14

OSV runs on Google Cloud Platform, with the following main components:

## Cloud Datastore

All vulnerability data is stored in [Cloud Datastore], with the [models] defined
[here].

[Cloud Datastore]: https://cloud.google.com/datastore
[models]: https://googleapis.dev/python/python-ndb/latest/index.html#defining-entities-keys-and-properties
[here]: https://github.com/google/osv/blob/master/osv/models.py

## Google Kubernetes Engine (GKE)

[GKE] is used for running [workers] to perform bisects and impact analysis.
These workers consume tasks from a [Cloud Pub/Sub] topic.

Workers are Docker containers, which use [gVisor] for sandboxing untrusted
workloads.

[GKE]: https://cloud.google.com/kubernetes-engine
[workers]: https://github.com/google/osv/tree/master/docker/worker
[gVisor]: https://gvisor.dev/
[Cloud Pub/Sub]: https://cloud.google.com/pubsub

## Cloud Run / Cloud Endpoints

The [API server] runs on [Cloud Run], and is served by [Cloud Endpoints].

[API server]: https://github.com/google/osv/tree/master/gcp/api
[Cloud Run]: https://cloud.google.com/run
[Cloud Endpoints]: https://cloud.google.com/endpoints

## App Engine

The [main web UI] runs on [App Engine]. App Engine [cron jobs] also schedule
recurring tasks for the workers, allocate OSV IDs, and make vulnerabilities
public at the appropriate times.

[main web UI]: https://osv.dev
[App Engine]: https://github.com/google/osv/tree/master/gcp/appengine
[cron jobs]: https://github.com/google/osv/blob/master/gcp/appengine/cron.yaml<|MERGE_RESOLUTION|>--- conflicted
+++ resolved
@@ -11,14 +11,9 @@
 
 ## Data source
 
-<<<<<<< HEAD
-Our data is sourced from a variety of [sources](../data.md#current-data-sources), which we are looking to expand
-on over time.
-=======
 Our data is sourced from a variety of
 [sources](../data.md#current-data-sources), which we are looking to expand on
 over time.
->>>>>>> 6b0deb14
 
 OSV runs on Google Cloud Platform, with the following main components:
 
