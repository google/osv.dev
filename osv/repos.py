# Copyright 2021 Google LLC
#
# Licensed under the Apache License, Version 2.0 (the "License");
# you may not use this file except in compliance with the License.
# You may obtain a copy of the License at
#
#      http://www.apache.org/licenses/LICENSE-2.0
#
# Unless required by applicable law or agreed to in writing, software
# distributed under the License is distributed on an "AS IS" BASIS,
# WITHOUT WARRANTIES OR CONDITIONS OF ANY KIND, either express or implied.
# See the License for the specific language governing permissions and
# limitations under the License.
"""Repo functions."""

import logging
import os
import shutil
import subprocess
import time

import pygit2

CLONE_TRIES = 3
RETRY_SLEEP_SECONDS = 5

# More performant mirrors for large/popular repos.
# TODO: Don't hardcode this.
_GIT_MIRRORS = {
    'https://git.kernel.org/pub/scm/linux/kernel/git/stable/linux.git':
        'https://kernel.googlesource.com/pub/scm/'
        'linux/kernel/git/stable/linux.git'
}


class GitRemoteCallback(pygit2.RemoteCallbacks):
  """Authentication callbacks."""

  def __init__(self, username, ssh_key_public_path, ssh_key_private_path):
    super().__init__()
    self.username = username
    self.ssh_key_public_path = ssh_key_public_path
    self.ssh_key_private_path = ssh_key_private_path

  def credentials(self, url, username_from_url, allowed_types):
    """Get credentials."""
    del url
    del username_from_url

    if allowed_types & pygit2.credentials.GIT_CREDENTIAL_USERNAME:
      return pygit2.Username(self.username)

    if allowed_types & pygit2.credentials.GIT_CREDENTIAL_SSH_KEY:
      return pygit2.Keypair(self.username, self.ssh_key_public_path,
                            self.ssh_key_private_path, '')

    return None


def _git_mirror(git_url):
  """Get git mirror. If no mirror exists, return the git URL as is."""
  mirror = _GIT_MIRRORS.get(git_url.rstrip('/'))
  if mirror:
    logging.info('Using mirror %s for git URL %s.', mirror, git_url)
    return mirror

  return git_url


def _checkout_branch(repo, branch):
  """Check out a branch."""
  remote_branch = repo.lookup_branch('origin/' + branch,
                                     pygit2.GIT_BRANCH_REMOTE)
  local_branch = repo.lookup_branch(branch, pygit2.GIT_BRANCH_LOCAL)
  if not local_branch:
    local_branch = repo.branches.create(branch, commit=remote_branch.peel())

  local_branch.upstream = remote_branch
  local_branch.set_target(remote_branch.target)
  repo.checkout(local_branch)
  repo.reset(remote_branch.target, pygit2.GIT_RESET_HARD)


<<<<<<< HEAD
def _set_git_callback_env(git_callbacks):
  """Set the environment variable to set git callbacks for cli git"""
  env = {}
  if git_callbacks:
    env['GIT_SSH_COMMAND'] = (
        f'ssh -i "{git_callbacks.ssh_key_private_path}" '
        f'-o StrictHostKeyChecking=no -o UserKnownHostsFile=/dev/null '
        f'-o User={git_callbacks.username} -o IdentitiesOnly=yes')
  return env


def clone(git_url: str,
          checkout_dir: str,
          git_callbacks: Optional[datetime.datetime] = None,
          last_update_date: Optional[datetime.datetime] = None):
  """
  Perform a clone.

    :param git_url: git URL
    :param checkout_dir: checkout directory
    :param git_callbacks: Used for git to retrieve credentials when pulling.
      See `GitRemoteCallback`
    :param last_update_date: Optional python datetime object used to specify
      the date of the shallow clone.
  """
=======
def clone(git_url, checkout_dir, git_callbacks=None):
  """Perform a clone."""
>>>>>>> 51d01e88
  # Use 'git' CLI here as it's much faster than libgit2's clone.
  env = _set_git_callback_env(git_callbacks)

  subprocess.check_call(
      ['git', 'clone', _git_mirror(git_url), checkout_dir],
      env=env,
      stderr=subprocess.STDOUT)
  return pygit2.Repository(checkout_dir)


def clone_with_retries(git_url, checkout_dir, git_callbacks=None, branch=None):
  """Clone with retries."""
  logging.info('Cloning %s to %s', git_url, checkout_dir)
  for _ in range(CLONE_TRIES):
    try:
      repo = clone(git_url, checkout_dir, git_callbacks)
      repo.cache = {}
      if branch:
        _checkout_branch(repo, branch)
      return repo
    except (pygit2.GitError, subprocess.CalledProcessError) as e:
      logging.error('Clone failed: %s', str(e))
      shutil.rmtree(checkout_dir, ignore_errors=True)
      time.sleep(RETRY_SLEEP_SECONDS)
      continue

  return None


def _use_existing_checkout(git_url,
                           checkout_dir,
                           git_callbacks=None,
                           branch=None):
  """Update and use existing checkout."""
  repo = pygit2.Repository(checkout_dir)
  repo.cache = {}
  if repo.remotes['origin'].url != _git_mirror(git_url):
    raise RuntimeError('Repo URL changed.')

  if branch:
    _checkout_branch(repo, branch)

  reset_repo(repo, git_callbacks)
  logging.info('Using existing checkout at %s', checkout_dir)
  return repo


<<<<<<< HEAD
def ensure_updated_checkout(
    git_url: str,
    checkout_dir: str,
    last_update_date: Optional[datetime.datetime] = None,
    git_callbacks: Optional[pygit2.RemoteCallbacks] = None,
    branch: Optional[str] = None):
  """Ensure updated checkout.

    :param git_url: git URL
    :param checkout_dir: checkout directory
    :param git_callbacks: Used for git to retrieve credentials when pulling.
      See `GitRemoteCallback`
    :param last_update_date: Optional python datetime object used to specify
      the date of the shallow clone. If the repository already exists, this
      argument will be ignored, and new commits pulled down.
    :param branch: branch to checkout
    """
=======
def ensure_updated_checkout(git_url,
                            checkout_dir,
                            git_callbacks=None,
                            branch=None):
  """Ensure updated checkout."""
>>>>>>> 51d01e88
  if os.path.exists(checkout_dir):
    # Already exists, reset and checkout latest revision.
    try:
      return _use_existing_checkout(
          git_url, checkout_dir, git_callbacks=git_callbacks, branch=branch)
    except Exception as e:
      # Failed to re-use existing checkout. Delete it and start over.
      logging.error('Failed to load existing checkout: %s', e)
      shutil.rmtree(checkout_dir)

  repo = clone_with_retries(
      git_url, checkout_dir, git_callbacks=git_callbacks, branch=branch)
  logging.info('Repo now at: %s', repo.head.peel().message)
  return repo


def reset_repo(repo, git_callbacks):
  """Reset repo."""
  env = _set_git_callback_env(git_callbacks)
  # Use git cli instead of pygit2 for performance
  subprocess.check_call(['git', 'fetch', 'origin'], cwd=repo.workdir, env=env)
  # Pygit2 equivalent of above call
  # repo.remotes['origin'].fetch(callbacks=git_callbacks)
  remote_branch = repo.lookup_branch(
      repo.head.name.replace('refs/heads/', 'origin/'),
      pygit2.GIT_BRANCH_REMOTE)

  # Reset to remote branch.
  repo.head.set_target(remote_branch.target)
  repo.reset(remote_branch.target, pygit2.GIT_RESET_HARD)<|MERGE_RESOLUTION|>--- conflicted
+++ resolved
@@ -81,36 +81,8 @@
   repo.reset(remote_branch.target, pygit2.GIT_RESET_HARD)
 
 
-<<<<<<< HEAD
-def _set_git_callback_env(git_callbacks):
-  """Set the environment variable to set git callbacks for cli git"""
-  env = {}
-  if git_callbacks:
-    env['GIT_SSH_COMMAND'] = (
-        f'ssh -i "{git_callbacks.ssh_key_private_path}" '
-        f'-o StrictHostKeyChecking=no -o UserKnownHostsFile=/dev/null '
-        f'-o User={git_callbacks.username} -o IdentitiesOnly=yes')
-  return env
-
-
-def clone(git_url: str,
-          checkout_dir: str,
-          git_callbacks: Optional[datetime.datetime] = None,
-          last_update_date: Optional[datetime.datetime] = None):
-  """
-  Perform a clone.
-
-    :param git_url: git URL
-    :param checkout_dir: checkout directory
-    :param git_callbacks: Used for git to retrieve credentials when pulling.
-      See `GitRemoteCallback`
-    :param last_update_date: Optional python datetime object used to specify
-      the date of the shallow clone.
-  """
-=======
 def clone(git_url, checkout_dir, git_callbacks=None):
   """Perform a clone."""
->>>>>>> 51d01e88
   # Use 'git' CLI here as it's much faster than libgit2's clone.
   env = _set_git_callback_env(git_callbacks)
 
@@ -158,31 +130,11 @@
   return repo
 
 
-<<<<<<< HEAD
-def ensure_updated_checkout(
-    git_url: str,
-    checkout_dir: str,
-    last_update_date: Optional[datetime.datetime] = None,
-    git_callbacks: Optional[pygit2.RemoteCallbacks] = None,
-    branch: Optional[str] = None):
-  """Ensure updated checkout.
-
-    :param git_url: git URL
-    :param checkout_dir: checkout directory
-    :param git_callbacks: Used for git to retrieve credentials when pulling.
-      See `GitRemoteCallback`
-    :param last_update_date: Optional python datetime object used to specify
-      the date of the shallow clone. If the repository already exists, this
-      argument will be ignored, and new commits pulled down.
-    :param branch: branch to checkout
-    """
-=======
 def ensure_updated_checkout(git_url,
                             checkout_dir,
                             git_callbacks=None,
                             branch=None):
   """Ensure updated checkout."""
->>>>>>> 51d01e88
   if os.path.exists(checkout_dir):
     # Already exists, reset and checkout latest revision.
     try:
