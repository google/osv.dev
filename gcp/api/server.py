# Copyright 2021 Google LLC
#
# Licensed under the Apache License, Version 2.0 (the "License");
# you may not use this file except in compliance with the License.
# You may obtain a copy of the License at
#
#      http://www.apache.org/licenses/LICENSE-2.0
#
# Unless required by applicable law or agreed to in writing, software
# distributed under the License is distributed on an "AS IS" BASIS,
# WITHOUT WARRANTIES OR CONDITIONS OF ANY KIND, either express or implied.
# See the License for the specific language governing permissions and
# limitations under the License.
"""OSV API server implementation."""

import argparse
import codecs
import concurrent
from dataclasses import dataclass
from datetime import datetime, timedelta
import math
import hashlib
import functools
import logging
import os
import threading
import time
from typing import Callable, List

from collections import defaultdict

from google.cloud import ndb
from google.api_core.exceptions import InvalidArgument
import google.cloud.ndb.exceptions as ndb_exceptions

import grpc
from grpc_health.v1 import health_pb2
from grpc_health.v1 import health_pb2_grpc
from grpc_reflection.v1alpha import reflection
from packageurl import PackageURL
from packaging.utils import canonicalize_version

import osv
from osv import ecosystems
from osv import semver_index
from osv import purl_helpers
from osv.logs import setup_gcp_logging
import osv_service_v1_pb2
import osv_service_v1_pb2_grpc

from gcp.api.cursor import QueryCursor

_SHUTDOWN_GRACE_DURATION = 5

_MAX_SINGLE_QUERY_TIME = timedelta(seconds=20)
_MAX_BATCH_QUERY_TIME = timedelta(seconds=35)
_MAX_BATCH_QUERY = 1000
# Maximum number of responses to return before applying post exceeded limit
_MAX_VULN_RESP_THRESH = 3000
# Max responses after MAX_VULN_RESP_THRESH has been exceeded
_MAX_VULN_LISTED_POST_EXCEEDED = 5
# Max responses before MAX_VULN_RESP_THRESH has been exceeded
_MAX_VULN_LISTED_PRE_EXCEEDED = 1000

# Used in DetermineVersion
# If there are more results for a bucket than this number,
# ignore the bucket completely
_MAX_MATCHES_TO_CARE = 100
# Max results to return for DetermineVersion
_MAX_DETERMINE_VER_RESULTS_TO_RETURN = 10
_DETERMINE_VER_MIN_SCORE_CUTOFF = 0.05
# Size of buckets to divide hashes into in DetermineVersion
# This should match the number in the indexer
_BUCKET_SIZE = 512

# This needs to be kept in sync with
# https://github.com/google/osv.dev/blob/
# 666a43e6ae7690fbfa283e9a6f0b08a986be4d32/
# docker/indexer/stages/processing/processing.go#L77
_VENDORED_LIB_NAMES = frozenset((
    '3rdparty',
    'dep',
    'deps',
    'thirdparty',
    'third-party',
    'third_party',
    'libs',
    'external',
    'externals',
    'vendor',
    'vendored',
))

# Prefix for the
_TAG_PREFIX = "refs/tags/"

_ndb_client = ndb.Client()


def ndb_context(func):
  """Wrapper to create an NDB context."""

  @functools.wraps(func)
  def wrapper(*args, **kwargs):
    with _ndb_client.context():
      return func(*args, **kwargs)

  return wrapper


class LogTraceFilter:
  """Class for adding the trace information from the grpc requests into logs."""

  def __init__(self):
    self.thread_local = threading.local()

  def log_trace(self, func):
    """Wrapper for grpc method to capture trace from header metadata"""

    @functools.wraps(func)
    def wrapper(s, r, context: grpc.ServicerContext):
      self.thread_local.trace = dict(
          context.invocation_metadata()).get('x-cloud-trace-context')
      return func(s, r, context)

    return wrapper

  def filter(self, record: logging.LogRecord) -> bool:
    """logging.Filter method to add trace into log data."""
    trace = getattr(self.thread_local, 'trace', None)
    if not trace:
      return True

    # Trace context header example:
    # "X-Cloud-Trace-Context: TRACE_ID/SPAN_ID;o=TRACE_TRUE"
    parts = trace.split('/')
    trace_id = parts[0]
    project = get_gcp_project()
    record.trace = f'projects/{project}/traces/{trace_id}'
    if len(parts) > 1:
      record.span_id = parts[1].split(';')[0]

    return True


trace_filter = LogTraceFilter()


class OSVServicer(osv_service_v1_pb2_grpc.OSVServicer,
                  health_pb2_grpc.HealthServicer):
  """V1 OSV servicer."""

  @ndb_context
  @trace_filter.log_trace
  def GetVulnById(self, request, context: grpc.ServicerContext):
    """Return a `Vulnerability` object for a given OSV ID."""
    bug: osv.Bug = osv.Bug.get_by_id(request.id)
    if not bug or bug.status == osv.BugStatus.UNPROCESSED:
      context.abort(grpc.StatusCode.NOT_FOUND, 'Bug not found.')
      return None

    if not bug.public:
      context.abort(grpc.StatusCode.PERMISSION_DENIED, 'Permission denied.')
      return None

    return bug_to_response(bug, include_alias=True)

  @ndb_context
  @trace_filter.log_trace
  def QueryAffected(self, request, context: grpc.ServicerContext):
    """Query vulnerabilities for a particular project at a given commit or

    version.
    """
    # Log some information about the query with structured logging
    qtype, ecosystem, versioned = query_info(request.query)
    if ecosystem is not None:
      logging.info(
          'QueryAffected for %s "%s"',
          qtype,
          ecosystem,
          extra={
              'json_fields': {
                  'details': {
                      'ecosystem': ecosystem,
                      'versioned': versioned == 'versioned'
                  }
              }
          })
    else:
      logging.info('QueryAffected for %s', qtype)

    try:
      page_token = QueryCursor.from_page_token(request.query.page_token)
    except ValueError as e:
      logging.warning(e)
      context.abort(grpc.StatusCode.INVALID_ARGUMENT, 'Invalid page token.')
      # This is just for the type checker which doesn't know
      # abort will kill the code flow
      raise

    query_context = QueryContext(
        service_context=context,
        request_cutoff_time=datetime.now() + _MAX_SINGLE_QUERY_TIME,
        input_cursor=page_token,
        output_cursor=QueryCursor(),
        total_responses=ResponsesCount(0))

    try:
      results, next_page_token = do_query(request.query, query_context).result()
    except InvalidArgument:
      # Currently cannot think of any other way
      # this can be raised other than invalid cursor
      context.abort(grpc.StatusCode.INVALID_ARGUMENT,
                    'Invalid query, likely caused by invalid page token.')
    except ndb_exceptions.BadValueError as e:
      context.abort(grpc.StatusCode.INVALID_ARGUMENT,
                    f'Bad parameter value: {e}')

    if results is not None:
      return osv_service_v1_pb2.VulnerabilityList(
          vulns=results, next_page_token=next_page_token)

    return None

  @ndb_context
  @trace_filter.log_trace
  def QueryAffectedBatch(self, request, context: grpc.ServicerContext):
    """Query vulnerabilities (batch)."""
    batch_results = []
    futures = []

    # Log some information about the query with structured logging e.g.
    # "message": "QueryAffectedBatch with 15 queries",
    # "details": {
    #   "commit": 1,
    #   "ecosystem": {
    #     "PyPI": {
    #       "versioned": 4,
    #       "versionless": 5
    #      },
    #     "": {  // no ecosystem specified
    #       "versioned": 1,
    #     }
    #   },
    #   "purl": {
    #     "golang": {  // purl type, not OSV ecosystem
    #       "versionless": 1
    #     }
    #   }
    #   "invalid": 2
    # }
    # Fields are not included if the value is empty/0
    query_details = {
        'commit': 0,
        'ecosystem': defaultdict(lambda: defaultdict(int)),
        'purl': defaultdict(lambda: defaultdict(int)),
        'invalid': 0,
    }
    for query in request.query.queries:
      qtype, ecosystem, versioned = query_info(query)
      if ecosystem is not None:
        query_details[qtype][ecosystem][versioned] += 1
      else:
        query_details[qtype] += 1

    # Filter out empty fields
    query_details = {k: v for k, v in query_details.items() if v}

    logging.info(
        'QueryAffectedBatch with %d queries',
        len(request.query.queries),
        extra={'json_fields': {
            'details': query_details
        }})

    if len(request.query.queries) > _MAX_BATCH_QUERY:
      context.abort(grpc.StatusCode.INVALID_ARGUMENT, 'Too many queries.')
      return None

    total_responses = ResponsesCount(0)
    req_cutoff_time = datetime.now() + _MAX_BATCH_QUERY_TIME
    for i, query in enumerate(request.query.queries):
      try:
        page_token = QueryCursor.from_page_token(query.page_token)
      except ValueError as e:
        logging.warning(e)
        context.abort(grpc.StatusCode.INVALID_ARGUMENT,
                      f'Invalid page token at index: {i}.')
        # This is just for the type checker which doesn't know
        # abort will kill the code flow
        raise

      query_context = QueryContext(
          service_context=context,
          request_cutoff_time=req_cutoff_time,
          input_cursor=page_token,
          output_cursor=QueryCursor(),
          total_responses=total_responses)

      futures.append(do_query(query, query_context, include_details=False))

    for future in futures:
      try:
        result, next_page_token = future.result()
      except InvalidArgument:
        # Currently cannot think of any other way
        # this can be raised other than invalid cursor
        context.abort(grpc.StatusCode.INVALID_ARGUMENT,
                      'Invalid query, likely caused by invalid page token.')
      except ndb_exceptions.BadValueError as e:
        context.abort(grpc.StatusCode.INVALID_ARGUMENT,
                      f'Bad parameter value: {e}')

      batch_results.append(
          osv_service_v1_pb2.VulnerabilityList(
              vulns=result, next_page_token=next_page_token))

    return osv_service_v1_pb2.BatchVulnerabilityList(results=batch_results)

  @ndb_context
  @trace_filter.log_trace
  def DetermineVersion(self, request, context: grpc.ServicerContext):
    """Determine the version of the provided hashes."""
    res = determine_version(request.query, context).result()
    return res

  @ndb_context
  def Check(self, request, context: grpc.ServicerContext):
    """Health check per the gRPC health check protocol."""
    del request  # Unused.
    del context  # Unused.

    # Read up to a single Bug entity from the DB. This should not cause an
    # exception or time out.
    osv.Bug.query().fetch(1)
    return health_pb2.HealthCheckResponse(
        status=health_pb2.HealthCheckResponse.ServingStatus.SERVING)

  def Watch(self, request, context: grpc.ServicerContext):
    """Health check per the gRPC health check protocol."""
    del request  # Unused.
    context.abort(grpc.StatusCode.UNIMPLEMENTED, "Unimplemented")


def query_info(query) -> tuple[str, str, str]:
  """Returns information about a query, for logging purposes.
  First return value is one of 'commit', 'purl', 'ecosystem', 'invalid'.
  If 'ecosystem' or 'purl', second two return values are the ecosystem name,
  then 'versioned' or 'versionless' depending if the 'version' field is set.
  Otherwise, last two return values are None.
  """
  if query.WhichOneof('param') == 'commit':
    return 'commit', None, None
  if not query.HasField('package'):
    return 'invalid', None, None
  if not query.package.purl and not query.package.name:
    return 'invalid', None, None
  qtype = 'ecosystem'
  ecosystem = query.package.ecosystem
  version = query.version
  if query.package.purl:
    try:
      purl = PackageURL.from_string(query.package.purl)  # can raise ValueError
      if query.package.ecosystem or query.package.name:
        raise ValueError('purl and name/ecosystem cannot both be specified')
      if purl.version and query.version:
        raise ValueError('purl version and version cannot both be specified')
      qtype = 'purl'
      ecosystem = purl.type
      version = purl.version or version
    except ValueError:
      return 'invalid', None, None

  return qtype, ecosystem, 'versioned' if version else 'versionless'


# Wrapped in a separate class
@dataclass
class ResponsesCount:
  """Wraps responses count in a separate class 
  to allow it to be passed by reference
  
  Also adds a interface to allow easy updating to a mutex
  if necessary
  """
  count: int

  def add(self, amount):
    # This is to prevent query `limit` parameter being smaller than
    # the number that is checked later in the iter() loop for the last page
    if amount < 0:
      raise ValueError("change amount must be positive")
    self.count += amount

  def exceeded(self) -> bool:
    return self.count > _MAX_VULN_RESP_THRESH

  def page_limit(self) -> int:
    """
    Returns the limit based on whether we have 
    exceeded the _MAX_VULN_RESP_THRESH with the total number
    of responses in the entire query batch
    """
    if self.exceeded():
      return _MAX_VULN_LISTED_POST_EXCEEDED

    return _MAX_VULN_LISTED_PRE_EXCEEDED


@dataclass
class QueryContext:
  """
  Information about the query the server is currently
  responding to.
  """
  service_context: grpc.ServicerContext
  input_cursor: QueryCursor
  output_cursor: QueryCursor
  request_cutoff_time: datetime
  # Use a dataclass to copy by reference
  total_responses: ResponsesCount
  # Number of queries that has already been executed
  query_counter: int = 0

  def should_break_page(self, response_count: int):
    """
    Returns whether the API should finish its current page here 
    and return a cursor.

    Currently uses two criteria:
      - total response size greater than page limit
      - request exceeding the cutoff time
    """
    return (response_count >= self.total_responses.page_limit() or
            datetime.now() > self.request_cutoff_time)

  def should_skip_query(self):
    """
    Returns whether a query should be executed or skipped depending
    on the cursor position.

    A query should be skipped when:
      - Input cursor is for a future query
      - Output cursor is not ended(), which means we already hit page limit
        in a previous query.
    """
    return (self.query_counter < self.input_cursor.query_number or
            not self.output_cursor.ended())

  def save_cursor_at_page_break(self, it: ndb.QueryIterator):
    """
    Saves the cursor at the current page break position
    """
    self.output_cursor.update_from_iterator(it)
    self.output_cursor.query_number = self.query_counter


def should_skip_bucket(path: str) -> bool:
  """Returns whether or not the given file path should be skipped for the
  determineversions bucket computation."""
  if not path:
    return False

  # Check for a nested vendored directory, as this could mess with results. The
  # API expects the file path passed to be relative to the potential library
  # path, so any vendored library names found here would imply it's a nested
  # vendored library.
  components = path.split('/')
  return any(c in _VENDORED_LIB_NAMES for c in components)


def process_buckets(
    file_results: List[osv.FileResult]) -> List[osv.RepoIndexBucket]:
  """
  Create buckets in the same process as 
  indexer to generate the same bucket hashes
  """
  buckets: list[list[bytes]] = [[] for _ in range(_BUCKET_SIZE)]

  for fr in file_results:
    if should_skip_bucket(fr.path):
      continue

    buckets[int.from_bytes(fr.hash[:2], byteorder='big') % _BUCKET_SIZE].append(
        fr.hash)

  results: list[osv.RepoIndexBucket] = [None] * _BUCKET_SIZE
  for bucket_idx, bucket in enumerate(buckets):
    bucket.sort()

    hasher = hashlib.md5()
    for v in bucket:
      hasher.update(v)

    results[bucket_idx] = osv.RepoIndexBucket(
        node_hash=hasher.digest(),
        files_contained=len(bucket),
    )

  return results


def build_determine_version_result(
    file_matches_by_proj: dict[ndb.Key, int],
    bucket_matches_by_proj: dict[ndb.Key, int],
    num_skipped_buckets: int,
    # 1 means has items, 0 means empty
    empty_bucket_bitmap: int,
    query_file_count: int) -> osv_service_v1_pb2.VersionMatchList:
  """Build sorted determine version result from the input"""
  bucket_match_items = list(bucket_matches_by_proj.items())
  # Sort by number of files matched
  bucket_match_items.sort(key=lambda x: x[1], reverse=True)

  # Only interested in our maximum number of results
  bucket_match_items = bucket_match_items[:min(
      _MAX_DETERMINE_VER_RESULTS_TO_RETURN, len(bucket_match_items))]
  idx_futures = ndb.get_multi_async([b[0] for b in bucket_match_items])
  output = []

  # Apply bitwise NOT to the user bitmap
  inverted_empty_bucket_bitmap = (1 << _BUCKET_SIZE) - 1 - empty_bucket_bitmap
  empty_bucket_count = inverted_empty_bucket_bitmap.bit_count()

  for i, f in enumerate(idx_futures):
    idx: osv.RepoIndex = f.result()

    if idx is None:
      logging.warning(
          'Bucket exists for project: %s, which does ' +
          'not have a matching IndexRepo entry', bucket_match_items[i][0])
      continue

    if idx.empty_bucket_bitmap is None:
      logging.warning('No empty bucket bitmap for: %s@%s', idx.name, idx.tag)
      continue

    # Byte order little is how the bitmap is stored in the indexer originally
    bitmap = int.from_bytes(idx.empty_bucket_bitmap, byteorder='little')

    # We are looking to find cases where the bitmap generated by the user query
    # gives a 0, but the bitmap of the repo is a 1.
    # We do not want to count cases where the repo bitmap contains 0 but
    # the user bitmap contains 1, since these are already accounted for by not
    # having these in the query results in the first place.
    # A bitwise NOT on the user query bitmap followed by a bitwise AND satisfies
    # this requirement.
    missed_empty_buckets = (inverted_empty_bucket_bitmap & bitmap).bit_count()

    estimated_diff_files = estimate_diff(
        _BUCKET_SIZE  # Starting with the total number of buckets
        - bucket_matches_by_proj[idx.key]  # Buckets that match are not changed
        - empty_bucket_count  # Buckets that are empty are not changed
        + missed_empty_buckets  # Unless they don't match the bitmap
        - num_skipped_buckets,  # Buckets skipped are assumed unchanged
        abs(idx.file_count - query_file_count)  # The difference in file count
    )

    max_files = max(idx.file_count, query_file_count)

    version = osv.normalize_tag(idx.tag.removeprefix(_TAG_PREFIX))
    version = version.replace('-', '.')
    if not version:  # This tag actually isn't a version (rare)
      continue

    version_match = osv_service_v1_pb2.VersionMatch(
        score=(max_files - estimated_diff_files) / max_files,
        minimum_file_matches=file_matches_by_proj[idx.key],
        estimated_diff_files=estimated_diff_files,
        repo_info=osv_service_v1_pb2.VersionRepositoryInformation(
            type=osv_service_v1_pb2.VersionRepositoryInformation.GIT,
            address=idx.repo_addr,
            commit=idx.commit.hex(),
            tag=idx.tag.removeprefix(_TAG_PREFIX),
            version=version,
        ))

    if version_match.score < _DETERMINE_VER_MIN_SCORE_CUTOFF:
      continue

    output.append(version_match)

  output.sort(key=lambda x: x.score, reverse=True)

  return osv_service_v1_pb2.VersionMatchList(matches=output)


def estimate_diff(num_bucket_change: int, file_count_diff: int) -> int:
  """
  Estimates the number of files that have changed based on 
  the number of buckets that changed.
  """
  estimate = _BUCKET_SIZE * math.log(
      (_BUCKET_SIZE + 1) / (_BUCKET_SIZE - num_bucket_change + 1))

  return file_count_diff + round(max(estimate - file_count_diff, 0) / 2)


@ndb.tasklet
def determine_version(version_query: osv_service_v1_pb2.VersionQuery,
                      _: grpc.ServicerContext) -> ndb.Future:
  """Identify fitting commits based on a subset of hashes"""
  req_list = [osv.FileResult(hash=x.hash) for x in version_query.file_hashes]

  # Build all the buckets and query the bucket hash
  buckets = process_buckets(req_list)

  file_match_count: dict[ndb.Key, int] = defaultdict(int)
  bucket_match_count: dict[ndb.Key, int] = defaultdict(int)
  num_skipped_buckets = 0
  skipped_files = 0

  # 1 means not empty, 0 means empty
  empty_bucket_bitmap = 0

  # Tuple is (Future, index, number_of_files)
  query_futures: list[tuple[ndb.Future, int, int]] = []

  for idx, bucket in enumerate(buckets):
    if bucket.files_contained == 0:
      continue

    empty_bucket_bitmap |= 1 << idx
    query = osv.RepoIndexBucket.query(
        osv.RepoIndexBucket.node_hash == bucket.node_hash)
    # Limit the number of requests to prevent super long queries
    query_futures.append((query.fetch_async(limit=_MAX_MATCHES_TO_CARE), idx,
                          bucket.files_contained))

  # Take the results and group the library versions,
  # aggregating on the number of files matched

  for future, idx, num_of_files in query_futures:
    result: list[osv.RepoIndexBucket] = list(future.result())
    if result:  # If there is a match, add it to list of potential versions
      # If it equals the limit, there probably is more versions beyond the limit
      # so just ignore it completely since it's not a useful indicator
      if len(result) == _MAX_MATCHES_TO_CARE:
        num_skipped_buckets += 1
        skipped_files += num_of_files
        continue

      for index_bucket in result:
        parent_key = index_bucket.key.parent()
        file_match_count[parent_key] += index_bucket.files_contained
        bucket_match_count[parent_key] += 1

  # Up the matches by the ones that match too commonly
  # This is used to return 100% matches
  for key in file_match_count.keys():
    file_match_count[key] += skipped_files

  return build_determine_version_result(file_match_count, bucket_match_count,
                                        num_skipped_buckets,
                                        empty_bucket_bitmap,
                                        len(version_query.file_hashes))


@ndb.tasklet
def do_query(query,
             context: QueryContext,
             include_details=True) -> tuple[list, str | None]:
  """Do a query."""
  if query.HasField('package'):
    package_name = query.package.name
    ecosystem = query.package.ecosystem
    purl_str = query.package.purl
  else:
    package_name = ''
    ecosystem = ''
    purl_str = ''

  if ecosystem and not ecosystems.get(ecosystem):
    context.service_context.abort(grpc.StatusCode.INVALID_ARGUMENT,
                                  'Invalid ecosystem.')

  purl = None
  purl_version = None
  if purl_str:
    try:
      purl = PackageURL.from_string(purl_str)
      purl_version = purl.version
    except ValueError:
      context.service_context.abort(grpc.StatusCode.INVALID_ARGUMENT,
                                    'Invalid Package URL.')

  if purl and package_name:  # Purls already include the package name
    context.service_context.abort(
        grpc.StatusCode.INVALID_ARGUMENT,
        'name specified in a purl query',
    )
  if purl and ecosystem:
    # Purls already include the ecosystem inside
    context.service_context.abort(
        grpc.StatusCode.INVALID_ARGUMENT,
        'ecosystem specified in a purl query',
    )
  if purl_version and query.WhichOneof('param') == 'version':
    # version included both in purl and query
    context.service_context.abort(
        grpc.StatusCode.INVALID_ARGUMENT,
        'version specified in params and purl query',
    )

  def to_response(b):
    # Skip retrieving aliases from to_vulnerability().
    # Retrieve it asynchronously later.
    return bug_to_response(b, include_details)

  if query.WhichOneof('param') == 'commit':
    try:
      commit_bytes = codecs.decode(query.commit, 'hex')
    except ValueError:
      context.service_context.abort(grpc.StatusCode.INVALID_ARGUMENT,
                                    'Invalid hash.')
      return None

    bugs = yield query_by_commit(context, commit_bytes, to_response=to_response)
  elif purl and purl_version:
    bugs = yield query_by_version(
        context,
        package_name,
        ecosystem,
        purl,
        purl_version,
        to_response=to_response)
  elif query.WhichOneof('param') == 'version':
    bugs = yield query_by_version(
        context,
        package_name,
        ecosystem,
        purl,
        query.version,
        to_response=to_response)
  elif (package_name != '' and ecosystem != '') or (purl and not purl_version):
    # Package specified without version.
    bugs = yield query_by_package(
        context, package_name, ecosystem, purl, to_response=to_response)
  else:
    context.service_context.abort(grpc.StatusCode.INVALID_ARGUMENT,
                                  'Invalid query.')
    return None

  # Asynchronously retrieve computed aliases and related ids here
  # to prevent significant query time increase for packages with
  # numerous vulnerabilities.
  if include_details:
    aliases = []
    related = []
    for bug in bugs:
      aliases.append(osv.get_aliases_async(bug.id))
      related.append(osv.get_related_async(bug.id))

    for i, alias in enumerate(aliases):
      alias_group = yield alias
      if not alias_group:
        continue
      alias_ids = sorted(list(set(alias_group.bug_ids) - {bugs[i].id}))
      bugs[i].aliases[:] = alias_ids
      modified_time = bugs[i].modified.ToDatetime()
      modified_time = max(alias_group.last_modified, modified_time)
      bugs[i].modified.FromDatetime(modified_time)

    for i, related_ids in enumerate(related):
      related_bug_ids = yield related_ids
      bugs[i].related[:] = sorted(
          list(set(related_bug_ids + list(bugs[i].related))))

  if context.query_counter < context.input_cursor.query_number:
    # If the input cursor is for a query number that's greater than
    # the number of queries performed, the cursor must be invalid
    # (and there will be no results, as everything is skipped)
    raise ValueError("Cursor is invalid/does not belong to this query")

  next_page_token_str = context.output_cursor.url_safe_encode()
  if next_page_token_str:
    logging.warning('Page size limit hit, response size: %s', len(bugs))

  return bugs, next_page_token_str


def bug_to_response(bug, include_details=True, include_alias=False):
  """Convert a Bug entity to a response object."""
  if include_details:
    return bug.to_vulnerability(
        include_source=True, include_alias=include_alias)

  return bug.to_vulnerability_minimal()


@ndb.tasklet
def _get_bugs(bug_ids, to_response=bug_to_response):
  """Get bugs from bug ids."""
  bugs = ndb.get_multi_async([ndb.Key(osv.Bug, bug_id) for bug_id in bug_ids])

  responses = []
  for future_bug in bugs:
    bug: osv.Bug = yield future_bug
    if bug and bug.status == osv.BugStatus.PROCESSED and bug.public:
      responses.append(to_response(bug))

  return responses


def _datastore_normalized_purl(purl: PackageURL):
  """
  Returns a new PURL with most attributes removed, used for datastore queries
  """
  values = purl.to_dict()
  values.pop('version', None)
  values.pop('subpath', None)
  values.pop('qualifiers', None)
  return PackageURL(**values)


@ndb.tasklet
def query_by_commit(context: QueryContext,
                    commit: bytes,
                    to_response: Callable = bug_to_response) -> list:
  """Query by commit."""
  query = osv.AffectedCommits.query(osv.AffectedCommits.commits == commit)

  context.query_counter += 1
  if context.should_skip_query():
    return []

  bug_ids = []
  it: ndb.QueryIterator = query.iter(
      keys_only=True, start_cursor=context.input_cursor.get_cursor())

  while (yield it.has_next_async()):
    if context.should_break_page(len(bug_ids)):
      context.save_cursor_at_page_break(it)
      break

    # Affect commits key follows this format:
    # <BugID>-<PageNumber>
    affected_commits: ndb.Key = it.next()
    bug_id: str = affected_commits.id().rsplit("-", 1)[0]

    bug_ids.append(bug_id)
    context.total_responses.add(1)

  bugs = yield _get_bugs(bug_ids, to_response=to_response)
  return bugs


def _match_purl(purl_query: PackageURL, purl_db: PackageURL) -> bool:
  """Check if purl match at the specifity level of purl_query

  If purl_query doesn't have qualifiers, then we will match against purl_db
  without qualifiers, otherwise match with qualifiers
  """

  # Define _clean_purl inside to make sure it's only used within _match_purl
  def _clean_purl(purl: PackageURL):
    """
    Clean a purl object for matching

    Removes version, subpath, and qualifiers with the exception of
    the 'arch' qualifier
    """
    values = purl.to_dict()
    values.pop('version', None)
    values.pop('subpath', None)
    qualifiers = values.pop('qualifiers', None)
    new_qualifiers = {}
    if qualifiers and 'arch' in qualifiers:  # CPU arch for debian packages
      new_qualifiers['arch'] = qualifiers['arch']
    return PackageURL(qualifiers=new_qualifiers, **values)

  purl_query = _clean_purl(purl_query)
  # Most of the time this will have no effect, since PURLs in the db
  # are already cleaned
  purl_db = _clean_purl(purl_db)
  if not purl_query.qualifiers:
    # No qualifiers, and our PURLs never have versions, so just match name
    return purl_query.name == purl_db.name

  if purl_db.qualifiers:
    # A arch of 'source' matches all other architectures
    if purl_db.qualifiers['arch'] == 'source':
      purl_db.qualifiers['arch'] = purl_query.qualifiers['arch']

  return purl_query == purl_db


def _is_semver_affected(affected_packages, package_name, ecosystem,
                        purl: PackageURL | None, version):
  """Returns whether or not the given version is within an affected SEMVER

  range.
  """
  version = semver_index.parse(version)

  affected = False
  for affected_package in affected_packages:
    if package_name and package_name != affected_package.package.name:
      continue

    if ecosystem and ecosystem != affected_package.package.ecosystem:
      continue

    if purl and not (affected_package.package.purl and _match_purl(
        purl, PackageURL.from_string(affected_package.package.purl))):
      continue

    for affected_range in affected_package.ranges:
      if affected_range.type != 'SEMVER':
        continue

      for event in osv.sorted_events('', affected_range.type,
                                     affected_range.events):
        if (event.type == 'introduced' and
            (event.value == '0' or version >= semver_index.parse(event.value))):
          affected = True

        if event.type == 'fixed' and version >= semver_index.parse(event.value):
          affected = False

        if event.type == 'last_affected' and version > semver_index.parse(
            event.value):
          affected = False

      if affected:
        return affected

  return affected


def _is_version_affected(affected_packages,
                         package_name,
                         ecosystem,
                         purl: PackageURL | None,
                         version,
                         normalize=False):
  """Returns whether or not the given version is within an affected ECOSYSTEM

  range.
  """
  for affected_package in affected_packages:
    if package_name and package_name != affected_package.package.name:
      continue

    if ecosystem:
      # If package ecosystem has a :, also try ignoring parts after it.
      if (affected_package.package.ecosystem != ecosystem and
          ecosystems.normalize(
              affected_package.package.ecosystem) != ecosystem):
        continue

    if purl and not (affected_package.package.purl and _match_purl(
        purl, PackageURL.from_string(affected_package.package.purl))):
      continue

    if normalize:
      if any(
          osv.normalize_tag(version) == osv.normalize_tag(v)
          for v in affected_package.versions):
        return True
    else:
      if version in affected_package.versions:
        return True

  return False


@ndb.tasklet
def _query_by_semver(context: QueryContext, query: ndb.Query, package_name: str,
                     ecosystem: str, purl: PackageURL | None, version: str):
  """Query by semver."""
  if not semver_index.is_valid(version):
    return []

  results = []
  query = query.filter(
      osv.Bug.semver_fixed_indexes > semver_index.normalize(version))

  context.query_counter += 1
  if context.should_skip_query():
    return []

  it: ndb.QueryIterator = query.iter(
      start_cursor=context.input_cursor.get_cursor())

  while (yield it.has_next_async()):
    if context.should_break_page(len(results)):
      context.save_cursor_at_page_break(it)
      break

    bug: osv.Bug = it.next()  # type: ignore
    if _is_semver_affected(bug.affected_packages, package_name, ecosystem, purl,
                           version):
      results.append(bug)
      context.total_responses.add(1)

  return results


@ndb.tasklet
def _query_by_generic_version(
    context: QueryContext,
    base_query: ndb.Query,
    project: str,
    ecosystem: str,
    purl: PackageURL | None,
    version: str,
):
  """Query by generic version."""
  # Try without normalizing.
  results = yield query_by_generic_helper(context, base_query, project,
                                          ecosystem, purl, version, False)

  # If there is results, then we should return with this query,
  # as no normalization seem to be the correct format.
  if results:
    return results

  results = yield query_by_generic_helper(context, base_query, project,
                                          ecosystem, purl,
                                          osv.normalize_tag(version), True)

  if results:
    return results

  # Try again after canonicalizing + normalizing version.
  results = yield query_by_generic_helper(context, base_query, project,
                                          ecosystem, purl,
                                          canonicalize_version(version), True)

  return results


@ndb.tasklet
def query_by_generic_helper(context: QueryContext, base_query: ndb.Query,
                            project: str, ecosystem: str,
                            purl: PackageURL | None, version: str,
                            is_normalized):
  """
  Helper function for query_by_generic. 
  This function can be called multiple times.
  """
  query: ndb.Query = base_query.filter(osv.Bug.affected_fuzzy == version)
  results = []
  context.query_counter += 1
  if context.should_skip_query():
    return []

  it: ndb.QueryIterator = query.iter(
      start_cursor=context.input_cursor.get_cursor())

  while (yield it.has_next_async()):
    if context.should_break_page(len(results)):
      context.save_cursor_at_page_break(it)
      break
    bug = it.next()
    if _is_version_affected(
        bug.affected_packages,
        project,
        ecosystem,
        purl,
        version,
        normalize=is_normalized):
      results.append(bug)
      context.total_responses.add(1)
  return results


@ndb.tasklet
def query_by_version(context: QueryContext,
                     package_name: str,
                     ecosystem: str,
                     purl: PackageURL | None,
                     version,
                     to_response: Callable = bug_to_response):
  """Query by (fuzzy) version."""

  if package_name:
    query = osv.Bug.query(
        osv.Bug.status == osv.BugStatus.PROCESSED,
        osv.Bug.project == package_name,
        # pylint: disable=singleton-comparison
        osv.Bug.public == True,  # noqa: E712
    )
  elif purl:
    query = osv.Bug.query(
        osv.Bug.status == osv.BugStatus.PROCESSED,
        osv.Bug.purl == _datastore_normalized_purl(purl).to_string(),
        # pylint: disable=singleton-comparison
        osv.Bug.public == True,  # noqa: E712
    )
  else:
    return []

  if ecosystem:
    query = query.filter(osv.Bug.ecosystem == ecosystem)

  if purl:
    purl_ecosystem = purl_helpers.purl_to_ecosystem(purl.type)
    if purl_ecosystem:
      ecosystem = purl_ecosystem

  ecosystem_info = ecosystems.get(ecosystem)
  is_semver = ecosystem_info and ecosystem_info.is_semver
  supports_ordering = ecosystem_info and ecosystem_info.supports_ordering

  bugs = []
  project = get_gcp_project()
  if ecosystem:
    if is_semver:
      # Ecosystem supports semver only.
      bugs = yield _query_by_semver(context, query, package_name, ecosystem,
                                    purl, version)

      # If the previous query has fully finished (or skipped),
      # try generic version
      new_bugs = yield _query_by_generic_version(context, query, package_name,
                                                 ecosystem, purl, version)
      for bug in new_bugs:
        if bug not in bugs:
          bugs.append(bug)

    elif project == 'oss-vdb-test' and supports_ordering:
      # Query for non-enumerated ecosystems.

<<<<<<< HEAD
      # Performance testing only
      # TODO(gongh): revert change back after testing.
      # bugs = yield _query_by_comparing_versions(
      #     context, query, ecosystem, version)
      bugs = yield _query_by_generic_version(context, query, package_name,
                                             ecosystem, purl, version)
=======
      bugs, next_page_token = yield _query_by_comparing_versions(
          context, query, ecosystem, version)
>>>>>>> fa75d48d
    else:
      bugs = yield _query_by_generic_version(context, query, package_name,
                                             ecosystem, purl, version)

  else:
    logging.warning("Package query without ecosystem specified")
    # Unspecified ecosystem. Try semver first.
    new_bugs = yield _query_by_semver(context, query, package_name, ecosystem,
                                      purl, version)
    bugs.extend(new_bugs)

    new_bugs = yield _query_by_generic_version(context, query, package_name,
                                               ecosystem, purl, version)
    for bug in new_bugs:
      if bug not in bugs:
        bugs.append(bug)

    # Our documentation states that this is an invalid query
    # context.service_context.abort(grpc.StatusCode.INVALID_ARGUMENT,
    #                               'Ecosystem not specified')

  return [to_response(bug) for bug in bugs]


@ndb.tasklet
def _query_by_comparing_versions(context: QueryContext, query: ndb.Query,
                                 ecosystem: str, version: str) -> list:
  """Query by package."""
  bugs = []

  context.query_counter += 1
  if context.should_skip_query():
    return []

  it: ndb.QueryIterator = query.iter(
      start_cursor=context.input_cursor.get_cursor())

  # Checks if the query specifies a release (e.g., "Debian:12")
  has_release = ':' in ecosystem

  while (yield it.has_next_async()):
    if context.should_break_page(len(bugs)):
      context.save_cursor_at_page_break(it)
      break

    bug: osv.Bug = it.next()
    for affected_package in bug.affected_packages:
      affected_package: osv.AffectedPackage
      package = affected_package.package
      package: osv.Package

      # If the queried ecosystem has no release specified (e.g., "Debian"),
      # compare against packages in all releases (e.g., "Debian:X").
      # Otherwise, only compare within
      # the specified release (e.g., "Debian:11").
      package_ecosystem = package.ecosystem
      if not has_release:
        # Extracts ecosystem name for broader comparison (e.g., "Debian")
        package_ecosystem = package_ecosystem.split(':')[0]

      # Skips if the affected package ecosystem does not match
      # the queried ecosystem.
      if package_ecosystem != ecosystem:
        continue

      if _is_affected(ecosystem, version, affected_package):
        bugs.append(bug)
        context.total_responses.add(1)
        break

  return bugs


@ndb.tasklet
def query_by_package(context: QueryContext, package_name: str, ecosystem: str,
                     purl: PackageURL | None, to_response: Callable) -> list:
  """Query by package."""
  bugs = []
  if package_name and ecosystem:
    query = osv.Bug.query(
        osv.Bug.status == osv.BugStatus.PROCESSED,
        osv.Bug.project == package_name,
        osv.Bug.ecosystem == ecosystem,
        # pylint: disable=singleton-comparison
        osv.Bug.public == True,  # noqa: E712
    )
  elif purl:
    query = osv.Bug.query(
        osv.Bug.status == osv.BugStatus.PROCESSED,
        osv.Bug.purl == _datastore_normalized_purl(purl).to_string(),
        # pylint: disable=singleton-comparison
        osv.Bug.public == True,  # noqa: E712
    )
  else:
    return []

  context.query_counter += 1
  if context.should_skip_query():
    return []

  it: ndb.QueryIterator = query.iter(
      start_cursor=context.input_cursor.get_cursor())

  while (yield it.has_next_async()):
    if context.should_break_page(len(bugs)):
      context.save_cursor_at_page_break(it)
      break

    bug: osv.Bug = it.next()

    if purl:
      affected = False
      # Check if any affected packages actually match _match_purl
      for affected_package in bug.affected_packages:
        affected_package: osv.AffectedPackage
        if not (affected_package.package.purl and _match_purl(
            purl, PackageURL.from_string(affected_package.package.purl))):
          continue

        affected = True
        break
    else:
      affected = True

    if affected:
      bugs.append(bug)
      context.total_responses.add(1)

  return [to_response(bug) for bug in bugs]


def serve(port: int, local: bool):
  """Configures and runs the OSV API server."""
  server = grpc.server(concurrent.futures.ThreadPoolExecutor(max_workers=5))
  servicer = OSVServicer()
  osv_service_v1_pb2_grpc.add_OSVServicer_to_server(servicer, server)
  health_pb2_grpc.add_HealthServicer_to_server(servicer, server)
  if local:
    service_names = (
        osv_service_v1_pb2.DESCRIPTOR.services_by_name['OSV'].full_name,
        health_pb2.DESCRIPTOR.services_by_name['Health'].full_name,
        reflection.SERVICE_NAME,
    )
    reflection.enable_server_reflection(service_names, server)
  server.add_insecure_port('[::]:{}'.format(port))
  server.start()

  print('Listening on port {}'.format(port))
  try:
    while True:
      time.sleep(3600)
  except KeyboardInterrupt:
    print('Shutting down with {} grace period'.format(_SHUTDOWN_GRACE_DURATION))
    server.stop(_SHUTDOWN_GRACE_DURATION)


def is_cloud_run() -> bool:
  """Check if we are running in Cloud Run."""
  # https://cloud.google.com/run/docs/container-contract#env-vars
  return os.getenv('K_SERVICE') is not None


def get_gcp_project():
  """Get the GCP project name."""
  # We don't set the GOOGLE_CLOUD_PROJECT env var explicitly, and I can't find
  # any confirmation on whether Cloud Run will set automatically.
  # Grab the project name from the (undocumented?) field on ndb.Client().
  # Most correct way to do this would be to use the instance metadata server
  # https://cloud.google.com/run/docs/container-contract#metadata-server
  return getattr(_ndb_client, 'project', 'oss-vdb')  # fall back to oss-vdb


def _is_affected(ecosystem: str, version: str,
                 affected_package: osv.AffectedPackage) -> bool:
  """Checks if a version is affected."""
  affected = False
  ecosystem_info = ecosystems.get(ecosystem)
  queried_version = ecosystem_info.sort_key(version)

  # OSV allows users to add affected versions
  # that are not covered by affected ranges.
  if version in affected_package.versions:
    return True

  for r in affected_package.ranges:
    r: osv.AffectedRange2

    for event in osv.sorted_events(ecosystem, r.type, r.events):
      event: osv.AffectedEvent
      if (event.type == 'introduced' and
          (event.value == '0' or
           queried_version >= ecosystem_info.sort_key(event.value))):
        affected = True
      elif (event.type == 'fixed' and
            queried_version >= ecosystem_info.sort_key(event.value)):
        affected = False
      elif (event.type == 'last_affected' and
            queried_version > ecosystem_info.sort_key(event.value)):
        affected = False

    if affected:
      return True

  return False


def main():
  """Entrypoint."""
  if is_cloud_run():
    setup_gcp_logging('api-backend')
    logging.getLogger().addFilter(trace_filter)

  logging.getLogger().setLevel(logging.INFO)

  parser = argparse.ArgumentParser(
      formatter_class=argparse.RawDescriptionHelpFormatter)
  parser.add_argument(
      '--port',
      type=int,
      default=None,
      help='The port to listen on.'
      'If arg is not set, will listen on the $PORT env var.'
      'If env var is empty, defaults to 8000.')
  parser.add_argument(
      '--local',
      action='store_true',
      default=False,
      help='If set reflection is enabled to allow debugging with grpcurl.')

  args = parser.parse_args()
  port = args.port
  if not port:
    port = os.environ.get('PORT')
  if not port:
    port = 8000

  serve(port, args.local)


if __name__ == '__main__':
  main()<|MERGE_RESOLUTION|>--- conflicted
+++ resolved
@@ -1124,17 +1124,8 @@
     elif project == 'oss-vdb-test' and supports_ordering:
       # Query for non-enumerated ecosystems.
 
-<<<<<<< HEAD
-      # Performance testing only
-      # TODO(gongh): revert change back after testing.
-      # bugs = yield _query_by_comparing_versions(
-      #     context, query, ecosystem, version)
-      bugs = yield _query_by_generic_version(context, query, package_name,
-                                             ecosystem, purl, version)
-=======
-      bugs, next_page_token = yield _query_by_comparing_versions(
-          context, query, ecosystem, version)
->>>>>>> fa75d48d
+      bugs = yield _query_by_comparing_versions(context, query, ecosystem,
+                                                version)
     else:
       bugs = yield _query_by_generic_version(context, query, package_name,
                                              ecosystem, purl, version)
