--- conflicted
+++ resolved
@@ -14,30 +14,20 @@
 	"github.com/google/osv.dev/tools/osv-scanner/internal/osv"
 	"github.com/google/osv.dev/tools/osv-scanner/internal/output"
 	"github.com/google/osv.dev/tools/osv-scanner/internal/sbom"
-<<<<<<< HEAD
-=======
-	"github.com/google/osv.dev/tools/osv-scanner/pkg/lockfile"
-
->>>>>>> 47b2fca1
+
 	"github.com/urfave/cli/v2"
 )
 
 const osvScannerConfigName = "osv-scanner.toml"
 
 // scanDir walks through the given directory to try to find any relevant files
-<<<<<<< HEAD
 // These include:
 //   - Any lockfiles with scanLockfile
 //   - Any SBOM files with scanSBOMFile
 //   - Any git repositories with scanGit
-func scanDir(query *osv.BatchedQuery, dir string, skipGit bool) error {
+func scanDir(query *osv.BatchedQuery, dir string, skipGit bool, recursive bool) error {
+	root := true
 	return filepath.WalkDir(dir, func(path string, info os.DirEntry, err error) error {
-=======
-func scanDir(query *osv.BatchedQuery, dir string, skipGit bool, recursive bool) error {
-	log.Printf("Scanning dir %s\n", dir)
-	root := true
-	return filepath.Walk(dir, func(path string, info os.FileInfo, err error) error {
->>>>>>> 47b2fca1
 		if err != nil {
 			log.Printf("Failed to walk %s: %v", path, err)
 			return err
@@ -335,12 +325,8 @@
 			recursive := context.Bool("recursive")
 			genericDirs := context.Args().Slice()
 			for _, dir := range genericDirs {
-<<<<<<< HEAD
 				log.Printf("Scanning dir %s\n", dir)
-				err := scanDir(&query, dir, skipGit)
-=======
 				err := scanDir(&query, dir, skipGit, recursive)
->>>>>>> 47b2fca1
 				if err != nil {
 					return err
 				}
