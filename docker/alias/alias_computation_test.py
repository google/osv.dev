# Copyright 2023 Google LLC
#
# Licensed under the Apache License, Version 2.0 (the "License");
# you may not use this file except in compliance with the License.
# You may obtain a copy of the License at
#
#      http://www.apache.org/licenses/LICENSE-2.0
#
# Unless required by applicable law or agreed to in writing, software
# distributed under the License is distributed on an "AS IS" BASIS,
# WITHOUT WARRANTIES OR CONDITIONS OF ANY KIND, either express or implied.
# See the License for the specific language governing permissions and
# limitations under the License.
"""Alias computation tests."""
import datetime
import os
import unittest

from google.cloud import ndb
from google.protobuf import timestamp_pb2

import osv
from docker.alias import alias_computation
from osv import tests

TEST_DATA_DIR = os.path.join(
    os.path.dirname(os.path.abspath(__file__)), 'testdata')


class AliasTest(unittest.TestCase, tests.ExpectationTest(TEST_DATA_DIR)):
  """Alias tests."""

  def test_basic(self):
    """Tests basic case."""
    osv.Bug(
        id='aaa-123',
        db_id='aaa-123',
        aliases=['aaa-124'],
        status=1,
        source='test',
        public=True,
        import_last_modified=datetime.datetime(2023, 1, 1),
    ).put()
    osv.Bug(
        id='aaa-124',
        db_id='aaa-124',
        status=1,
        source='test',
        public=True,
        import_last_modified=datetime.datetime(2023, 1, 1),
    ).put()
    osv.AliasGroup(
        bug_ids=['aaa-123', 'aaa-124'],
        last_modified=datetime.datetime(2023, 1, 1),
    ).put()
    alias_computation.main()
    bug_ids = osv.AliasGroup.query(
        osv.AliasGroup.bug_ids == 'aaa-123').get().bug_ids
    self.assertEqual(['aaa-123', 'aaa-124'], bug_ids)

  def test_bug_reaches_limit(self):
    """Tests bug reaches limit."""
    osv.Bug(
        id='aaa-111',
        db_id='aaa-111',
        aliases=[
            'aaa-222', 'aaa-333', 'aaa-444', 'aaa-555', 'aaa-666', 'aaa-777'
        ],
        status=1,
        source='test',
        public=True,
        import_last_modified=datetime.datetime(2023, 1, 1),
    ).put()
    alias_computation.main()
    alias_group = osv.AliasGroup.query(
        osv.AliasGroup.bug_ids == 'aaa-111').get()
    self.assertIsNone(alias_group)

  def test_update_alias_group(self):
    """Tests updating an existing alias group."""
    osv.AliasGroup(
        bug_ids=['bbb-123', 'bbb-234'],
        last_modified=datetime.datetime(2023, 1, 1),
    ).put()
    osv.Bug(
        id='bbb-123',
        db_id='bbb-123',
        aliases=['bbb-345', 'bbb-456'],
        status=1,
        source='test',
        public=True,
        import_last_modified=datetime.datetime(2023, 1, 1),
    ).put()
    osv.Bug(
        id='bbb-234',
        db_id='bbb-234',
        aliases=['bbb-123'],
        status=1,
        source='test',
        public=True,
        import_last_modified=datetime.datetime(2023, 1, 1),
    ).put()
    osv.Bug(
        id='bbb-789',
        db_id='bbb-789',
        aliases=['bbb-456'],
        status=1,
        source='test',
        public=True,
        import_last_modified=datetime.datetime(2023, 1, 1),
    ).put()
    alias_computation.main()
    alias_group = osv.AliasGroup.query(
        osv.AliasGroup.bug_ids == 'bbb-123').get()
    self.assertEqual(['bbb-123', 'bbb-234', 'bbb-345', 'bbb-456', 'bbb-789'],
                     alias_group.bug_ids)
    self.assertNotEqual(
        datetime.datetime(2023, 1, 1), alias_group.last_modified)

  def test_create_alias_group(self):
    """Tests adding a new alias group."""
    osv.Bug(
        id='test-123',
        db_id='test-123',
        aliases=['test-124'],
        status=1,
        source='test',
        public=True,
        import_last_modified=datetime.datetime(2023, 1, 1),
    ).put()
    osv.Bug(
        id='test-222',
        db_id='test-222',
        aliases=['test-124'],
        status=1,
        source='test',
        public=True,
        import_last_modified=datetime.datetime(2023, 1, 1),
    ).put()
    alias_computation.main()
    alias_group = osv.AliasGroup.query(
        osv.AliasGroup.bug_ids == 'test-123').get()
    self.assertIsNotNone(alias_group)
    self.assertEqual(['test-123', 'test-124', 'test-222'], alias_group.bug_ids)

  def test_delete_alias_group(self):
    """Tests deleting alias groups that only has one vulnerability."""
    osv.Bug(
        id='ccc-123',
        db_id='ccc-123',
        status=1,
        source='test',
        public=True,
        import_last_modified=datetime.datetime(2023, 1, 1),
    ).put()
    osv.AliasGroup(
        bug_ids=['ccc-123'],
        last_modified=datetime.datetime(2023, 1, 1),
    ).put()
    alias_computation.main()
    alias_group = osv.AliasGroup.query(
        osv.AliasGroup.bug_ids == 'ccc-123').get()
    self.assertIsNone(alias_group)

  def test_split_alias_group(self):
    """Tests split an existing alias group into two.
    AliasGroup A -> B -> C -> D, remove the B -> C alias
    to get AliasGroups A -> B and C -> D."""
    osv.Bug(
        id='ddd-123',
        db_id='ddd-123',
        aliases=['ddd-124'],
        status=1,
        source='test',
        public=True,
        import_last_modified=datetime.datetime(2023, 1, 1),
    ).put()
    osv.Bug(
        id='ddd-124',
        db_id='ddd-124',
        status=1,
        source='test',
        public=True,
        import_last_modified=datetime.datetime(2023, 1, 1),
    ).put()
    osv.Bug(
        id='ddd-125',
        db_id='ddd-125',
        aliases=['ddd-126'],
        status=1,
        source='test',
        public=True,
        import_last_modified=datetime.datetime(2023, 1, 1),
    ).put()
    osv.Bug(
        id='ddd-126',
        db_id='ddd-126',
        status=1,
        source='test',
        public=True,
        import_last_modified=datetime.datetime(2023, 1, 1),
    ).put()
    osv.AliasGroup(
        bug_ids=['ddd-123', 'ddd-124', 'ddd-125', 'ddd-126'],
        last_modified=datetime.datetime(2023, 1, 1),
    ).put()
    alias_computation.main()
    alias_group = osv.AliasGroup.query(
        osv.AliasGroup.bug_ids == 'ddd-123').get()
    self.assertIsNotNone(alias_group)
    self.assertEqual(['ddd-123', 'ddd-124'], alias_group.bug_ids)
    alias_group = osv.AliasGroup.query(
        osv.AliasGroup.bug_ids == 'ddd-125').get()
    self.assertIsNotNone(alias_group)
    self.assertEqual(['ddd-125', 'ddd-126'], alias_group.bug_ids)

  def test_allow_list(self):
    """Test allow list."""
    osv.Bug(
        id='eee-111',
        db_id='eee-111',
        aliases=[
            'eee-222', 'eee-333', 'eee-444', 'eee-555', 'eee-666', 'eee-777'
        ],
        status=1,
        source='test',
        public=True,
        import_last_modified=datetime.datetime(2023, 1, 1),
    ).put()
    osv.AliasAllowListEntry(bug_id='eee-111',).put()
    alias_computation.main()
    alias_group = osv.AliasGroup.query(
        osv.AliasGroup.bug_ids == 'eee-111').get()
    self.assertEqual(7, len(alias_group.bug_ids))

  def test_deny_list(self):
    """Tests deny list."""
    osv.Bug(
        id='fff-123',
        db_id='fff-123',
        aliases=['fff-124'],
        status=1,
        source='test',
        public=True,
        import_last_modified=datetime.datetime(2023, 1, 1),
    ).put()
    osv.Bug(
        id='fff-124',
        db_id='fff-124',
        aliases=['fff-125'],
        status=1,
        source='test',
        public=True,
        import_last_modified=datetime.datetime(2023, 1, 1),
    ).put()
    osv.AliasGroup(
        bug_ids=['fff-124', 'fff-125'],
        last_modified=datetime.datetime(2023, 1, 1),
    ).put()
    osv.AliasDenyListEntry(bug_id='fff-123',).put()
    alias_computation.main()
    bug_ids = osv.AliasGroup.query(
        osv.AliasGroup.bug_ids == 'fff-124').get().bug_ids
    self.assertEqual(['fff-124', 'fff-125'], bug_ids)

  def test_merge_alias_group(self):
    """Tests all bugs of one alias group have been
    merged to other alias group."""
    osv.Bug(
        id='ggg-123',
        db_id='ggg-123',
        aliases=['ggg-124', 'ggg-125', 'ggg-126'],
        status=1,
        source='test',
        public=True,
        import_last_modified=datetime.datetime(2023, 1, 1),
    ).put()
    osv.AliasGroup(
        bug_ids=['ggg-123', 'ggg-124'],
        last_modified=datetime.datetime(2023, 1, 1),
    ).put()
    osv.AliasGroup(
        bug_ids=['ggg-125', 'ggg-126'],
        last_modified=datetime.datetime(2023, 1, 1),
    ).put()
    alias_computation.main()
    alias_group = osv.AliasGroup.query(
        osv.AliasGroup.bug_ids == 'ggg-125').fetch()
    self.assertEqual(1, len(alias_group))
    self.assertEqual(['ggg-123', 'ggg-124', 'ggg-125', 'ggg-126'],
                     alias_group[0].bug_ids)

  def test_partial_merge_alias_group(self):
    """Tests merging some bugs of one alias group to another alias group."""
    osv.Bug(
        id='hhh-123',
        db_id='hhh-123',
        aliases=['hhh-124', 'hhh-125'],
        status=1,
        source='test',
        public=True,
        import_last_modified=datetime.datetime(2023, 1, 1),
    ).put()
    osv.Bug(
        id='hhh-126',
        db_id='hhh-126',
        aliases=['hhh-127'],
        status=1,
        source='test',
        public=True,
        import_last_modified=datetime.datetime(2023, 1, 1),
    ).put()
    osv.AliasGroup(
        bug_ids=['hhh-123', 'hhh-124'],
        last_modified=datetime.datetime(2023, 1, 1),
    ).put()
    osv.AliasGroup(
        bug_ids=['hhh-125', 'hhh-126', 'hhh-127'],
        last_modified=datetime.datetime(2023, 1, 1),
    ).put()
    alias_computation.main()
    alias_group = osv.AliasGroup.query(
        osv.AliasGroup.bug_ids == 'hhh-125').fetch()
    self.assertEqual(1, len(alias_group))
    self.assertEqual(['hhh-123', 'hhh-124', 'hhh-125'], alias_group[0].bug_ids)
    alias_group = osv.AliasGroup.query(
        osv.AliasGroup.bug_ids == 'hhh-127').fetch()
    self.assertEqual(1, len(alias_group))
    self.assertEqual(['hhh-126', 'hhh-127'], alias_group[0].bug_ids)

  def test_alias_group_reaches_limit(self):
    """Tests a alias group reaches limit."""
<<<<<<< HEAD
    osv.Bug(
        id='iii-111',
        db_id='iii-111',
        aliases=[
            'iii-222',
            'iii-333',
            'iii-444',
            'iii-555',
            'iii-666',
            'iii-777',
            'iii-888',
            'iii-999',
            'iii-123',
            'iii-124',
            'iii-125',
            'iii-126',
            'iii-322',
            'iii-344',
            'iii-355',
            'iii-366',
        ],
        status=1,
        source='test',
        public=True,
        import_last_modified=datetime.datetime(2023, 1, 1),
    ).put()
    osv.AliasAllowListEntry(bug_id='iii-111',).put()
    alias_computation.main()
    alias_group = osv.AliasGroup.query(
        osv.AliasGroup.bug_ids == 'iii-111').get()
    self.assertIsNone(alias_group)

  def test_to_vulnerability(self):
    """Tests OSV bug to vulnerability function."""
    bug = osv.Bug(
        id='jjj-123',
        db_id='jjj-123',
        related=['jjj-111'],
        status=1,
        source='test',
        public=True,
        import_last_modified=datetime.datetime(2023, 1, 1),
        last_modified=datetime.datetime(2023, 1, 1),
        timestamp=datetime.datetime(2023, 1, 1))
    bug.put()
    alias_group_last_modified = datetime.datetime(2023, 10, 1)
    osv.AliasGroup(
        bug_ids=['jjj-123', 'jjj-234', 'jjj-456'],
        last_modified=alias_group_last_modified,
    ).put()
    osv.Bug(
        id='jjj-222',
        db_id='jjj-222',
        related=['jjj-123'],
=======
    aliases = []
    for i in range(33):
      aliases.append(f'iii-{i}')

    osv.Bug(
        id='iii-1',
        db_id='iii-1',
        aliases=aliases,
>>>>>>> 3f1c24a8
        status=1,
        source='test',
        public=True,
        import_last_modified=datetime.datetime(2023, 1, 1),
    ).put()
<<<<<<< HEAD
    vuln = bug.to_vulnerability()
    self.assertEqual(vuln.related, ['jjj-111', 'jjj-222'])
    self.assertEqual(vuln.aliases, ['jjj-234', 'jjj-456'])
    modified = timestamp_pb2.Timestamp()
    modified.FromDatetime(alias_group_last_modified)
    self.assertEqual(modified, vuln.modified)
=======
    osv.AliasAllowListEntry(bug_id='iii-1',).put()
    alias_computation.main()
    alias_group = osv.AliasGroup.query(osv.AliasGroup.bug_ids == 'iii-1').get()
    self.assertIsNone(alias_group)
>>>>>>> 3f1c24a8


if __name__ == '__main__':
  os.system('pkill -f datastore')
  ds_emulator = tests.start_datastore_emulator()
  try:
    with ndb.Client().context() as context:
      context.set_memcache_policy(False)
      context.set_cache_policy(False)
      unittest.main()
  finally:
    os.system('pkill -f datastore')<|MERGE_RESOLUTION|>--- conflicted
+++ resolved
@@ -330,37 +330,22 @@
 
   def test_alias_group_reaches_limit(self):
     """Tests a alias group reaches limit."""
-<<<<<<< HEAD
-    osv.Bug(
-        id='iii-111',
-        db_id='iii-111',
-        aliases=[
-            'iii-222',
-            'iii-333',
-            'iii-444',
-            'iii-555',
-            'iii-666',
-            'iii-777',
-            'iii-888',
-            'iii-999',
-            'iii-123',
-            'iii-124',
-            'iii-125',
-            'iii-126',
-            'iii-322',
-            'iii-344',
-            'iii-355',
-            'iii-366',
-        ],
-        status=1,
-        source='test',
-        public=True,
-        import_last_modified=datetime.datetime(2023, 1, 1),
-    ).put()
-    osv.AliasAllowListEntry(bug_id='iii-111',).put()
-    alias_computation.main()
-    alias_group = osv.AliasGroup.query(
-        osv.AliasGroup.bug_ids == 'iii-111').get()
+    aliases = []
+    for i in range(33):
+      aliases.append(f'iii-{i}')
+
+    osv.Bug(
+        id='iii-1',
+        db_id='iii-1',
+        aliases=aliases,
+        status=1,
+        source='test',
+        public=True,
+        import_last_modified=datetime.datetime(2023, 1, 1),
+    ).put()
+    osv.AliasAllowListEntry(bug_id='iii-1',).put()
+    alias_computation.main()
+    alias_group = osv.AliasGroup.query(osv.AliasGroup.bug_ids == 'iii-1').get()
     self.assertIsNone(alias_group)
 
   def test_to_vulnerability(self):
@@ -385,34 +370,17 @@
         id='jjj-222',
         db_id='jjj-222',
         related=['jjj-123'],
-=======
-    aliases = []
-    for i in range(33):
-      aliases.append(f'iii-{i}')
-
-    osv.Bug(
-        id='iii-1',
-        db_id='iii-1',
-        aliases=aliases,
->>>>>>> 3f1c24a8
-        status=1,
-        source='test',
-        public=True,
-        import_last_modified=datetime.datetime(2023, 1, 1),
-    ).put()
-<<<<<<< HEAD
+        status=1,
+        source='test',
+        public=True,
+        import_last_modified=datetime.datetime(2023, 1, 1),
+    ).put()
     vuln = bug.to_vulnerability()
     self.assertEqual(vuln.related, ['jjj-111', 'jjj-222'])
     self.assertEqual(vuln.aliases, ['jjj-234', 'jjj-456'])
     modified = timestamp_pb2.Timestamp()
     modified.FromDatetime(alias_group_last_modified)
     self.assertEqual(modified, vuln.modified)
-=======
-    osv.AliasAllowListEntry(bug_id='iii-1',).put()
-    alias_computation.main()
-    alias_group = osv.AliasGroup.query(osv.AliasGroup.bug_ids == 'iii-1').get()
-    self.assertIsNone(alias_group)
->>>>>>> 3f1c24a8
 
 
 if __name__ == '__main__':
