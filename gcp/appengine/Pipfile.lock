{
    "_meta": {
        "hash": {
<<<<<<< HEAD
            "sha256": "0450d182f841b1e18cb7312b800daa6f6c957785f150d9ab5c60ede295349c00"
=======
            "sha256": "b5df02a45da0dd9e46d668f176a4e0aa9c426aadb1e8556db5cb879a549b1780"
>>>>>>> 3aa40c88
        },
        "pipfile-spec": 6,
        "requires": {
            "python_version": "3.11"
        },
        "sources": [
            {
                "name": "pypi",
                "url": "https://pypi.python.org/simple",
                "verify_ssl": true
            }
        ]
    },
    "default": {
        "attrs": {
            "hashes": [
                "sha256:1f28b4522cdc2fb4256ac1a020c78acf9cba2c6b461ccd2c126f3aa8e8335d04",
                "sha256:6279836d581513a26f1bf235f9acd333bc9115683f14f7e8fae46c98fc50e015"
            ],
            "markers": "python_version >= '3.7'",
            "version": "==23.1.0"
        },
        "blinker": {
            "hashes": [
                "sha256:4afd3de66ef3a9f8067559fb7a1cbe555c17dcbe15971b05d1b625c3e7abe213",
                "sha256:c3d739772abb7bc2860abf5f2ec284223d9ad5c76da018234f6f50d6f31ab1f0"
            ],
            "markers": "python_version >= '3.7'",
            "version": "==1.6.2"
        },
        "cachelib": {
            "hashes": [
                "sha256:38222cc7c1b79a23606de5c2607f4925779e37cdcea1c2ad21b8bae94b5425a5",
                "sha256:811ceeb1209d2fe51cd2b62810bd1eccf70feba5c52641532498be5c675493b3"
            ],
            "markers": "python_version >= '3.7'",
            "version": "==0.9.0"
        },
        "cachetools": {
            "hashes": [
                "sha256:95ef631eeaea14ba2e36f06437f36463aac3a096799e876ee55e5cdccb102590",
                "sha256:dce83f2d9b4e1f732a8cd44af8e8fab2dbe46201467fc98b3ef8f269092bf62b"
            ],
            "markers": "python_version >= '3.7'",
            "version": "==5.3.1"
        },
        "certifi": {
            "hashes": [
                "sha256:539cc1d13202e33ca466e88b2807e29f4c13049d6d87031a3c110744495cb082",
                "sha256:92d6037539857d8206b8f6ae472e8b77db8058fec5937a1ef3f54304089edbb9"
            ],
            "markers": "python_version >= '3.6'",
            "version": "==2023.7.22"
        },
        "cffi": {
            "hashes": [
                "sha256:00a9ed42e88df81ffae7a8ab6d9356b371399b91dbdf0c3cb1e84c03a13aceb5",
                "sha256:03425bdae262c76aad70202debd780501fabeaca237cdfddc008987c0e0f59ef",
                "sha256:04ed324bda3cda42b9b695d51bb7d54b680b9719cfab04227cdd1e04e5de3104",
                "sha256:0e2642fe3142e4cc4af0799748233ad6da94c62a8bec3a6648bf8ee68b1c7426",
                "sha256:173379135477dc8cac4bc58f45db08ab45d228b3363adb7af79436135d028405",
                "sha256:198caafb44239b60e252492445da556afafc7d1e3ab7a1fb3f0584ef6d742375",
                "sha256:1e74c6b51a9ed6589199c787bf5f9875612ca4a8a0785fb2d4a84429badaf22a",
                "sha256:2012c72d854c2d03e45d06ae57f40d78e5770d252f195b93f581acf3ba44496e",
                "sha256:21157295583fe8943475029ed5abdcf71eb3911894724e360acff1d61c1d54bc",
                "sha256:2470043b93ff09bf8fb1d46d1cb756ce6132c54826661a32d4e4d132e1977adf",
                "sha256:285d29981935eb726a4399badae8f0ffdff4f5050eaa6d0cfc3f64b857b77185",
                "sha256:30d78fbc8ebf9c92c9b7823ee18eb92f2e6ef79b45ac84db507f52fbe3ec4497",
                "sha256:320dab6e7cb2eacdf0e658569d2575c4dad258c0fcc794f46215e1e39f90f2c3",
                "sha256:33ab79603146aace82c2427da5ca6e58f2b3f2fb5da893ceac0c42218a40be35",
                "sha256:3548db281cd7d2561c9ad9984681c95f7b0e38881201e157833a2342c30d5e8c",
                "sha256:3799aecf2e17cf585d977b780ce79ff0dc9b78d799fc694221ce814c2c19db83",
                "sha256:39d39875251ca8f612b6f33e6b1195af86d1b3e60086068be9cc053aa4376e21",
                "sha256:3b926aa83d1edb5aa5b427b4053dc420ec295a08e40911296b9eb1b6170f6cca",
                "sha256:3bcde07039e586f91b45c88f8583ea7cf7a0770df3a1649627bf598332cb6984",
                "sha256:3d08afd128ddaa624a48cf2b859afef385b720bb4b43df214f85616922e6a5ac",
                "sha256:3eb6971dcff08619f8d91607cfc726518b6fa2a9eba42856be181c6d0d9515fd",
                "sha256:40f4774f5a9d4f5e344f31a32b5096977b5d48560c5592e2f3d2c4374bd543ee",
                "sha256:4289fc34b2f5316fbb762d75362931e351941fa95fa18789191b33fc4cf9504a",
                "sha256:470c103ae716238bbe698d67ad020e1db9d9dba34fa5a899b5e21577e6d52ed2",
                "sha256:4f2c9f67e9821cad2e5f480bc8d83b8742896f1242dba247911072d4fa94c192",
                "sha256:50a74364d85fd319352182ef59c5c790484a336f6db772c1a9231f1c3ed0cbd7",
                "sha256:54a2db7b78338edd780e7ef7f9f6c442500fb0d41a5a4ea24fff1c929d5af585",
                "sha256:5635bd9cb9731e6d4a1132a498dd34f764034a8ce60cef4f5319c0541159392f",
                "sha256:59c0b02d0a6c384d453fece7566d1c7e6b7bae4fc5874ef2ef46d56776d61c9e",
                "sha256:5d598b938678ebf3c67377cdd45e09d431369c3b1a5b331058c338e201f12b27",
                "sha256:5df2768244d19ab7f60546d0c7c63ce1581f7af8b5de3eb3004b9b6fc8a9f84b",
                "sha256:5ef34d190326c3b1f822a5b7a45f6c4535e2f47ed06fec77d3d799c450b2651e",
                "sha256:6975a3fac6bc83c4a65c9f9fcab9e47019a11d3d2cf7f3c0d03431bf145a941e",
                "sha256:6c9a799e985904922a4d207a94eae35c78ebae90e128f0c4e521ce339396be9d",
                "sha256:70df4e3b545a17496c9b3f41f5115e69a4f2e77e94e1d2a8e1070bc0c38c8a3c",
                "sha256:7473e861101c9e72452f9bf8acb984947aa1661a7704553a9f6e4baa5ba64415",
                "sha256:8102eaf27e1e448db915d08afa8b41d6c7ca7a04b7d73af6514df10a3e74bd82",
                "sha256:87c450779d0914f2861b8526e035c5e6da0a3199d8f1add1a665e1cbc6fc6d02",
                "sha256:8b7ee99e510d7b66cdb6c593f21c043c248537a32e0bedf02e01e9553a172314",
                "sha256:91fc98adde3d7881af9b59ed0294046f3806221863722ba7d8d120c575314325",
                "sha256:94411f22c3985acaec6f83c6df553f2dbe17b698cc7f8ae751ff2237d96b9e3c",
                "sha256:98d85c6a2bef81588d9227dde12db8a7f47f639f4a17c9ae08e773aa9c697bf3",
                "sha256:9ad5db27f9cabae298d151c85cf2bad1d359a1b9c686a275df03385758e2f914",
                "sha256:a0b71b1b8fbf2b96e41c4d990244165e2c9be83d54962a9a1d118fd8657d2045",
                "sha256:a0f100c8912c114ff53e1202d0078b425bee3649ae34d7b070e9697f93c5d52d",
                "sha256:a591fe9e525846e4d154205572a029f653ada1a78b93697f3b5a8f1f2bc055b9",
                "sha256:a5c84c68147988265e60416b57fc83425a78058853509c1b0629c180094904a5",
                "sha256:a66d3508133af6e8548451b25058d5812812ec3798c886bf38ed24a98216fab2",
                "sha256:a8c4917bd7ad33e8eb21e9a5bbba979b49d9a97acb3a803092cbc1133e20343c",
                "sha256:b3bbeb01c2b273cca1e1e0c5df57f12dce9a4dd331b4fa1635b8bec26350bde3",
                "sha256:cba9d6b9a7d64d4bd46167096fc9d2f835e25d7e4c121fb2ddfc6528fb0413b2",
                "sha256:cc4d65aeeaa04136a12677d3dd0b1c0c94dc43abac5860ab33cceb42b801c1e8",
                "sha256:ce4bcc037df4fc5e3d184794f27bdaab018943698f4ca31630bc7f84a7b69c6d",
                "sha256:cec7d9412a9102bdc577382c3929b337320c4c4c4849f2c5cdd14d7368c5562d",
                "sha256:d400bfb9a37b1351253cb402671cea7e89bdecc294e8016a707f6d1d8ac934f9",
                "sha256:d61f4695e6c866a23a21acab0509af1cdfd2c013cf256bbf5b6b5e2695827162",
                "sha256:db0fbb9c62743ce59a9ff687eb5f4afbe77e5e8403d6697f7446e5f609976f76",
                "sha256:dd86c085fae2efd48ac91dd7ccffcfc0571387fe1193d33b6394db7ef31fe2a4",
                "sha256:e00b098126fd45523dd056d2efba6c5a63b71ffe9f2bbe1a4fe1716e1d0c331e",
                "sha256:e229a521186c75c8ad9490854fd8bbdd9a0c9aa3a524326b55be83b54d4e0ad9",
                "sha256:e263d77ee3dd201c3a142934a086a4450861778baaeeb45db4591ef65550b0a6",
                "sha256:ed9cb427ba5504c1dc15ede7d516b84757c3e3d7868ccc85121d9310d27eed0b",
                "sha256:fa6693661a4c91757f4412306191b6dc88c1703f780c8234035eac011922bc01",
                "sha256:fcd131dd944808b5bdb38e6f5b53013c5aa4f334c5cad0c72742f6eba4b73db0"
            ],
            "version": "==1.15.1"
        },
        "charset-normalizer": {
            "hashes": [
                "sha256:04e57ab9fbf9607b77f7d057974694b4f6b142da9ed4a199859d9d4d5c63fe96",
                "sha256:09393e1b2a9461950b1c9a45d5fd251dc7c6f228acab64da1c9c0165d9c7765c",
                "sha256:0b87549028f680ca955556e3bd57013ab47474c3124dc069faa0b6545b6c9710",
                "sha256:1000fba1057b92a65daec275aec30586c3de2401ccdcd41f8a5c1e2c87078706",
                "sha256:1249cbbf3d3b04902ff081ffbb33ce3377fa6e4c7356f759f3cd076cc138d020",
                "sha256:1920d4ff15ce893210c1f0c0e9d19bfbecb7983c76b33f046c13a8ffbd570252",
                "sha256:193cbc708ea3aca45e7221ae58f0fd63f933753a9bfb498a3b474878f12caaad",
                "sha256:1a100c6d595a7f316f1b6f01d20815d916e75ff98c27a01ae817439ea7726329",
                "sha256:1f30b48dd7fa1474554b0b0f3fdfdd4c13b5c737a3c6284d3cdc424ec0ffff3a",
                "sha256:203f0c8871d5a7987be20c72442488a0b8cfd0f43b7973771640fc593f56321f",
                "sha256:246de67b99b6851627d945db38147d1b209a899311b1305dd84916f2b88526c6",
                "sha256:2dee8e57f052ef5353cf608e0b4c871aee320dd1b87d351c28764fc0ca55f9f4",
                "sha256:2efb1bd13885392adfda4614c33d3b68dee4921fd0ac1d3988f8cbb7d589e72a",
                "sha256:2f4ac36d8e2b4cc1aa71df3dd84ff8efbe3bfb97ac41242fbcfc053c67434f46",
                "sha256:3170c9399da12c9dc66366e9d14da8bf7147e1e9d9ea566067bbce7bb74bd9c2",
                "sha256:3b1613dd5aee995ec6d4c69f00378bbd07614702a315a2cf6c1d21461fe17c23",
                "sha256:3bb3d25a8e6c0aedd251753a79ae98a093c7e7b471faa3aa9a93a81431987ace",
                "sha256:3bb7fda7260735efe66d5107fb7e6af6a7c04c7fce9b2514e04b7a74b06bf5dd",
                "sha256:41b25eaa7d15909cf3ac4c96088c1f266a9a93ec44f87f1d13d4a0e86c81b982",
                "sha256:45de3f87179c1823e6d9e32156fb14c1927fcc9aba21433f088fdfb555b77c10",
                "sha256:46fb8c61d794b78ec7134a715a3e564aafc8f6b5e338417cb19fe9f57a5a9bf2",
                "sha256:48021783bdf96e3d6de03a6e39a1171ed5bd7e8bb93fc84cc649d11490f87cea",
                "sha256:4957669ef390f0e6719db3613ab3a7631e68424604a7b448f079bee145da6e09",
                "sha256:5e86d77b090dbddbe78867a0275cb4df08ea195e660f1f7f13435a4649e954e5",
                "sha256:6339d047dab2780cc6220f46306628e04d9750f02f983ddb37439ca47ced7149",
                "sha256:681eb3d7e02e3c3655d1b16059fbfb605ac464c834a0c629048a30fad2b27489",
                "sha256:6c409c0deba34f147f77efaa67b8e4bb83d2f11c8806405f76397ae5b8c0d1c9",
                "sha256:7095f6fbfaa55defb6b733cfeb14efaae7a29f0b59d8cf213be4e7ca0b857b80",
                "sha256:70c610f6cbe4b9fce272c407dd9d07e33e6bf7b4aa1b7ffb6f6ded8e634e3592",
                "sha256:72814c01533f51d68702802d74f77ea026b5ec52793c791e2da806a3844a46c3",
                "sha256:7a4826ad2bd6b07ca615c74ab91f32f6c96d08f6fcc3902ceeedaec8cdc3bcd6",
                "sha256:7c70087bfee18a42b4040bb9ec1ca15a08242cf5867c58726530bdf3945672ed",
                "sha256:855eafa5d5a2034b4621c74925d89c5efef61418570e5ef9b37717d9c796419c",
                "sha256:8700f06d0ce6f128de3ccdbc1acaea1ee264d2caa9ca05daaf492fde7c2a7200",
                "sha256:89f1b185a01fe560bc8ae5f619e924407efca2191b56ce749ec84982fc59a32a",
                "sha256:8b2c760cfc7042b27ebdb4a43a4453bd829a5742503599144d54a032c5dc7e9e",
                "sha256:8c2f5e83493748286002f9369f3e6607c565a6a90425a3a1fef5ae32a36d749d",
                "sha256:8e098148dd37b4ce3baca71fb394c81dc5d9c7728c95df695d2dca218edf40e6",
                "sha256:94aea8eff76ee6d1cdacb07dd2123a68283cb5569e0250feab1240058f53b623",
                "sha256:95eb302ff792e12aba9a8b8f8474ab229a83c103d74a750ec0bd1c1eea32e669",
                "sha256:9bd9b3b31adcb054116447ea22caa61a285d92e94d710aa5ec97992ff5eb7cf3",
                "sha256:9e608aafdb55eb9f255034709e20d5a83b6d60c054df0802fa9c9883d0a937aa",
                "sha256:a103b3a7069b62f5d4890ae1b8f0597618f628b286b03d4bc9195230b154bfa9",
                "sha256:a386ebe437176aab38c041de1260cd3ea459c6ce5263594399880bbc398225b2",
                "sha256:a38856a971c602f98472050165cea2cdc97709240373041b69030be15047691f",
                "sha256:a401b4598e5d3f4a9a811f3daf42ee2291790c7f9d74b18d75d6e21dda98a1a1",
                "sha256:a7647ebdfb9682b7bb97e2a5e7cb6ae735b1c25008a70b906aecca294ee96cf4",
                "sha256:aaf63899c94de41fe3cf934601b0f7ccb6b428c6e4eeb80da72c58eab077b19a",
                "sha256:b0dac0ff919ba34d4df1b6131f59ce95b08b9065233446be7e459f95554c0dc8",
                "sha256:baacc6aee0b2ef6f3d308e197b5d7a81c0e70b06beae1f1fcacffdbd124fe0e3",
                "sha256:bf420121d4c8dce6b889f0e8e4ec0ca34b7f40186203f06a946fa0276ba54029",
                "sha256:c04a46716adde8d927adb9457bbe39cf473e1e2c2f5d0a16ceb837e5d841ad4f",
                "sha256:c0b21078a4b56965e2b12f247467b234734491897e99c1d51cee628da9786959",
                "sha256:c1c76a1743432b4b60ab3358c937a3fe1341c828ae6194108a94c69028247f22",
                "sha256:c4983bf937209c57240cff65906b18bb35e64ae872da6a0db937d7b4af845dd7",
                "sha256:c4fb39a81950ec280984b3a44f5bd12819953dc5fa3a7e6fa7a80db5ee853952",
                "sha256:c57921cda3a80d0f2b8aec7e25c8aa14479ea92b5b51b6876d975d925a2ea346",
                "sha256:c8063cf17b19661471ecbdb3df1c84f24ad2e389e326ccaf89e3fb2484d8dd7e",
                "sha256:ccd16eb18a849fd8dcb23e23380e2f0a354e8daa0c984b8a732d9cfaba3a776d",
                "sha256:cd6dbe0238f7743d0efe563ab46294f54f9bc8f4b9bcf57c3c666cc5bc9d1299",
                "sha256:d62e51710986674142526ab9f78663ca2b0726066ae26b78b22e0f5e571238dd",
                "sha256:db901e2ac34c931d73054d9797383d0f8009991e723dab15109740a63e7f902a",
                "sha256:e03b8895a6990c9ab2cdcd0f2fe44088ca1c65ae592b8f795c3294af00a461c3",
                "sha256:e1c8a2f4c69e08e89632defbfabec2feb8a8d99edc9f89ce33c4b9e36ab63037",
                "sha256:e4b749b9cc6ee664a3300bb3a273c1ca8068c46be705b6c31cf5d276f8628a94",
                "sha256:e6a5bf2cba5ae1bb80b154ed68a3cfa2fa00fde979a7f50d6598d3e17d9ac20c",
                "sha256:e857a2232ba53ae940d3456f7533ce6ca98b81917d47adc3c7fd55dad8fab858",
                "sha256:ee4006268ed33370957f55bf2e6f4d263eaf4dc3cfc473d1d90baff6ed36ce4a",
                "sha256:eef9df1eefada2c09a5e7a40991b9fc6ac6ef20b1372abd48d2794a316dc0449",
                "sha256:f058f6963fd82eb143c692cecdc89e075fa0828db2e5b291070485390b2f1c9c",
                "sha256:f25c229a6ba38a35ae6e25ca1264621cc25d4d38dca2942a7fce0b67a4efe918",
                "sha256:f2a1d0fd4242bd8643ce6f98927cf9c04540af6efa92323e9d3124f57727bfc1",
                "sha256:f7560358a6811e52e9c4d142d497f1a6e10103d3a6881f18d04dbce3729c0e2c",
                "sha256:f779d3ad205f108d14e99bb3859aa7dd8e9c68874617c72354d7ecaec2a054ac",
                "sha256:f87f746ee241d30d6ed93969de31e5ffd09a2961a051e60ae6bddde9ec3583aa"
            ],
            "markers": "python_full_version >= '3.7.0'",
            "version": "==3.2.0"
        },
        "click": {
            "hashes": [
                "sha256:48ee849951919527a045bfe3bf7baa8a959c423134e1a5b98c05c20ba75a1cbd",
                "sha256:fa244bb30b3b5ee2cae3da8f55c9e5e0c0e86093306301fb418eb9dc40fbded5"
            ],
            "markers": "python_version >= '3.7'",
            "version": "==8.1.6"
        },
        "flask": {
            "hashes": [
                "sha256:77fd4e1249d8c9923de34907236b747ced06e5467ecac1a7bb7115ae0e9670b0",
                "sha256:8c2f9abd47a9e8df7f0c3f091ce9497d011dc3b31effcf4c85a6e2b50f4114ef"
            ],
            "index": "pypi",
            "version": "==2.3.2"
        },
        "flask-caching": {
            "hashes": [
                "sha256:19571f2570e9b8dd9dd9d2f49d7cbee69c14ebe8cc001100b1eb98c379dd80ad",
                "sha256:24b60c552d59a9605cc1b6a42c56cdb39a82a28dab4532bbedb9222ae54ecb4e"
            ],
            "index": "pypi",
            "version": "==2.0.2"
        },
        "google-api-core": {
            "extras": [
                "grpc"
            ],
            "hashes": [
                "sha256:25d29e05a0058ed5f19c61c0a78b1b53adea4d9364b464d014fbda941f6d1c9a",
                "sha256:d92a5a92dc36dd4f4b9ee4e55528a90e432b059f93aee6ad857f9de8cc7ae94a"
            ],
            "markers": "python_version >= '3.7'",
            "version": "==2.11.1"
        },
        "google-auth": {
            "hashes": [
                "sha256:030af34138909ccde0fbce611afc178f1d65d32fbff281f25738b1fe1c6f3eaa",
                "sha256:23b7b0950fcda519bfb6692bf0d5289d2ea49fc143717cc7188458ec620e63fa"
            ],
            "index": "pypi",
            "version": "==2.20.0"
        },
        "google-cloud-appengine-logging": {
            "hashes": [
                "sha256:8b1ec202de1ad4dbe5e40076af0324e179695b8dc4735c7dcedf6297786e761f",
                "sha256:b3f5f797d6bacc60654de21901902f8a7878f7168d76be5d47c7775fe0c3e0a8"
            ],
            "markers": "python_version >= '3.7'",
            "version": "==1.3.1"
        },
        "google-cloud-audit-log": {
            "hashes": [
                "sha256:18b94d4579002a450b7902cd2e8b8fdcb1ea2dd4df3b41f8f82be6d9f7fcd746",
                "sha256:86e2faba3383adc8fd04a5bd7fd4f960b3e4aedaa7ed950f2f891ce16902eb6b"
            ],
            "markers": "python_version >= '3.7'",
            "version": "==0.2.5"
        },
        "google-cloud-core": {
            "hashes": [
                "sha256:37b80273c8d7eee1ae816b3a20ae43585ea50506cb0e60f3cf5be5f87f1373cb",
                "sha256:fbd11cad3e98a7e5b0343dc07cb1039a5ffd7a5bb96e1f1e27cee4bda4a90863"
            ],
            "markers": "python_version >= '3.7'",
            "version": "==2.3.3"
        },
        "google-cloud-datastore": {
            "hashes": [
                "sha256:153d8dac05f0248d7f7d6f0986a31f8fb22d3cdfb764718eac0f28e3cadc8144",
                "sha256:710ef27ebdfb50340f4671c532ad4c1525665985e9421984ffcd6b96b57e34bb"
            ],
            "markers": "python_version >= '3.7'",
            "version": "==2.16.1"
        },
        "google-cloud-logging": {
            "hashes": [
                "sha256:def71f6a7bb6652ce8fee18f0cad8c32157ac606fe1512802254a471bcdfe5e8",
                "sha256:f11544a21ea3556f70ebac7bc338ffa8a197913834ecdd8853d176b870823aaa"
            ],
            "index": "pypi",
            "version": "==3.5.0"
        },
        "google-cloud-ndb": {
            "hashes": [
                "sha256:95ea3504c397d7a4900aac7554a9a497b92a9e48b7e58e2bf0b32e1fa895f5ce",
                "sha256:d0b90ca437640f3211ae5315cec02aad01a19178d4c730c0896d9eb6f658fc43"
            ],
            "index": "pypi",
            "version": "==2.1.1"
        },
        "google-cloud-pubsub": {
            "hashes": [
                "sha256:0593428ecbb0249cb5e741b403e95c3d421b4697c83eb7ed4c1684dff176c753",
                "sha256:bc07475496735378736b50cddd87be94bb7e44d60d76a5c6ab19bc306a0340e5"
            ],
            "index": "pypi",
            "version": "==2.17.1"
        },
        "googleapis-common-protos": {
            "hashes": [
                "sha256:0cbedb6fb68f1c07e18eb4c48256320777707e7d0c55063ae56c15db3224a61e",
                "sha256:b35d530fe825fb4227857bc47ad84c33c809ac96f312e13182bdeaa2abe1178a"
            ],
            "markers": "python_version >= '3.7'",
            "version": "==1.59.1"
        },
        "grpc-google-iam-v1": {
            "hashes": [
                "sha256:2bc4b8fdf22115a65d751c9317329322602c39b7c86a289c9b72d228d960ef5f",
                "sha256:5c10f3d8dc2d88678ab1a9b0cb5482735c5efee71e6c0cd59f872eef22913f5c"
            ],
            "markers": "python_version >= '3.7'",
            "version": "==0.12.6"
        },
        "grpcio": {
            "hashes": [
                "sha256:06e84ad9ae7668a109e970c7411e7992751a116494cba7c4fb877656527f9a57",
                "sha256:0ff789ae7d8ddd76d2ac02e7d13bfef6fc4928ac01e1dcaa182be51b6bcc0aaa",
                "sha256:10954662f77dc36c9a1fb5cc4a537f746580d6b5734803be1e587252682cda8d",
                "sha256:139f66656a762572ae718fa0d1f2dce47c05e9fbf7a16acd704c354405b97df9",
                "sha256:1c31e52a04e62c8577a7bf772b3e7bed4df9c9e0dd90f92b6ffa07c16cab63c9",
                "sha256:33971197c47965cc1d97d78d842163c283e998223b151bab0499b951fd2c0b12",
                "sha256:345356b307cce5d14355e8e055b4ca5f99bc857c33a3dc1ddbc544fca9cd0475",
                "sha256:373b48f210f43327a41e397391715cd11cfce9ded2fe76a5068f9bacf91cc226",
                "sha256:3ccb621749a81dc7755243665a70ce45536ec413ef5818e013fe8dfbf5aa497b",
                "sha256:42a3bbb2bc07aef72a7d97e71aabecaf3e4eb616d39e5211e2cfe3689de860ca",
                "sha256:42e63904ee37ae46aa23de50dac8b145b3596f43598fa33fe1098ab2cbda6ff5",
                "sha256:4eb37dd8dd1aa40d601212afa27ca5be255ba792e2e0b24d67b8af5e012cdb7d",
                "sha256:51173e8fa6d9a2d85c14426bdee5f5c4a0654fd5fddcc21fe9d09ab0f6eb8b35",
                "sha256:5144feb20fe76e73e60c7d73ec3bf54f320247d1ebe737d10672480371878b48",
                "sha256:5344be476ac37eb9c9ad09c22f4ea193c1316bf074f1daf85bddb1b31fda5116",
                "sha256:6108e5933eb8c22cd3646e72d5b54772c29f57482fd4c41a0640aab99eb5071d",
                "sha256:6a007a541dff984264981fbafeb052bfe361db63578948d857907df9488d8774",
                "sha256:6ee26e9dfb3996aff7c870f09dc7ad44a5f6732b8bdb5a5f9905737ac6fd4ef1",
                "sha256:750de923b456ca8c0f1354d6befca45d1f3b3a789e76efc16741bd4132752d95",
                "sha256:7c5ede2e2558f088c49a1ddda19080e4c23fb5d171de80a726b61b567e3766ed",
                "sha256:830215173ad45d670140ff99aac3b461f9be9a6b11bee1a17265aaaa746a641a",
                "sha256:8391cea5ce72f4a12368afd17799474015d5d3dc00c936a907eb7c7eaaea98a5",
                "sha256:8940d6de7068af018dfa9a959a3510e9b7b543f4c405e88463a1cbaa3b2b379a",
                "sha256:89a49cc5ad08a38b6141af17e00d1dd482dc927c7605bc77af457b5a0fca807c",
                "sha256:900bc0096c2ca2d53f2e5cebf98293a7c32f532c4aeb926345e9747452233950",
                "sha256:97e0efaebbfd222bcaac2f1735c010c1d3b167112d9d237daebbeedaaccf3d1d",
                "sha256:9e04d4e4cfafa7c5264e535b5d28e786f0571bea609c3f0aaab13e891e933e9c",
                "sha256:a4c60abd950d6de3e4f1ddbc318075654d275c29c846ab6a043d6ed2c52e4c8c",
                "sha256:a6ff459dac39541e6a2763a4439c4ca6bc9ecb4acc05a99b79246751f9894756",
                "sha256:a72797549935c9e0b9bc1def1768c8b5a709538fa6ab0678e671aec47ebfd55e",
                "sha256:af4063ef2b11b96d949dccbc5a987272f38d55c23c4c01841ea65a517906397f",
                "sha256:b975b85d1d5efc36cf8b237c5f3849b64d1ba33d6282f5e991f28751317504a1",
                "sha256:bf0b9959e673505ee5869950642428046edb91f99942607c2ecf635f8a4b31c9",
                "sha256:c0c85c5cbe8b30a32fa6d802588d55ffabf720e985abe9590c7c886919d875d4",
                "sha256:c3f3237a57e42f79f1e560726576aedb3a7ef931f4e3accb84ebf6acc485d316",
                "sha256:c3fa3ab0fb200a2c66493828ed06ccd1a94b12eddbfb985e7fd3e5723ff156c6",
                "sha256:c435f5ce1705de48e08fcbcfaf8aee660d199c90536e3e06f2016af7d6a938dd",
                "sha256:c90da4b124647547a68cf2f197174ada30c7bb9523cb976665dfd26a9963d328",
                "sha256:cbdf2c498e077282cd427cfd88bdce4668019791deef0be8155385ab2ba7837f",
                "sha256:d1fbad1f9077372b6587ec589c1fc120b417b6c8ad72d3e3cc86bbbd0a3cee93",
                "sha256:d39f5d4af48c138cb146763eda14eb7d8b3ccbbec9fe86fb724cd16e0e914c64",
                "sha256:ddb4a6061933bd9332b74eac0da25f17f32afa7145a33a0f9711ad74f924b1b8",
                "sha256:ded637176addc1d3eef35331c39acc598bac550d213f0a1bedabfceaa2244c87",
                "sha256:f20fd21f7538f8107451156dd1fe203300b79a9ddceba1ee0ac8132521a008ed",
                "sha256:fda2783c12f553cdca11c08e5af6eecbd717280dc8fbe28a110897af1c15a88c"
            ],
            "markers": "python_version >= '3.7'",
            "version": "==1.56.2"
        },
        "grpcio-status": {
            "hashes": [
                "sha256:63f3842867735f59f5d70e723abffd2e8501a6bcd915612a1119e52f10614782",
                "sha256:a046b2c0118df4a5687f4585cca9d3c3bae5c498c4dff055dcb43fb06a1180c8"
            ],
            "index": "pypi",
            "version": "==1.56.2"
        },
        "gunicorn": {
            "hashes": [
                "sha256:3213aa5e8c24949e792bcacfc176fef362e7aac80b76c56f6b5122bf350722f0",
                "sha256:88ec8bff1d634f98e61b9f65bc4bf3cd918a90806c6f5c48bc5603849ec81033"
            ],
            "index": "pypi",
            "version": "==21.2.0"
        },
        "idna": {
            "hashes": [
                "sha256:814f528e8dead7d329833b91c5faa87d60bf71824cd12a7530b5526063d02cb4",
                "sha256:90b77e79eaa3eba6de819a0c442c0b4ceefc341a7a2ab77d7562bf49f425c5c2"
            ],
            "markers": "python_version >= '3.5'",
            "version": "==3.4"
        },
        "itsdangerous": {
            "hashes": [
                "sha256:2c2349112351b88699d8d4b6b075022c0808887cb7ad10069318a8b0bc88db44",
                "sha256:5dbbc68b317e5e42f327f9021763545dc3fc3bfe22e6deb96aaf1fc38874156a"
            ],
            "markers": "python_version >= '3.7'",
            "version": "==2.1.2"
        },
        "jinja2": {
            "hashes": [
                "sha256:31351a702a408a9e7595a8fc6150fc3f43bb6bf7e319770cbc0db9df9437e852",
                "sha256:6088930bfe239f0e6710546ab9c19c9ef35e29792895fed6e6e31a023a182a61"
            ],
            "index": "pypi",
            "version": "==3.1.2"
        },
        "jsonschema": {
            "hashes": [
                "sha256:971be834317c22daaa9132340a51c01b50910724082c2c1a2ac87eeec153a3fe",
                "sha256:fb3642735399fa958c0d2aad7057901554596c63349f4f6b283c493cf692a25d"
            ],
            "markers": "python_version >= '3.8'",
            "version": "==4.18.4"
        },
        "jsonschema-specifications": {
            "hashes": [
                "sha256:05adf340b659828a004220a9613be00fa3f223f2b82002e273dee62fd50524b1",
                "sha256:c91a50404e88a1f6ba40636778e2ee08f6e24c5613fe4c53ac24578a5a7f72bb"
            ],
            "markers": "python_version >= '3.8'",
            "version": "==2023.7.1"
        },
        "markdown2": {
            "hashes": [
                "sha256:cdba126d90dc3aef6f4070ac342f974d63f415678959329cc7909f96cc235d72",
                "sha256:e6105800483783831f5dc54f827aa5b44eb137ecef5a70293d8ecfbb4109ecc6"
            ],
            "index": "pypi",
            "version": "==2.4.10"
        },
        "markupsafe": {
            "hashes": [
                "sha256:05fb21170423db021895e1ea1e1f3ab3adb85d1c2333cbc2310f2a26bc77272e",
                "sha256:0a4e4a1aff6c7ac4cd55792abf96c915634c2b97e3cc1c7129578aa68ebd754e",
                "sha256:10bbfe99883db80bdbaff2dcf681dfc6533a614f700da1287707e8a5d78a8431",
                "sha256:134da1eca9ec0ae528110ccc9e48041e0828d79f24121a1a146161103c76e686",
                "sha256:1577735524cdad32f9f694208aa75e422adba74f1baee7551620e43a3141f559",
                "sha256:1b40069d487e7edb2676d3fbdb2b0829ffa2cd63a2ec26c4938b2d34391b4ecc",
                "sha256:282c2cb35b5b673bbcadb33a585408104df04f14b2d9b01d4c345a3b92861c2c",
                "sha256:2c1b19b3aaacc6e57b7e25710ff571c24d6c3613a45e905b1fde04d691b98ee0",
                "sha256:2ef12179d3a291be237280175b542c07a36e7f60718296278d8593d21ca937d4",
                "sha256:338ae27d6b8745585f87218a3f23f1512dbf52c26c28e322dbe54bcede54ccb9",
                "sha256:3c0fae6c3be832a0a0473ac912810b2877c8cb9d76ca48de1ed31e1c68386575",
                "sha256:3fd4abcb888d15a94f32b75d8fd18ee162ca0c064f35b11134be77050296d6ba",
                "sha256:42de32b22b6b804f42c5d98be4f7e5e977ecdd9ee9b660fda1a3edf03b11792d",
                "sha256:504b320cd4b7eff6f968eddf81127112db685e81f7e36e75f9f84f0df46041c3",
                "sha256:525808b8019e36eb524b8c68acdd63a37e75714eac50e988180b169d64480a00",
                "sha256:56d9f2ecac662ca1611d183feb03a3fa4406469dafe241673d521dd5ae92a155",
                "sha256:5bbe06f8eeafd38e5d0a4894ffec89378b6c6a625ff57e3028921f8ff59318ac",
                "sha256:65c1a9bcdadc6c28eecee2c119465aebff8f7a584dd719facdd9e825ec61ab52",
                "sha256:68e78619a61ecf91e76aa3e6e8e33fc4894a2bebe93410754bd28fce0a8a4f9f",
                "sha256:69c0f17e9f5a7afdf2cc9fb2d1ce6aabdb3bafb7f38017c0b77862bcec2bbad8",
                "sha256:6b2b56950d93e41f33b4223ead100ea0fe11f8e6ee5f641eb753ce4b77a7042b",
                "sha256:787003c0ddb00500e49a10f2844fac87aa6ce977b90b0feaaf9de23c22508b24",
                "sha256:7ef3cb2ebbf91e330e3bb937efada0edd9003683db6b57bb108c4001f37a02ea",
                "sha256:8023faf4e01efadfa183e863fefde0046de576c6f14659e8782065bcece22198",
                "sha256:8758846a7e80910096950b67071243da3e5a20ed2546e6392603c096778d48e0",
                "sha256:8afafd99945ead6e075b973fefa56379c5b5c53fd8937dad92c662da5d8fd5ee",
                "sha256:8c41976a29d078bb235fea9b2ecd3da465df42a562910f9022f1a03107bd02be",
                "sha256:8e254ae696c88d98da6555f5ace2279cf7cd5b3f52be2b5cf97feafe883b58d2",
                "sha256:9402b03f1a1b4dc4c19845e5c749e3ab82d5078d16a2a4c2cd2df62d57bb0707",
                "sha256:962f82a3086483f5e5f64dbad880d31038b698494799b097bc59c2edf392fce6",
                "sha256:9dcdfd0eaf283af041973bff14a2e143b8bd64e069f4c383416ecd79a81aab58",
                "sha256:aa7bd130efab1c280bed0f45501b7c8795f9fdbeb02e965371bbef3523627779",
                "sha256:ab4a0df41e7c16a1392727727e7998a467472d0ad65f3ad5e6e765015df08636",
                "sha256:ad9e82fb8f09ade1c3e1b996a6337afac2b8b9e365f926f5a61aacc71adc5b3c",
                "sha256:af598ed32d6ae86f1b747b82783958b1a4ab8f617b06fe68795c7f026abbdcad",
                "sha256:b076b6226fb84157e3f7c971a47ff3a679d837cf338547532ab866c57930dbee",
                "sha256:b7ff0f54cb4ff66dd38bebd335a38e2c22c41a8ee45aa608efc890ac3e3931bc",
                "sha256:bfce63a9e7834b12b87c64d6b155fdd9b3b96191b6bd334bf37db7ff1fe457f2",
                "sha256:c011a4149cfbcf9f03994ec2edffcb8b1dc2d2aede7ca243746df97a5d41ce48",
                "sha256:c9c804664ebe8f83a211cace637506669e7890fec1b4195b505c214e50dd4eb7",
                "sha256:ca379055a47383d02a5400cb0d110cef0a776fc644cda797db0c5696cfd7e18e",
                "sha256:cb0932dc158471523c9637e807d9bfb93e06a95cbf010f1a38b98623b929ef2b",
                "sha256:cd0f502fe016460680cd20aaa5a76d241d6f35a1c3350c474bac1273803893fa",
                "sha256:ceb01949af7121f9fc39f7d27f91be8546f3fb112c608bc4029aef0bab86a2a5",
                "sha256:d080e0a5eb2529460b30190fcfcc4199bd7f827663f858a226a81bc27beaa97e",
                "sha256:dd15ff04ffd7e05ffcb7fe79f1b98041b8ea30ae9234aed2a9168b5797c3effb",
                "sha256:df0be2b576a7abbf737b1575f048c23fb1d769f267ec4358296f31c2479db8f9",
                "sha256:e09031c87a1e51556fdcb46e5bd4f59dfb743061cf93c4d6831bf894f125eb57",
                "sha256:e4dd52d80b8c83fdce44e12478ad2e85c64ea965e75d66dbeafb0a3e77308fcc",
                "sha256:fec21693218efe39aa7f8599346e90c705afa52c5b31ae019b2e57e8f6542bb2"
            ],
            "index": "pypi",
            "version": "==2.1.3"
        },
        "osv": {
            "editable": true,
            "path": "../../"
        },
        "packaging": {
            "hashes": [
                "sha256:dd47c42927d89ab911e606518907cc2d3a1f38bbd026385970643f9c5b8ecfeb",
                "sha256:ef103e05f519cdc783ae24ea4e2e0f508a9c99b2d4969652eed6a2e1ea5bd522"
            ],
            "index": "pypi",
            "version": "==21.3"
        },
        "proto-plus": {
            "hashes": [
                "sha256:a49cd903bc0b6ab41f76bf65510439d56ca76f868adf0274e738bfdd096894df",
                "sha256:fdcd09713cbd42480740d2fe29c990f7fbd885a67efc328aa8be6ee3e9f76a6b"
            ],
            "markers": "python_version >= '3.6'",
            "version": "==1.22.3"
        },
        "protobuf": {
            "hashes": [
                "sha256:0a5759f5696895de8cc913f084e27fd4125e8fb0914bb729a17816a33819f474",
                "sha256:351cc90f7d10839c480aeb9b870a211e322bf05f6ab3f55fcb2f51331f80a7d2",
                "sha256:5fea3c64d41ea5ecf5697b83e41d09b9589e6f20b677ab3c48e5f242d9b7897b",
                "sha256:6dd9b9940e3f17077e820b75851126615ee38643c2c5332aa7a359988820c720",
                "sha256:7b19b6266d92ca6a2a87effa88ecc4af73ebc5cfde194dc737cf8ef23a9a3b12",
                "sha256:8547bf44fe8cec3c69e3042f5c4fb3e36eb2a7a013bb0a44c018fc1e427aafbd",
                "sha256:9053df6df8e5a76c84339ee4a9f5a2661ceee4a0dab019e8663c50ba324208b0",
                "sha256:c3e0939433c40796ca4cfc0fac08af50b00eb66a40bbbc5dee711998fb0bbc1e",
                "sha256:ccd9430c0719dce806b93f89c91de7977304729e55377f872a92465d548329a9",
                "sha256:e1c915778d8ced71e26fcf43c0866d7499891bca14c4368448a82edc61fdbc70",
                "sha256:e9d0be5bf34b275b9f87ba7407796556abeeba635455d036c7351f7c183ef8ff",
                "sha256:effeac51ab79332d44fba74660d40ae79985901ac21bca408f8dc335a81aa597",
                "sha256:fee88269a090ada09ca63551bf2f573eb2424035bcf2cb1b121895b01a46594a"
            ],
            "markers": "python_version >= '3.7'",
            "version": "==4.23.4"
        },
        "pyasn1": {
            "hashes": [
                "sha256:87a2121042a1ac9358cabcaf1d07680ff97ee6404333bacca15f76aa8ad01a57",
                "sha256:97b7290ca68e62a832558ec3976f15cbf911bf5d7c7039d8b861c2a0ece69fde"
            ],
            "markers": "python_version >= '2.7' and python_version not in '3.0, 3.1, 3.2, 3.3, 3.4, 3.5'",
            "version": "==0.5.0"
        },
        "pyasn1-modules": {
            "hashes": [
                "sha256:5bd01446b736eb9d31512a30d46c1ac3395d676c6f3cafa4c03eb54b9925631c",
                "sha256:d3ccd6ed470d9ffbc716be08bd90efbd44d0734bc9303818f7336070984a162d"
            ],
            "markers": "python_version >= '2.7' and python_version not in '3.0, 3.1, 3.2, 3.3, 3.4, 3.5'",
            "version": "==0.3.0"
        },
        "pycparser": {
            "hashes": [
                "sha256:8ee45429555515e1f6b185e78100aea234072576aa43ab53aefcae078162fca9",
                "sha256:e644fdec12f7872f86c58ff790da456218b10f863970249516d60a5eaca77206"
            ],
            "version": "==2.21"
        },
        "pygit2": {
            "hashes": [
                "sha256:14ae27491347a0ac4bbe8347b09d752cfe7fea1121c14525415e0cca6db4a836",
                "sha256:214bd214784fcbef7a8494d1d59e0cd3a731c0d24ce0f230dcc843322ee33b08",
                "sha256:22e7f3ad2b7b0c80be991bb47d8a2f2535cc9bf090746eb8679231ee565fde81",
                "sha256:25a6548930328c5247bfb7c67d29104e63b036cb5390f032d9f91f63efb70434",
                "sha256:336c864ac961e7be8ba06e9ed8c999e4f624a8ccd90121cc4e40956d8b57acac",
                "sha256:546091316c9a8c37b9867ddcc6c9f7402ca4d0b9db3f349212a7b5e71988e359",
                "sha256:56e85d0e66de957d599d1efb2409d39afeefd8f01009bfda0796b42a4b678358",
                "sha256:5b3ab4d6302990f7adb2b015bcbda1f0715277008d0c66440497e6f8313bf9cb",
                "sha256:5c1e26649e1540b6a774f812e2fc9890320ff4d33f16db1bb02626318b5ceae2",
                "sha256:5f65483ab5e3563c58f60debe2acc0979fdf6fd633432fcfbddf727a9a265ba4",
                "sha256:685378852ef8eb081333bc80dbdfc4f1333cf4a8f3baf614c4135e02ad1ee38a",
                "sha256:6a4083ba093c69142e0400114a4ef75e87834637d2bbfd77b964614bf70f624f",
                "sha256:79fbd99d3e08ca7478150eeba28ca4d4103f564148eab8d00aba8f1e6fc60654",
                "sha256:7bb30ab1fdaa4c30821fed33892958b6d92d50dbd03c76f7775b4e5d62f53a2e",
                "sha256:857c5cde635d470f58803d67bfb281dc4f6336065a0253bfbed001f18e2d0767",
                "sha256:8bf14196cbfffbcd286f459a1d4fc660c5d5dfa8fb422e21216961df575410d6",
                "sha256:8da8517809635ea3da950d9cf99c6d1851352d92b6db309382db88a01c3b0bfd",
                "sha256:8f443d3641762b2bb9c76400bb18beb4ba27dd35bc098a8bfae82e6a190c52ab",
                "sha256:926f2e48c4eaa179249d417b8382290b86b0f01dbf41d289f763576209276b9f",
                "sha256:a365ffca23d910381749fdbcc367db52fe808f9aa4852914dd9ef8b711384a32",
                "sha256:ac2b5f408eb882e79645ebb43039ac37739c3edd25d857cc97d7482a684b613f",
                "sha256:b9c2359b99eed8e7fac30c06e6b4ae277a6a0537d6b4b88a190828c3d7eb9ef2",
                "sha256:be3bb0139f464947523022a5af343a2e862c4ff250a57ec9f631449e7c0ba7c0",
                "sha256:c74e7601cb8b8dc3d02fd32274e200a7761cffd20ee531442bf1fa115c8f99a5",
                "sha256:cdf655e5f801990f5cad721b6ccbe7610962f0a4f1c20373dbf9c0be39374a81",
                "sha256:e7e705aaecad85b883022e81e054fbd27d26023fc031618ee61c51516580517e",
                "sha256:ec04c27be5d5af1ceecdcc0464e07081222f91f285f156dc53b23751d146569a",
                "sha256:f4df3e5745fdf3111a6ccc905eae99f22f1a180728f714795138ca540cc2a50a",
                "sha256:f8f813d35d836c5b0d1962c387754786bcc7f1c3c8e11207b9eeb30238ac4cc7",
                "sha256:fb9eb57b75ce586928053692a25aae2a50fef3ad36661c57c07d4902899b1df3",
                "sha256:fe35a72af61961dbb7fb4abcdaa36d5f1c85b2cd3daae94137eeb9c07215cdd3"
            ],
            "markers": "python_version >= '3.8'",
            "version": "==1.12.2"
        },
        "pymemcache": {
            "hashes": [
                "sha256:27bf9bd1bbc1e20f83633208620d56de50f14185055e49504f4f5e94e94aff94",
                "sha256:f507bc20e0dc8d562f8df9d872107a278df049fa496805c1431b926f3ddd0eab"
            ],
            "markers": "python_version >= '3.7'",
            "version": "==4.0.0"
        },
        "pyparsing": {
            "hashes": [
                "sha256:d554a96d1a7d3ddaf7183104485bc19fd80543ad6ac5bdb6426719d766fb06c1",
                "sha256:edb662d6fe322d6e990b1594b5feaeadf806803359e3d4d42f11e295e588f0ea"
            ],
            "markers": "python_full_version >= '3.6.8'",
            "version": "==3.1.0"
        },
        "pytz": {
            "hashes": [
                "sha256:1d8ce29db189191fb55338ee6d0387d82ab59f3d00eac103412d64e0ebd0c588",
                "sha256:a151b3abb88eda1d4e34a9814df37de2a80e301e68ba0fd856fb9b46bfbbbffb"
            ],
            "version": "==2023.3"
        },
        "pyyaml": {
            "hashes": [
                "sha256:062582fca9fabdd2c8b54a3ef1c978d786e0f6b3a1510e0ac93ef59e0ddae2bc",
                "sha256:1635fd110e8d85d55237ab316b5b011de701ea0f29d07611174a1b42f1444741",
                "sha256:184c5108a2aca3c5b3d3bf9395d50893a7ab82a38004c8f61c258d4428e80206",
                "sha256:18aeb1bf9a78867dc38b259769503436b7c72f7a1f1f4c93ff9a17de54319b27",
                "sha256:1d4c7e777c441b20e32f52bd377e0c409713e8bb1386e1099c2415f26e479595",
                "sha256:1e2722cc9fbb45d9b87631ac70924c11d3a401b2d7f410cc0e3bbf249f2dca62",
                "sha256:1fe35611261b29bd1de0070f0b2f47cb6ff71fa6595c077e42bd0c419fa27b98",
                "sha256:28c119d996beec18c05208a8bd78cbe4007878c6dd15091efb73a30e90539696",
                "sha256:42f8152b8dbc4fe7d96729ec2b99c7097d656dc1213a3229ca5383f973a5ed6d",
                "sha256:4fb147e7a67ef577a588a0e2c17b6db51dda102c71de36f8549b6816a96e1867",
                "sha256:50550eb667afee136e9a77d6dc71ae76a44df8b3e51e41b77f6de2932bfe0f47",
                "sha256:510c9deebc5c0225e8c96813043e62b680ba2f9c50a08d3724c7f28a747d1486",
                "sha256:5773183b6446b2c99bb77e77595dd486303b4faab2b086e7b17bc6bef28865f6",
                "sha256:596106435fa6ad000c2991a98fa58eeb8656ef2325d7e158344fb33864ed87e3",
                "sha256:6965a7bc3cf88e5a1c3bd2e0b5c22f8d677dc88a455344035f03399034eb3007",
                "sha256:69b023b2b4daa7548bcfbd4aa3da05b3a74b772db9e23b982788168117739938",
                "sha256:704219a11b772aea0d8ecd7058d0082713c3562b4e271b849ad7dc4a5c90c13c",
                "sha256:7e07cbde391ba96ab58e532ff4803f79c4129397514e1413a7dc761ccd755735",
                "sha256:81e0b275a9ecc9c0c0c07b4b90ba548307583c125f54d5b6946cfee6360c733d",
                "sha256:9046c58c4395dff28dd494285c82ba00b546adfc7ef001486fbf0324bc174fba",
                "sha256:9eb6caa9a297fc2c2fb8862bc5370d0303ddba53ba97e71f08023b6cd73d16a8",
                "sha256:a0cd17c15d3bb3fa06978b4e8958dcdc6e0174ccea823003a106c7d4d7899ac5",
                "sha256:afd7e57eddb1a54f0f1a974bc4391af8bcce0b444685d936840f125cf046d5bd",
                "sha256:b1275ad35a5d18c62a7220633c913e1b42d44b46ee12554e5fd39c70a243d6a3",
                "sha256:b786eecbdf8499b9ca1d697215862083bd6d2a99965554781d0d8d1ad31e13a0",
                "sha256:ba336e390cd8e4d1739f42dfe9bb83a3cc2e80f567d8805e11b46f4a943f5515",
                "sha256:baa90d3f661d43131ca170712d903e6295d1f7a0f595074f151c0aed377c9b9c",
                "sha256:bc1bf2925a1ecd43da378f4db9e4f799775d6367bdb94671027b73b393a7c42c",
                "sha256:bd4af7373a854424dabd882decdc5579653d7868b8fb26dc7d0e99f823aa5924",
                "sha256:bf07ee2fef7014951eeb99f56f39c9bb4af143d8aa3c21b1677805985307da34",
                "sha256:bfdf460b1736c775f2ba9f6a92bca30bc2095067b8a9d77876d1fad6cc3b4a43",
                "sha256:c8098ddcc2a85b61647b2590f825f3db38891662cfc2fc776415143f599bb859",
                "sha256:d2b04aac4d386b172d5b9692e2d2da8de7bfb6c387fa4f801fbf6fb2e6ba4673",
                "sha256:d858aa552c999bc8a8d57426ed01e40bef403cd8ccdd0fc5f6f04a00414cac2a",
                "sha256:f003ed9ad21d6a4713f0a9b5a7a0a79e08dd0f221aff4525a2be4c346ee60aab",
                "sha256:f22ac1c3cac4dbc50079e965eba2c1058622631e526bd9afd45fedd49ba781fa",
                "sha256:faca3bdcf85b2fc05d06ff3fbc1f83e1391b3e724afa3feba7d13eeab355484c",
                "sha256:fca0e3a251908a499833aa292323f32437106001d436eca0e6e7833256674585",
                "sha256:fd1592b3fdf65fff2ad0004b5e363300ef59ced41c2e6b3a99d4089fa8c5435d",
                "sha256:fd66fc5d0da6d9815ba2cebeb4205f95818ff4b79c3ebe268e75d961704af52f"
            ],
            "markers": "python_version >= '3.6'",
            "version": "==6.0.1"
        },
        "redis": {
            "hashes": [
                "sha256:585dc516b9eb042a619ef0a39c3d7d55fe81bdb4df09a52c9cdde0d07bf1aa7d",
                "sha256:e2b03db868160ee4591de3cb90d40ebb50a90dd302138775937f6a42b7ed183c"
            ],
            "index": "pypi",
            "version": "==4.6.0"
        },
        "referencing": {
            "hashes": [
                "sha256:47237742e990457f7512c7d27486394a9aadaf876cbfaa4be65b27b4f4d47c6b",
                "sha256:c257b08a399b6c2f5a3510a50d28ab5dbc7bbde049bcaf954d43c446f83ab548"
            ],
            "markers": "python_version >= '3.8'",
            "version": "==0.30.0"
        },
        "requests": {
            "hashes": [
                "sha256:58cd2187c01e70e6e26505bca751777aa9f2ee0b7f4300988b709f44e013003f",
                "sha256:942c5a758f98d790eaed1a29cb6eefc7ffb0d1cf7af05c3d2791656dbd6ad1e1"
            ],
            "index": "pypi",
            "version": "==2.31.0"
        },
        "rpds-py": {
            "hashes": [
                "sha256:0173c0444bec0a3d7d848eaeca2d8bd32a1b43f3d3fde6617aac3731fa4be05f",
                "sha256:01899794b654e616c8625b194ddd1e5b51ef5b60ed61baa7a2d9c2ad7b2a4238",
                "sha256:02938432352359805b6da099c9c95c8a0547fe4b274ce8f1a91677401bb9a45f",
                "sha256:03421628f0dc10a4119d714a17f646e2837126a25ac7a256bdf7c3943400f67f",
                "sha256:03975db5f103997904c37e804e5f340c8fdabbb5883f26ee50a255d664eed58c",
                "sha256:0766babfcf941db8607bdaf82569ec38107dbb03c7f0b72604a0b346b6eb3298",
                "sha256:07e2c54bef6838fa44c48dfbc8234e8e2466d851124b551fc4e07a1cfeb37260",
                "sha256:0836d71ca19071090d524739420a61580f3f894618d10b666cf3d9a1688355b1",
                "sha256:095b460e117685867d45548fbd8598a8d9999227e9061ee7f012d9d264e6048d",
                "sha256:0e7521f5af0233e89939ad626b15278c71b69dc1dfccaa7b97bd4cdf96536bb7",
                "sha256:0f2996fbac8e0b77fd67102becb9229986396e051f33dbceada3debaacc7033f",
                "sha256:1054a08e818f8e18910f1bee731583fe8f899b0a0a5044c6e680ceea34f93876",
                "sha256:13b602dc3e8dff3063734f02dcf05111e887f301fdda74151a93dbbc249930fe",
                "sha256:141acb9d4ccc04e704e5992d35472f78c35af047fa0cfae2923835d153f091be",
                "sha256:14c408e9d1a80dcb45c05a5149e5961aadb912fff42ca1dd9b68c0044904eb32",
                "sha256:159fba751a1e6b1c69244e23ba6c28f879a8758a3e992ed056d86d74a194a0f3",
                "sha256:190ca6f55042ea4649ed19c9093a9be9d63cd8a97880106747d7147f88a49d18",
                "sha256:196cb208825a8b9c8fc360dc0f87993b8b260038615230242bf18ec84447c08d",
                "sha256:1fcdee18fea97238ed17ab6478c66b2095e4ae7177e35fb71fbe561a27adf620",
                "sha256:207f57c402d1f8712618f737356e4b6f35253b6d20a324d9a47cb9f38ee43a6b",
                "sha256:24a81c177379300220e907e9b864107614b144f6c2a15ed5c3450e19cf536fae",
                "sha256:29cd8bfb2d716366a035913ced99188a79b623a3512292963d84d3e06e63b496",
                "sha256:2d8b3b3a2ce0eaa00c5bbbb60b6713e94e7e0becab7b3db6c5c77f979e8ed1f1",
                "sha256:35da5cc5cb37c04c4ee03128ad59b8c3941a1e5cd398d78c37f716f32a9b7f67",
                "sha256:44659b1f326214950a8204a248ca6199535e73a694be8d3e0e869f820767f12f",
                "sha256:47c5f58a8e0c2c920cc7783113df2fc4ff12bf3a411d985012f145e9242a2764",
                "sha256:4bd4dc3602370679c2dfb818d9c97b1137d4dd412230cfecd3c66a1bf388a196",
                "sha256:4ea6b73c22d8182dff91155af018b11aac9ff7eca085750455c5990cb1cfae6e",
                "sha256:50025635ba8b629a86d9d5474e650da304cb46bbb4d18690532dd79341467846",
                "sha256:517cbf6e67ae3623c5127206489d69eb2bdb27239a3c3cc559350ef52a3bbf0b",
                "sha256:5855c85eb8b8a968a74dc7fb014c9166a05e7e7a8377fb91d78512900aadd13d",
                "sha256:5a46859d7f947061b4010e554ccd1791467d1b1759f2dc2ec9055fa239f1bc26",
                "sha256:65a0583c43d9f22cb2130c7b110e695fff834fd5e832a776a107197e59a1898e",
                "sha256:674c704605092e3ebbbd13687b09c9f78c362a4bc710343efe37a91457123044",
                "sha256:682726178138ea45a0766907957b60f3a1bf3acdf212436be9733f28b6c5af3c",
                "sha256:686ba516e02db6d6f8c279d1641f7067ebb5dc58b1d0536c4aaebb7bf01cdc5d",
                "sha256:6a5d3fbd02efd9cf6a8ffc2f17b53a33542f6b154e88dd7b42ef4a4c0700fdad",
                "sha256:6aa8326a4a608e1c28da191edd7c924dff445251b94653988efb059b16577a4d",
                "sha256:700375326ed641f3d9d32060a91513ad668bcb7e2cffb18415c399acb25de2ab",
                "sha256:71f2f7715935a61fa3e4ae91d91b67e571aeb5cb5d10331ab681256bda2ad920",
                "sha256:745f5a43fdd7d6d25a53ab1a99979e7f8ea419dfefebcab0a5a1e9095490ee5e",
                "sha256:79f594919d2c1a0cc17d1988a6adaf9a2f000d2e1048f71f298b056b1018e872",
                "sha256:7d68dc8acded354c972116f59b5eb2e5864432948e098c19fe6994926d8e15c3",
                "sha256:7f67da97f5b9eac838b6980fc6da268622e91f8960e083a34533ca710bec8611",
                "sha256:83b32f0940adec65099f3b1c215ef7f1d025d13ff947975a055989cb7fd019a4",
                "sha256:876bf9ed62323bc7dcfc261dbc5572c996ef26fe6406b0ff985cbcf460fc8a4c",
                "sha256:890ba852c16ace6ed9f90e8670f2c1c178d96510a21b06d2fa12d8783a905193",
                "sha256:8b08605d248b974eb02f40bdcd1a35d3924c83a2a5e8f5d0fa5af852c4d960af",
                "sha256:8b2eb034c94b0b96d5eddb290b7b5198460e2d5d0c421751713953a9c4e47d10",
                "sha256:8b9ec12ad5f0a4625db34db7e0005be2632c1013b253a4a60e8302ad4d462afd",
                "sha256:8c8d7594e38cf98d8a7df25b440f684b510cf4627fe038c297a87496d10a174f",
                "sha256:8d3335c03100a073883857e91db9f2e0ef8a1cf42dc0369cbb9151c149dbbc1b",
                "sha256:8d70e8f14900f2657c249ea4def963bed86a29b81f81f5b76b5a9215680de945",
                "sha256:9039a11bca3c41be5a58282ed81ae422fa680409022b996032a43badef2a3752",
                "sha256:91378d9f4151adc223d584489591dbb79f78814c0734a7c3bfa9c9e09978121c",
                "sha256:9251eb8aa82e6cf88510530b29eef4fac825a2b709baf5b94a6094894f252387",
                "sha256:933a7d5cd4b84f959aedeb84f2030f0a01d63ae6cf256629af3081cf3e3426e8",
                "sha256:978fa96dbb005d599ec4fd9ed301b1cc45f1a8f7982d4793faf20b404b56677d",
                "sha256:987b06d1cdb28f88a42e4fb8a87f094e43f3c435ed8e486533aea0bf2e53d931",
                "sha256:99b1c16f732b3a9971406fbfe18468592c5a3529585a45a35adbc1389a529a03",
                "sha256:99e7c4bb27ff1aab90dcc3e9d37ee5af0231ed98d99cb6f5250de28889a3d502",
                "sha256:9c439fd54b2b9053717cca3de9583be6584b384d88d045f97d409f0ca867d80f",
                "sha256:9ea4d00850ef1e917815e59b078ecb338f6a8efda23369677c54a5825dbebb55",
                "sha256:9f30d205755566a25f2ae0382944fcae2f350500ae4df4e795efa9e850821d82",
                "sha256:a06418fe1155e72e16dddc68bb3780ae44cebb2912fbd8bb6ff9161de56e1798",
                "sha256:a0805911caedfe2736935250be5008b261f10a729a303f676d3d5fea6900c96a",
                "sha256:a1f044792e1adcea82468a72310c66a7f08728d72a244730d14880cd1dabe36b",
                "sha256:a216b26e5af0a8e265d4efd65d3bcec5fba6b26909014effe20cd302fd1138fa",
                "sha256:a987578ac5214f18b99d1f2a3851cba5b09f4a689818a106c23dbad0dfeb760f",
                "sha256:aad51239bee6bff6823bbbdc8ad85136c6125542bbc609e035ab98ca1e32a192",
                "sha256:ab2299e3f92aa5417d5e16bb45bb4586171c1327568f638e8453c9f8d9e0f020",
                "sha256:ab6919a09c055c9b092798ce18c6c4adf49d24d4d9e43a92b257e3f2548231e7",
                "sha256:b0c43f8ae8f6be1d605b0465671124aa8d6a0e40f1fb81dcea28b7e3d87ca1e1",
                "sha256:b1440c291db3f98a914e1afd9d6541e8fc60b4c3aab1a9008d03da4651e67386",
                "sha256:b52e7c5ae35b00566d244ffefba0f46bb6bec749a50412acf42b1c3f402e2c90",
                "sha256:bf4151acb541b6e895354f6ff9ac06995ad9e4175cbc6d30aaed08856558201f",
                "sha256:c27ee01a6c3223025f4badd533bea5e87c988cb0ba2811b690395dfe16088cfe",
                "sha256:c545d9d14d47be716495076b659db179206e3fd997769bc01e2d550eeb685596",
                "sha256:c5934e2833afeaf36bd1eadb57256239785f5af0220ed8d21c2896ec4d3a765f",
                "sha256:c7671d45530fcb6d5e22fd40c97e1e1e01965fc298cbda523bb640f3d923b387",
                "sha256:c861a7e4aef15ff91233751619ce3a3d2b9e5877e0fcd76f9ea4f6847183aa16",
                "sha256:d25b1c1096ef0447355f7293fbe9ad740f7c47ae032c2884113f8e87660d8f6e",
                "sha256:d55777a80f78dd09410bd84ff8c95ee05519f41113b2df90a69622f5540c4f8b",
                "sha256:d576c3ef8c7b2d560e301eb33891d1944d965a4d7a2eacb6332eee8a71827db6",
                "sha256:dd9da77c6ec1f258387957b754f0df60766ac23ed698b61941ba9acccd3284d1",
                "sha256:de0b6eceb46141984671802d412568d22c6bacc9b230174f9e55fc72ef4f57de",
                "sha256:e07e5dbf8a83c66783a9fe2d4566968ea8c161199680e8ad38d53e075df5f0d0",
                "sha256:e564d2238512c5ef5e9d79338ab77f1cbbda6c2d541ad41b2af445fb200385e3",
                "sha256:ed89861ee8c8c47d6beb742a602f912b1bb64f598b1e2f3d758948721d44d468",
                "sha256:ef1f08f2a924837e112cba2953e15aacfccbbfcd773b4b9b4723f8f2ddded08e",
                "sha256:f411330a6376fb50e5b7a3e66894e4a39e60ca2e17dce258d53768fea06a37bd",
                "sha256:f68996a3b3dc9335037f82754f9cdbe3a95db42bde571d8c3be26cc6245f2324",
                "sha256:f7fdf55283ad38c33e35e2855565361f4bf0abd02470b8ab28d499c663bc5d7c",
                "sha256:f963c6b1218b96db85fc37a9f0851eaf8b9040aa46dec112611697a7023da535",
                "sha256:fa2818759aba55df50592ecbc95ebcdc99917fa7b55cc6796235b04193eb3c55",
                "sha256:fae5cb554b604b3f9e2c608241b5d8d303e410d7dfb6d397c335f983495ce7f6",
                "sha256:fb39aca7a64ad0c9490adfa719dbeeb87d13be137ca189d2564e596f8ba32c07"
            ],
            "markers": "python_version >= '3.8'",
            "version": "==0.9.2"
        },
        "rsa": {
            "hashes": [
                "sha256:90260d9058e514786967344d0ef75fa8727eed8a7d2e43ce9f4bcf1b536174f7",
                "sha256:e38464a49c6c85d7f1351b0126661487a7e0a14a50f1675ec50eb34d4f20ef21"
            ],
            "markers": "python_version >= '3.6' and python_version < '4'",
            "version": "==4.9"
        },
        "semver": {
            "hashes": [
                "sha256:2a23844ba1647362c7490fe3995a86e097bb590d16f0f32dfc383008f19e4cdf",
                "sha256:9ec78c5447883c67b97f98c3b6212796708191d22e4ad30f4570f840171cbce1"
            ],
            "markers": "python_version >= '3.7'",
            "version": "==3.0.1"
        },
        "six": {
            "hashes": [
                "sha256:1e61c37477a1626458e36f7b1d82aa5c9b094fa4802892072e49de9c60c4c926",
                "sha256:8abb2f1d86890a2dfb989f9a77cfcfd3e47c2a354b01111771326f8aa26e0254"
            ],
            "markers": "python_version >= '2.7' and python_version not in '3.0, 3.1, 3.2, 3.3'",
            "version": "==1.16.0"
        },
        "urllib3": {
            "hashes": [
                "sha256:8d36afa7616d8ab714608411b4a3b13e58f463aee519024578e062e141dce20f",
                "sha256:8f135f6502756bde6b2a9b28989df5fbe87c9970cecaa69041edcce7f0589b14"
            ],
            "markers": "python_version >= '2.7' and python_version not in '3.0, 3.1, 3.2, 3.3, 3.4, 3.5'",
            "version": "==1.26.16"
        },
        "werkzeug": {
            "hashes": [
                "sha256:935539fa1413afbb9195b24880778422ed620c0fc09670945185cce4d91a8890",
                "sha256:98c774df2f91b05550078891dee5f0eb0cb797a522c757a2452b9cee5b202330"
            ],
            "index": "pypi",
            "version": "==2.3.6"
        }
    },
    "develop": {
        "certifi": {
            "hashes": [
                "sha256:539cc1d13202e33ca466e88b2807e29f4c13049d6d87031a3c110744495cb082",
                "sha256:92d6037539857d8206b8f6ae472e8b77db8058fec5937a1ef3f54304089edbb9"
            ],
            "markers": "python_version >= '3.6'",
            "version": "==2023.7.22"
        },
        "distlib": {
            "hashes": [
                "sha256:2e24928bc811348f0feb63014e97aaae3037f2cf48712d51ae61df7fd6075057",
                "sha256:9dafe54b34a028eafd95039d5e5d4851a13734540f1331060d31c9916e7147a8"
            ],
            "version": "==0.3.7"
        },
        "filelock": {
            "hashes": [
                "sha256:002740518d8aa59a26b0c76e10fb8c6e15eae825d34b6fdf670333fd7b938d81",
                "sha256:cbb791cdea2a72f23da6ac5b5269ab0a0d161e9ef0100e653b69049a7706d1ec"
            ],
            "markers": "python_version >= '3.7'",
            "version": "==3.12.2"
        },
        "pipenv": {
            "hashes": [
                "sha256:56a0e9305912293a8205e23b836b4abb9bca912fd5ef131214cdcdbc1861a1cc",
                "sha256:eed9c479d918a809deec23a4136f2b66091f035c849012acca3a9898d5f0938f"
            ],
            "index": "pypi",
            "version": "==2022.12.19"
        },
        "platformdirs": {
            "hashes": [
                "sha256:1b42b450ad933e981d56e59f1b97495428c9bd60698baab9f3eb3d00d5822421",
                "sha256:ad8291ae0ae5072f66c16945166cb11c63394c7a3ad1b1bc9828ca3162da8c2f"
            ],
            "markers": "python_version >= '3.7'",
            "version": "==3.9.1"
        },
        "setuptools": {
            "hashes": [
                "sha256:11e52c67415a381d10d6b462ced9cfb97066179f0e871399e006c4ab101fc85f",
                "sha256:baf1fdb41c6da4cd2eae722e135500da913332ab3f2f5c7d33af9b492acb5235"
            ],
            "markers": "python_version >= '3.7'",
            "version": "==68.0.0"
        },
        "virtualenv": {
            "hashes": [
                "sha256:43a3052be36080548bdee0b42919c88072037d50d56c28bd3f853cbe92b953ff",
                "sha256:fd8a78f46f6b99a67b7ec5cf73f92357891a7b3a40fd97637c27f854aae3b9e0"
            ],
            "markers": "python_version >= '3.7'",
            "version": "==20.24.2"
        },
        "virtualenv-clone": {
            "hashes": [
                "sha256:418ee935c36152f8f153c79824bb93eaf6f0f7984bae31d3f48f350b9183501a",
                "sha256:44d5263bceed0bac3e1424d64f798095233b64def1c5689afa43dc3223caf5b0"
            ],
            "markers": "python_version >= '2.7' and python_version not in '3.0, 3.1, 3.2, 3.3'",
            "version": "==0.5.7"
        }
    }
}<|MERGE_RESOLUTION|>--- conflicted
+++ resolved
@@ -1,11 +1,7 @@
 {
     "_meta": {
         "hash": {
-<<<<<<< HEAD
-            "sha256": "0450d182f841b1e18cb7312b800daa6f6c957785f150d9ab5c60ede295349c00"
-=======
-            "sha256": "b5df02a45da0dd9e46d668f176a4e0aa9c426aadb1e8556db5cb879a549b1780"
->>>>>>> 3aa40c88
+            "sha256": "6f17c7a66d0d2b21c491194def87e2fb68b1c7538c7d74e2ea22d22f1a417c66"
         },
         "pipfile-spec": 6,
         "requires": {
