// Copyright 2021 Google LLC
//
// Licensed under the Apache License, Version 2.0 (the "License");
// you may not use this file except in compliance with the License.
// You may obtain a copy of the License at
//
//     https://www.apache.org/licenses/LICENSE-2.0
//
// Unless required by applicable law or agreed to in writing, software
// distributed under the License is distributed on an "AS IS" BASIS,
// WITHOUT WARRANTIES OR CONDITIONS OF ANY KIND, either express or implied.
// See the License for the specific language governing permissions and
// limitations under the License.

package cves

import (
	"fmt"
	"log"
	"net/url"
	"path"
	"regexp"
	"strings"

	"github.com/knqyf263/go-cpe/naming"
	"golang.org/x/exp/slices"
)

type AffectedCommit struct {
	Repo         string `json:"repo,omitempty" yaml:"repo,omitempty"`
	Introduced   string `json:"introduced,omitempty" yaml:"introduced,omitempty"`
	Fixed        string `json:"fixed,omitempty" yaml:"fixed,omitempty"`
	Limit        string `json:"limit,omitempty" yaml:"limit,omitempty"`
	LastAffected string `json:"last_affected,omitempty" yaml:"last_affected,omitempty"`
}

func (ac *AffectedCommit) SetRepo(repo string) {
	ac.Repo = repo
}

func (ac *AffectedCommit) SetIntroduced(commit string) {
	ac.Introduced = commit
}

func (ac *AffectedCommit) SetFixed(commit string) {
	ac.Fixed = commit
}

func (ac *AffectedCommit) SetLimit(commit string) {
	ac.Limit = commit
}

func (ac *AffectedCommit) SetLastAffected(commit string) {
	ac.LastAffected = commit
}

type AffectedVersion struct {
	Introduced   string `json:"introduced,omitempty" yaml:"introduced,omitempty"`
	Fixed        string `json:"fixed,omitempty" yaml:"fixed,omitempty"`
	LastAffected string `json:"last_affected,omitempty" yaml:"last_affected,omitempty"`
}

type VersionInfo struct {
	AffectedCommits  []AffectedCommit  `json:"affect_commits,omitempty" yaml:"affected_commits,omitempty"`
	AffectedVersions []AffectedVersion `json:"affected_versions,omitempty" yaml:"affected_versions,omitempty"`
}

func (vi *VersionInfo) HasFixedVersions() bool {
	for _, av := range vi.AffectedVersions {
		if av.Fixed != "" {
			return true
		}
	}
	return false
}

func (vi *VersionInfo) HasIntroducedCommits(repo string) bool {
	for _, av := range vi.AffectedCommits {
		if av.Repo == repo && av.Introduced != "" {
			return true
		}
	}
	return false
}

func (vi *VersionInfo) HasFixedCommits(repo string) bool {
	for _, av := range vi.AffectedCommits {
		if av.Repo == repo && av.Fixed != "" {
			return true
		}
	}
	return false
}

func (vi *VersionInfo) FixedCommits(repo string) (FixedCommits []string) {
	for _, av := range vi.AffectedCommits {
		if av.Repo == repo && av.Fixed != "" {
			FixedCommits = append(FixedCommits, av.Fixed)
		}
	}
	return FixedCommits
}

// Synthetic enum of supported commit types.
type CommitType int

const (
	Introduced CommitType = iota
	Fixed
	Limit
	LastAffected
)

type CPE struct {
	CPEVersion string
	Part       string
	Vendor     string
	Product    string
	Version    string
	Update     string
	Edition    string
	Language   string
	SWEdition  string
	TargetSW   string
	TargetHW   string
	Other      string
}

var (
	// TODO(apollock): read this from an external file
	InvalidRepos = []string{
		"https://github.com/0day1/g1ory",
		"https://github.com/0x14dli/ffos-SQL-injection-vulnerability-exists",
		"https://github.com/0xLUC4S/CVEs",
		"https://github.com/10cks/inkdropPoc",
		"https://github.com/1security/Vulnerability",
		"https://github.com/202ecommerce/security-advisories",
		"https://github.com/abhiunix/goo-blog-App-CVE",
		"https://github.com/accellion/CVEs",
		"https://github.com/Accenture/AARO-Bugs",
		"https://github.com/active-labs/Advisories",
		"https://github.com/afeng2016-s/CVE-Request",
		"https://github.com/agadient/SERVEEZ-CVE",
		"https://github.com/Airrudder/vuls",
		"https://github.com/AlwaysHereFight/YZMCMSxss",
		"https://github.com/alwentiu/COVIDSafe-CVE-2020-12856",
		"https://github.com/anhdq201/rukovoditel",
		"https://github.com/anhdq201/webtareas",
		"https://github.com/anx0ing/CVE_demo",
		"https://github.com/APTX-4879/CVE",
		"https://github.com/ArianeBlow/Axelor_Stored_XSS",
		"https://github.com/As4ki/CVE-report",
		"https://github.com/A-TGAO/MxsDocVul",
		"https://github.com/atredispartners/advisories",
		"https://github.com/awillix/research",
		"https://github.com/b17fr13nds/MPlayer_cve_poc",
		"https://github.com/badboycxcc/Student-Admission-Sqlinjection",
		"https://github.com/badboycxcc/Student-Admission-Xss",
		"https://github.com/beicheng-maker/vulns",
		"https://github.com/bigb0x/CVEs",
		"https://github.com/BigTiger2020/2022",
		"https://github.com/BigTiger2020/74CMS",
		"https://github.com/BigTiger2020/Fantastic-Blog-CMS-",
		"https://github.com/BigTiger2020/Theme-Park-Ticketing-System",
		"https://github.com/BigTiger2020/UCMS",
		"https://github.com/BlackFan/client-side-prototype-pollution",
		"https://github.com/blindkey/cve_like",
		"https://github.com/BLL-l/vulnerability_wiki",
		"https://github.com/blockomat2100/PoCs",
		"https://github.com/bosslabdcu/Vulnerability-Reporting",
		"https://github.com/ByteHackr/unzip_poc",
		"https://github.com/ch0ing/vul",
		"https://github.com/Ch0pin/security-advisories",
		"https://github.com/Chu1z1/Chuizi",
		"https://github.com/ciph0x01/poc",
		"https://github.com/ciph0x01/Simple-Exam-Reviewer-Management-System-CVE",
		"https://github.com/cloudflare/advisories",
		"https://github.com/Coalfire-Research/WinAPRS-Exploits",
		"https://github.com/ComparedArray/printix-CVE-2022-25089",
		"https://github.com/ctflearner/Vulnerability",
		"https://github.com/CVEProject/cvelist", // Heavily in Advisory URLs, sometimes shows up elsewhere
		"https://github.com/cve-vul/vul",
		"https://github.com/Cvjark/Poc",
		"https://github.com/cxaqhq/Loan-Management-System-Sqlinjection",
		"https://github.com/cyb3r-n3rd/cve-request",
		"https://github.com/CyberThoth/CVE",
		"https://github.com/D4rkP0w4r/AeroCMS-Add_Posts-Stored_XSS-Poc",
		"https://github.com/D4rkP0w4r/AeroCMS-Comment-Stored_XSS-Poc",
		"https://github.com/D4rkP0w4r/AeroCMS-Unrestricted-File-Upload-POC",
		"https://github.com/D4rkP0w4r/CVEs",
		"https://github.com/D4rkP0w4r/Full-Ecommece-Website-Add_Product-Unrestricted-File-Upload-RCE-POC",
		"https://github.com/D4rkP0w4r/Full-Ecommece-Website-Add_User-Stored-XSS-POC",
		"https://github.com/D4rkP0w4r/Full-Ecommece-Website-Slides-Unrestricted-File-Upload-RCE-POC",
		"https://github.com/D4rkP0w4r/sms-Add_Student-Stored_XSS-POC",
		"https://github.com/D4rkP0w4r/sms-Unrestricted-File-Upload-RCE-POC",
		"https://github.com/daaaalllii/cve-s",
		"https://github.com/DayiliWaseem/CVE-2022-39196-",
		"https://github.com/dhammon/pfBlockerNg-CVE-2022-40624",
		"https://github.com/dhammon/pfBlockerNg-RCE",
		"https://github.com/Dheeraj-Deshmukh/Hospital-s-patient-management-system",
		"https://github.com/Dheeraj-Deshmukh/stored-xss-in-Hospital-s-Patient-Records-Management-System",
		"https://github.com/Dir0x/Multiple-SQLi-in-Simple-Subscription-Company",
		"https://github.com/Dir0x/SQLi-exploit---Simple-Client-Management-System",
		"https://github.com/DisguisedRoot/Exploit",
		"https://github.com/dota-st/Vulnerability",
		"https://github.com/draco1725/POC",
		"https://github.com/draco1725/Stored-XSS",
		"https://github.com/Drun1baby/CVE_Pentest",
		"https://github.com/dtssec/CVE-Disclosures",
		"https://github.com/Durian1546/vul",
		"https://github.com/Dyrandy/BugBounty",
		"https://github.com/E1CHO/water_cve",
		"https://github.com/eddietcc/CVEnotes",
		"https://github.com/Edubr2020/RealPlayer_G2_RCE",
		"https://github.com/Edubr2020/RP_DCP_Code_Exec",
		"https://github.com/Edubr2020/RP_Import_RCE",
		"https://github.com/enesozeser/Vulnerabilities",
		"https://github.com/Ephemeral1y/Vulnerability",
		"https://github.com/erengozaydin/College-Management-System-course_code-SQL-Injection-Authenticated",
		"https://github.com/erengozaydin/Microfinance-Management-System-V1.0-SQL-Injection-Vulnerability-Unauthenticated",
		"https://github.com/erengozaydin/Royal-Event-Management-System-todate-SQL-Injection-Authenticated",
		"https://github.com/Fadavvi/CVE-2018-17431-PoC",
		"https://github.com/FCncdn/Appsmith-Js-Injection-POC",
		"https://github.com/fireeye/Vulnerability-Disclosures",
		"https://github.com/frame84/vulns",
		"https://github.com/Frank-Z7/z-vulnerabilitys",
		"https://github.com/FusionAuth/fusionauth-issues",
		"https://github.com/gdianq/Gym-Management-Exercises-Sqlinjection",
		"https://github.com/gdianq/Gym-Management-System-loginpage-Sqlinjection",
		"https://github.com/gdianq/Gym-Management-System-Sqlinjection",
		"https://github.com/gdianq/Sparkz-Hotel-Management-loginpage-Sqlinjection",
		"https://github.com/GitHubAssessments/CVE_Assessments_11_2019",
		"https://github.com/github/cvelist", // Fork of https://github.com/CVEProject/cvelist
		"https://github.com/github/securitylab",
		"https://github.com/gitlabhq/gitlabhq",     // GitHub mirror, not canonical
		"https://github.com/google/oss-fuzz-vulns", // 8^)
		"https://github.com/gou-web/Parking-management-systemXSS-",
		"https://github.com/Gr4y21/My-CVE-IDs",
		"https://github.com/grymer/CVE",
		"https://github.com/guyinatuxedo/sqlite3_record_leaking",
		"https://github.com/h4md153v63n/CVE-2022-40032_Simple-Task-Managing-System-V1.0-SQL-Injection-Vulnerability-Unauthenticated",
		"https://github.com/h4md153v63n/CVE-2022-40347_Intern-Record-System-phone-V1.0-SQL-Injection-Vulnerability-Unauthenticated",
		"https://github.com/h4md153v63n/CVE-2022-40348_Intern-Record-System-Cross-site-Scripting-V1.0-Vulnerability-Unauthenticated",
		"https://github.com/H4rk3nz0/PenTesting",
		"https://github.com/Ha0Liu/cveAdd",
		"https://github.com/Hakcoder/Simple-Online-Public-Access-Catalog-OPAC---SQL-injection",
		"https://github.com/Hanfu-l/Cve-vulnerability-mining",
		"https://github.com/Hanfu-l/POC-Exp",
		"https://github.com/hashicorp/terraform-enterprise-release-notes",
		"https://github.com/hax3xploit/CVEs",
		"https://github.com/haxpunk1337/Enterprise-Survey-Software",
		"https://github.com/haxpunk1337/MDaemon-",
		"https://github.com/hemantsolo/CVE-Reference",
		"https://github.com/HH1F/KbaseDoc-v1.0-Arbitrary-file-deletion-vulnerability",
		"https://github.com/HuangYuHsiangPhone/CVEs",
		"https://github.com/huclilu/CVE_Add",
		"https://github.com/Hyperkopite/Roothub_vulns",
		"https://github.com/i3umi3iei3ii/CentOS-Control-Web-Panel-CVE",
		"https://github.com/ianxtianxt/gitbook-xss",
		"https://github.com/IthacaLabs/DevExpress",
		"https://github.com/IthacaLabs/Parallels",
		"https://github.com/IthacaLabs/Vsourz-Digital",
		"https://github.com/IthacaLabs/Vsourz-Digital",
		"https://github.com/itodaro/doorGets_cve",
		"https://github.com/JackyG0/Online-Accreditation-Management-System-v1.0-SQLi",
		"https://github.com/Jamison2022/Company-Website-CMS",
		"https://github.com/Jamison2022/Wedding-Hall-Booking-System",
		"https://github.com/jcarabantes/Bus-Vulnerabilities",
		"https://github.com/JiuBanSec/CVE",
		"https://github.com/joinia/webray.com.cn",
		"https://github.com/jusstSahil/CSRF-",
		"https://github.com/jvz/test-cvelist",
		"https://github.com/k0xx11/Vulscve",
		"https://github.com/k0xx11/vul-wiki",
		"https://github.com/Kenun99/CVE-batdappboomx",
		"https://github.com/Keyvanhardani/Exploit-eShop-Multipurpose-Ecommerce-Store-Website-3.0.4-Cross-Site-Scripting-XSS",
		"https://github.com/killmonday/isic.lk-RCE",
		"https://github.com/KingBridgeSS/Online_Driving_School_Project_In_PHP_With_Source_Code_Vulnerabilities",
		"https://github.com/Kitsun3Sec/exploits",
		"https://github.com/kk98kk0/exploit",
		"https://github.com/kyrie403/Vuln",
		"https://github.com/L1917/Fast-Food-Ordering-System",
		"https://github.com/l1nk3rlin/php_code_audit_project",
		"https://github.com/lakshaya0557/POCs",
		"https://github.com/laotun-s/POC",
		"https://github.com/Lemon4044/Fast-Food-Ordering-System",
		"https://github.com/lohyt/web-shell-via-file-upload-in-hocms",
		"https://github.com/luelueking/ruoyi-4.7.5-vuln-poc",
		"https://github.com/lukaszstu/SmartAsset-CORS-CVE-2020-26527",
		"https://github.com/ly1g3/Mailcow-CVE-2022-31138",
		"https://github.com/MacherCS/CVE_Evoh_Contract",
		"https://github.com/MaherAzzouzi/CVE-2022-37706-LPE-exploit",
		"https://github.com/mandiant/Vulnerability-Disclosures",
		"https://github.com/martinkubecka/CVE-References",
		"https://github.com/Matrix07ksa/ALLMediaServer-1.6-Buffer-Overflow",
		"https://github.com/mclab-hbrs/BBB-POC",
		"https://github.com/metaredteam/external-disclosures",
		"https://github.com/metaStor/Vuls",
		"https://github.com/mikeccltt/0525",
		"https://github.com/mikeccltt/0724",
		"https://github.com/mikeccltt/automotive",
		"https://github.com/mikeccltt/badminton-center-management-system",
		"https://github.com/mikeccltt/bug_report_CVE",
		"https://github.com/mikeccltt/chatbot",
		"https://github.com/mikeccltt/wbms_bug_report",
		"https://github.com/Mirantis/security",
		"https://github.com/MrR3boot/CVE-Hunting",
		"https://github.com/MrTuxracer/advisories",
		"https://github.com/mudassiruddin/CVE-2022-43144-Stored-XSS",
		"https://github.com/N1ce759/74cmsSE-Arbitrary-File-Reading",
		"https://github.com/nam3lum/msi-central_privesc",
		"https://github.com/nepenthe0320/cve_poc",
		"https://github.com/Netflix/security-bulletins",
		"https://github.com/nextcloud/security-advisories",
		"https://github.com/Nguyen-Trung-Kien/CVE",
		"https://github.com/nikip72/CVE-2021-39273-CVE-2021-39274",
		"https://github.com/nsparker1337/OpenSource",
		"https://github.com/nu11secur1ty/CVE-nu11secur1ty",
		"https://github.com/offsecin/bugsdisclose",
		"https://github.com/orangecertcc/security-research",
		"https://github.com/Orange-Cyberdefense/CVE-repository",
		"https://github.com/Ozozuz/Qlik-View-Stored-XSS",
		"https://github.com/p0dalirius/CVE-2022-26159-Ametys-Autocompletion-XML",
		"https://github.com/PabloMK7/ENLBufferPwn",
		"https://github.com/palantir/security-bulletins",
		"https://github.com/passtheticket/vulnerability-research",
		"https://github.com/Peanut886/Vulnerability",
		"https://github.com/playZG/Exploit-",
		"https://github.com/post-cyberlabs/CVE-Advisory",
		"https://github.com/prismbreak/vulnerabilities",
		"https://github.com/purplededa/EasyoneCRM-5.50.02-SQLinjection",
		"https://github.com/PurplePetrus/MxCC_Credential-Storage_issue",
		"https://github.com/Q2Flc2FySec/CVE-List",
		"https://github.com/Qrayyy/CVE",
		"https://github.com/Rajeshwar40/CVE",
		"https://github.com/Ramansh123454/POCs",
		"https://github.com/rapid7/metasploit-framework",
		"https://github.com/refi64/CVE-2020-25265-25266",
		"https://github.com/riteshgohil/My_CVE_References",
		"https://github.com/rohit0x5/poc",
		"https://github.com/roughb8722/CVE-2021-3122-Details",
		"https://github.com/rsrahulsingh05/POC",
		"https://github.com/Ryan0lb/EC-cloud-e-commerce-system-CVE-application",
		"https://github.com/s1kr10s/EasyChatServer-DOS",
		"https://github.com/saitamang/POC-DUMP",
		"https://github.com/sartlabs/0days",
		"https://github.com/SaumyajeetDas/POC-of-CVE-2022-36271",
		"https://github.com/SaumyajeetDas/Vulnerability",
		"https://github.com/sdpyly/bug_report_canteen",
		"https://github.com/seb1055/cve-2020-27358-27359",
		"https://github.com/secf0ra11/secf0ra11.github.io",
		"https://github.com/Security-AVS/-CVE-2021-26904",
		"https://github.com/securylight/CVES_write_ups",
		"https://github.com/seizer-zyx/Vulnerability",
		"https://github.com/seqred-s-a/gxdlmsdirector-cve",
		"https://github.com/Serces-X/vul_report",
		"https://github.com/shellshok3/Cross-Site-Scripting-XSS",
		"https://github.com/sickcodes/security",
		"https://github.com/sinemsahn/POC",
		"https://github.com/Snakinya/Vuln",
		"https://github.com/snyk/zip-slip-vulnerability",
		"https://github.com/soheilsamanabadi/vulnerability",
		"https://github.com/soheilsamanabadi/vulnerabilitys",
		"https://github.com/souravkr529/CSRF-in-Cold-Storage-Management-System",
		"https://github.com/sT0wn-nl/CVEs",
		"https://github.com/sunset-move/EasyImages2.0-arbitrary-file-download-vulnerability",
		"https://github.com/TCSWT/Baby-Care-System",
		"https://github.com/the-emmons/CVE-Disclosures",
		"https://github.com/thehackingverse/Stored-xss-",
		"https://github.com/theyiyibest/Reflected-XSS-on-SockJS",
		"https://github.com/tomerpeled92/CVE",
		"https://github.com/toyydsBT123/One_of_my_take_on_SourceCodester",
		"https://github.com/Tr0e/CVE_Hunter",
		"https://github.com/transcendent-group/advisories",
		"https://github.com/tremwil/ds3-nrssr-rce",
		"https://github.com/uBlockOrigin/uBlock-issues",
		"https://github.com/upasvi/CVE-",
		"https://github.com/verf1sh/Poc",
		"https://github.com/vickysuper/Cve_report",
		"https://github.com/VivekPanday12/CVE-",
		"https://github.com/vQAQv/Request-CVE-ID-PoC",
		"https://github.com/vulnerabilities-cve/vulnerabilities",
		"https://github.com/vuls/vuls",
		"https://github.com/wagnerdracha/ProofOfConcept",
		"https://github.com/wandera/public-disclosures",
		"https://github.com/Wh04m1001/ZoneAlarmEoP",
		"https://github.com/whiex/c2Rhc2Rhc2Q-",
		"https://github.com/whitehatl/Vulnerability",
		"https://github.com/wind-cyber/LJCMS-UserTraversal-Vulnerability",
		"https://github.com/wkeyi0x1/vul-report",
		"https://github.com/wsummerhill/BSA-Radar_CVE-Vulnerabilities",
		"https://github.com/WULINPIN/CVE",
		"https://github.com/WYB-signal/Bug_report",
		"https://github.com/xiahao90/CVEproject",
		"https://github.com/xidaner/CVE_HUNTER",
		"https://github.com/xiumulty/CVE",
		"https://github.com/Xor-Gerke/webray.com.cn",
		"https://github.com/xunyang1/my-vulnerability",
		"https://github.com/xxhzz1/74cmsSE-Arbitrary-file-upload-vulnerability",
		"https://github.com/y1s3m0/vulnfind",
		"https://github.com/yangfar/CVE",
		"https://github.com/yasinyildiz26/Badminton-Center-Management-System",
		"https://github.com/YavuzSahbaz/Limbas-4.3.36.1319-is-vulnerable-to-Cross-Site-Scripting-XSS-",
		"https://github.com/YavuzSahbaz/Red-Planet-Laundry-Management-System-1.0-is-vulnerable-to-SQL",
		"https://github.com/ycdxsb/Vuln",
		"https://github.com/ykosan1/Simple-Task-Scheduling-System-id-SQL-Injection-Unauthenticated",
		"https://github.com/YLoiK/74cmsSE-Arbitrary-file-upload-vulnerability",
		"https://github.com/yogeshshe1ke/CVE",
		"https://github.com/YorkLee53645349/Cve_report",
		"https://github.com/z00z00z00/Safenet_SAC_CVE-2021-42056",
		"https://github.com/zer0yu/CVE_Request",
		"https://github.com/zerrr0/Zerrr0_Vulnerability",
		"https://github.com/Zeyad-Azima/Issabel-stored-XSS",
		"https://github.com/zhao1231/cve_payload",
		"https://github.com/ZhuoNiBa/Delta-DIAEnergie-XSS",
		"https://github.com/Zoe0427/YJCMS",
		"https://gitlab.com/gitlab-org/cves",
		"https://gitlab.com/gitlab-org/gitlab-ce",      // redirects to gitlab-foss
		"https://gitlab.com/gitlab-org/gitlab-ee",      // redirects to gitlab
		"https://gitlab.com/gitlab-org/gitlab-foss",    // not the canonical source
		"https://gitlab.com/gitlab-org/omnibus-gitlab", // not the source
		"https://gitlab.com/gitlab-org/release",        // not the source
		"https://gitlab.com/kop316/vvm-disclosure",
	}
	InvalidRepoRegex = `(?i)/(?:(?:CVEs?)|(?:CVE-\d{4}-\d{4,})(?:/.*)?|bug_report(?:/.*)?|GitHubAssessments/.*)$`
)

// Returns the base repository URL for supported repository hosts.
func Repo(u string) (string, error) {
	var supportedHosts = []string{
		"bitbucket.org",
		"github.com",
		"gitlab.com",
		"gitlab.org",
		"opendev.org",
		"pagure.io",
		"xenbits.xen.org",
	}
	var supportedHostPrefixes = []string{
		"git",
		"gitlab",
	}
	parsedURL, err := url.Parse(u)
	if err != nil {
		return "", err
	}

	// Disregard the repos we know we don't like (by regex).
	matched, _ := regexp.MatchString(InvalidRepoRegex, u)
	if matched {
		return "", fmt.Errorf("%q matched invalid repo regexp", u)
	}

	for _, dr := range InvalidRepos {
		if strings.HasPrefix(u, dr) {
			return "", fmt.Errorf("%q found in denylist", u)
		}
	}

	// Were we handed a base repository URL from the get go?
	if slices.Contains(supportedHosts, parsedURL.Hostname()) || slices.Contains(supportedHostPrefixes, strings.Split(parsedURL.Hostname(), ".")[0]) {
		pathParts := strings.Split(strings.TrimSuffix(parsedURL.Path, "/"), "/")
		if len(pathParts) == 3 && parsedURL.Path != "/cgi-bin/gitweb.cgi" {
			return fmt.Sprintf("%s://%s%s", parsedURL.Scheme,
					parsedURL.Hostname(),
					strings.TrimSuffix(parsedURL.Path, "/")),
				nil
		}
		// GitLab can have a deeper structure to a repo (projects can be within nested groups)
		if len(pathParts) >= 3 && strings.HasPrefix(parsedURL.Hostname(), "gitlab.") &&
			!(strings.Contains(parsedURL.Path, "commit") ||
				strings.Contains(parsedURL.Path, "compare") ||
				strings.Contains(parsedURL.Path, "blob") ||
				strings.Contains(parsedURL.Path, "releases/tag") ||
				strings.Contains(parsedURL.Path, "releases") ||
				strings.Contains(parsedURL.Path, "tags") ||
				strings.Contains(parsedURL.Path, "security/advisories") ||
				strings.Contains(parsedURL.Path, "issues")) {
			return fmt.Sprintf("%s://%s%s", parsedURL.Scheme,
					parsedURL.Hostname(),
					strings.TrimSuffix(parsedURL.Path, "/")),
				nil
		}
		if len(pathParts) == 2 && parsedURL.Hostname() == "git.netfilter.org" {
			return fmt.Sprintf("%s://%s%s", parsedURL.Scheme,
					parsedURL.Hostname(),
					strings.TrimSuffix(parsedURL.Path, "/")),
				nil
		}
		if strings.HasSuffix(parsedURL.Path, ".git") {
			return fmt.Sprintf("%s://%s%s", parsedURL.Scheme,
					parsedURL.Hostname(),
					parsedURL.Path),
				nil
		}
	}

	// cGit URLs are structured another way, e.g.
	// https://git.dpkg.org/cgit/dpkg/dpkg.git/commit/?id=faa4c92debe45412bfcf8a44f26e827800bb24be
	// https://git.kernel.org/cgit/linux/kernel/git/torvalds/linux.git/commit/?id=817b8b9c5396d2b2d92311b46719aad5d3339dbe
	if strings.HasPrefix(parsedURL.Path, "/cgit") &&
		strings.HasSuffix(parsedURL.Path, "commit/") &&
		strings.HasPrefix(parsedURL.RawQuery, "id=") {
		repo := strings.TrimSuffix(parsedURL.Path, "/commit/")
		return fmt.Sprintf("%s://%s%s", parsedURL.Scheme,
			parsedURL.Hostname(), repo), nil
	}

	// GitWeb CGI URLs are structured very differently, e.g.
	// https://git.gnupg.org/cgi-bin/gitweb.cgi?p=libksba.git;a=commit;h=f61a5ea4e0f6a80fd4b28ef0174bee77793cf070 is another variation seen in the wild
	if strings.HasPrefix(parsedURL.Path, "/cgi-bin/gitweb.cgi") &&
		strings.HasPrefix(parsedURL.RawQuery, "p=") {
		params := strings.Split(parsedURL.RawQuery, ";")
		for _, param := range params {
			if !strings.HasPrefix(param, "p=") {
				continue
			}
			repo := strings.Split(param, "=")[1]
			return fmt.Sprintf("%s://%s/%s", parsedURL.Scheme, parsedURL.Hostname(), repo), nil
		}
	}

	// cgit.freedesktop.org is a special snowflake with enough repos to warrant special handling
	// it is a mirror of gitlab.freedesktop.org
	// https://cgit.freedesktop.org/xorg/lib/libXRes/commit/?id=c05c6d918b0e2011d4bfa370c321482e34630b17
	// https://cgit.freedesktop.org/xorg/lib/libXRes
	// http://cgit.freedesktop.org/spice/spice/refs/tags
	if parsedURL.Hostname() == "cgit.freedesktop.org" {
		if strings.HasSuffix(parsedURL.Path, "commit/") &&
			strings.HasPrefix(parsedURL.RawQuery, "id=") {
			repo := strings.TrimSuffix(parsedURL.Path, "/commit/")
			return fmt.Sprintf("https://gitlab.freedesktop.org%s",
				repo), nil
		}
		if strings.HasSuffix(parsedURL.Path, "refs/tags") {
			repo := strings.TrimSuffix(parsedURL.Path, "/refs/tags")
			return fmt.Sprintf("https://gitlab.freedesktop.org%s",
				repo), nil
		}
		if len(strings.Split(parsedURL.Path, "/")) == 4 {
			return fmt.Sprintf("https://gitlab.freedesktop.org%s",
				parsedURL.Path), nil
		}
	}

	// GitLab URLs with hyphens in them may have an arbitrary path to the final repo, e.g.
	// https://gitlab.com/mayan-edms/mayan-edms/-/commit/9ebe80595afe4fdd1e2c74358d6a9421f4ce130e
	// https://gitlab.freedesktop.org/xorg/lib/libxpm/-/commit/a3a7c6dcc3b629d7650148
	// https://gitlab.freedesktop.org/virgl/virglrenderer/-/commit/b05bb61f454eeb8a85164c8a31510aeb9d79129c
	// https://gitlab.com/qemu-project/qemu/-/commit/4367a20cc4
	// https://gitlab.com/gitlab-org/cves/-/blob/master/2022/CVE-2022-2501.json
	if strings.HasPrefix(parsedURL.Hostname(), "gitlab.") && strings.Contains(parsedURL.Path, "/-/") &&
		(strings.Contains(parsedURL.Path, "commit") ||
			strings.Contains(parsedURL.Path, "blob") ||
			strings.Contains(parsedURL.Path, "releases/tag") ||
			strings.Contains(parsedURL.Path, "releases") ||
			strings.Contains(parsedURL.Path, "tags") ||
			strings.Contains(parsedURL.Path, "security/advisories") ||
			strings.Contains(parsedURL.Path, "issues")) {
		return fmt.Sprintf("%s://%s%s", parsedURL.Scheme,
				parsedURL.Hostname(),
				strings.TrimSuffix(strings.Split(parsedURL.Path, "/-/")[0], "/")),
			nil
	}

	// GitHub and GitLab URLs not matching the previous e.g.
	// https://github.com/MariaDB/server/commit/b1351c15946349f9daa7e5297fb2ac6f3139e4a8
	// https://github.com/tensorflow/tensorflow/blob/master/tensorflow/core/ops/math_ops.cc
	// https://gitlab.com/mayan-edms/mayan-edms/commit/9ebe80595afe4fdd1e2c74358d6a9421f4ce130e (this assumes "two-directory" deep repos)
	//
	// This also supports GitHub tag URLs, e.g.
	// https://github.com/JonMagon/KDiskMark/releases/tag/3.1.0
	//
	// This also supports GitHub and Gitlab issue URLs, e.g.:
	// https://github.com/axiomatic-systems/Bento4/issues/755
	// https://gitlab.com/wireshark/wireshark/-/issues/18307
	//
	// This also supports GitHub Security Advisory URLs, e.g.
	// https://github.com/ballcat-projects/ballcat-codegen/security/advisories/GHSA-fv3m-xhqw-9m79

	if (parsedURL.Hostname() == "github.com" || strings.HasPrefix(parsedURL.Hostname(), "gitlab.")) &&
		(strings.Contains(parsedURL.Path, "commit") ||
			strings.Contains(parsedURL.Path, "blob") ||
			strings.Contains(parsedURL.Path, "releases/tag") ||
			strings.Contains(parsedURL.Path, "releases") ||
			strings.Contains(parsedURL.Path, "tags") ||
			strings.Contains(parsedURL.Path, "security/advisories") ||
			strings.Contains(parsedURL.Path, "issues")) {
		return fmt.Sprintf("%s://%s%s", parsedURL.Scheme,
				parsedURL.Hostname(),
				strings.Join(strings.Split(parsedURL.Path, "/")[0:3], "/")),
			nil
	}

	// GitHub pull request and comparison URLs are structured differently, e.g.
	// https://github.com/kovidgoyal/kitty/compare/v0.26.1...v0.26.2
	// https://gitlab.com/mayan-edms/mayan-edms/-/compare/development...master
	// https://git.drupalcode.org/project/views/-/compare/7.x-3.21...7.x-3.x
	if strings.Contains(parsedURL.Path, "compare") {
		return fmt.Sprintf("%s://%s%s", parsedURL.Scheme,
				parsedURL.Hostname(),
				strings.Join(strings.Split(parsedURL.Path, "/")[0:3], "/")),
			nil
	}

	// GitHub pull request URLs are structured differently, e.g.
	// https://github.com/google/osv.dev/pull/738
	if parsedURL.Hostname() == "github.com" &&
		strings.Contains(parsedURL.Path, "pull") {
		return fmt.Sprintf("%s://%s%s", parsedURL.Scheme,
				parsedURL.Hostname(),
				strings.Join(strings.Split(parsedURL.Path, "/")[0:3], "/")),
			nil
	}

	// Gitlab merge request URLs are structured differently, e.g.
	// https://gitlab.com/libtiff/libtiff/-/merge_requests/378
	if strings.HasPrefix(parsedURL.Hostname(), "gitlab.") &&
		strings.Contains(parsedURL.Path, "merge_requests") {
		return fmt.Sprintf("%s://%s%s", parsedURL.Scheme,
				parsedURL.Hostname(),
				strings.Join(strings.Split(parsedURL.Path, "/")[0:3], "/")),
			nil
	}

	// Bitbucket.org URLs are another snowflake, e.g.
	// https://bitbucket.org/ianb/pastescript/changeset/a19e462769b4
	// https://bitbucket.org/jespern/django-piston/commits/91bdaec89543/
	// https://bitbucket.org/openpyxl/openpyxl/commits/3b4905f428e1
	// https://bitbucket.org/snakeyaml/snakeyaml/pull-requests/35
	// https://bitbucket.org/snakeyaml/snakeyaml/issues/566
	// https://bitbucket.org/snakeyaml/snakeyaml/downloads/?tab=tags
	if parsedURL.Hostname() == "bitbucket.org" &&
		(strings.Contains(parsedURL.Path, "changeset") ||
			strings.Contains(parsedURL.Path, "downloads") ||
			strings.Contains(parsedURL.Path, "wiki") ||
			strings.Contains(parsedURL.Path, "issues") ||
			strings.Contains(parsedURL.Path, "security") ||
			strings.Contains(parsedURL.Path, "pull-requests") ||
			strings.Contains(parsedURL.Path, "commits")) {
		return fmt.Sprintf("%s://%s%s", parsedURL.Scheme,
				parsedURL.Hostname(),
				strings.Join(strings.Split(parsedURL.Path, "/")[0:3], "/")),
			nil
	}

	// If we get to here, we've encountered an unsupported URL.
	return "", fmt.Errorf("Repo(): unsupported URL: %s", u)
}

// Returns the commit ID from supported links.
func Commit(u string) (string, error) {
	parsedURL, err := url.Parse(u)
	if err != nil {
		return "", err
	}

	// cGit URLs are structured another way, e.g.
	// https://git.dpkg.org/cgit/dpkg/dpkg.git/commit/?id=faa4c92debe45412bfcf8a44f26e827800bb24be
	// https://git.kernel.org/cgit/linux/kernel/git/torvalds/linux.git/commit/?id=817b8b9c5396d2b2d92311b46719aad5d3339dbe
	if strings.HasPrefix(parsedURL.Path, "/cgit") &&
		strings.HasSuffix(parsedURL.Path, "commit/") &&
		strings.HasPrefix(parsedURL.RawQuery, "id=") {
		return strings.Split(parsedURL.RawQuery, "=")[1], nil
	}

	// GitWeb cgi-bin URLs are structured another way, e.g.
	// https://git.gnupg.org/cgi-bin/gitweb.cgi?p=libksba.git;a=commit;h=f61a5ea4e0f6a80fd4b28ef0174bee77793cf070
	if strings.HasPrefix(parsedURL.Path, "/cgi-bin/gitweb.cgi") &&
		strings.Contains(parsedURL.RawQuery, "a=commit") {
		params := strings.Split(parsedURL.RawQuery, ";")
		for _, param := range params {
			if !strings.HasPrefix(param, "h=") {
				continue
			}
			return strings.Split(param, "=")[1], nil
		}
	}

	// GitHub and GitLab commit URLs are structured one way, e.g.
	// https://github.com/MariaDB/server/commit/b1351c15946349f9daa7e5297fb2ac6f3139e4a8
	// https://gitlab.freedesktop.org/virgl/virglrenderer/-/commit/b05bb61f454eeb8a85164c8a31510aeb9d79129c
	// https://gitlab.com/qemu-project/qemu/-/commit/4367a20cc4

	parsedURL.Path = strings.TrimSuffix(parsedURL.Path, "/")
	directory, possibleCommitHash := path.Split(parsedURL.Path)
	if strings.HasSuffix(directory, "commit/") {
		return possibleCommitHash, nil
	}

	// and Bitbucket.org commit URLs are similiar yet slightly different:
	// https://bitbucket.org/openpyxl/openpyxl/commits/3b4905f428e1
	//
	// Some bitbucket.org commit URLs have been observed in the wild with a trailing /, which will
	// change the behaviour of path.Split(), so normalize the path to be tolerant of this.
<<<<<<< HEAD
	if parsedURL.Host == "bitbucket.org" {
		parsedURL.Path = strings.TrimSuffix(parsedURL.Path, "/")
		directory, possibleCommitHash := path.Split(parsedURL.Path)
		if strings.HasSuffix(directory, "commits/") {
			return possibleCommitHash, nil
		}
=======
	parsedURL.Path = strings.TrimSuffix(parsedURL.Path, "/")
	directory, possibleCommitHash := path.Split(parsedURL.Path)
	if strings.HasSuffix(directory, "commit/") || strings.HasSuffix(directory, "commits/") {
		return strings.TrimSuffix(possibleCommitHash, ".patch"), nil
>>>>>>> 8ea0d154
	}

	// TODO(apollock): add support for resolving a GitHub PR to a commit hash

	// If we get to here, we've encountered an unsupported URL.
	return "", fmt.Errorf("Commit(): unsupported URL: %s", u)
}

// For URLs referencing commits in supported Git repository hosts, return an AffectedCommit.
func extractGitCommit(link string, commitType CommitType) (ac AffectedCommit, err error) {
	r, err := Repo(link)
	if err != nil {
		return ac, err
	}

	c, err := Commit(link)
	if err != nil {
		return ac, err
	}

	ac.SetRepo(r)

	switch commitType {
	case Introduced:
		ac.SetIntroduced(c)
	case LastAffected:
		ac.SetLastAffected(c)
	case Limit:
		ac.SetLimit(c)
	case Fixed:
		ac.SetFixed(c)
	}

	return ac, nil
}

func hasVersion(validVersions []string, version string) bool {
	if len(validVersions) == 0 {
		return true
	}
	return versionIndex(validVersions, version) != -1
}

func versionIndex(validVersions []string, version string) int {
	for i, cur := range validVersions {
		if cur == version {
			return i
		}
	}
	return -1
}

func nextVersion(validVersions []string, version string) (string, error) {
	idx := versionIndex(validVersions, version)
	if idx == -1 {
		return "", fmt.Errorf("warning: %s is not a valid version", version)
	}

	idx += 1
	if idx >= len(validVersions) {
		return "", fmt.Errorf("warning: %s does not have a version that comes after", version)
	}

	return validVersions[idx], nil
}

func processExtractedVersion(version string) string {
	version = strings.Trim(version, ".")
	// Version should contain at least a "." or a number.
	if !strings.ContainsAny(version, ".") && !strings.ContainsAny(version, "0123456789") {
		return ""
	}

	return version
}

func extractVersionsFromDescription(validVersions []string, description string) ([]AffectedVersion, []string) {
	// Match:
	//  - x.x.x before x.x.x
	//  - x.x.x through x.x.x
	//  - through x.x.x
	//  - before x.x.x
	pattern := regexp.MustCompile(`(?i)([\w.+\-]+)?\s+(through|before)\s+(?:version\s+)?([\w.+\-]+)`)
	matches := pattern.FindAllStringSubmatch(description, -1)
	if matches == nil {
		return nil, []string{"Failed to parse versions from description"}
	}

	var notes []string
	var versions []AffectedVersion
	for _, match := range matches {
		// Trim periods that are part of sentences.
		introduced := processExtractedVersion(match[1])
		fixed := processExtractedVersion(match[3])
		if match[2] == "through" {
			// "Through" implies inclusive range, so the fixed version is the one that comes after.
			var err error
			fixed, err = nextVersion(validVersions, fixed)
			if err != nil {
				notes = append(notes, err.Error())
			}
		}

		if introduced == "" && fixed == "" {
			notes = append(notes, "Failed to match version range from description")
			continue
		}

		if introduced != "" && !hasVersion(validVersions, introduced) {
			notes = append(notes, fmt.Sprintf("Extracted version %s is not a valid version", introduced))
		}
		if fixed != "" && !hasVersion(validVersions, fixed) {
			notes = append(notes, fmt.Sprintf("Extracted version %s is not a valid version", fixed))
		}

		versions = append(versions, AffectedVersion{
			Introduced: introduced,
			Fixed:      fixed,
		})
	}

	return versions, notes
}

func cleanVersion(version string) string {
	// Versions can end in ":" for some reason.
	return strings.TrimRight(version, ":")
}

func ExtractVersionInfo(cve CVEItem, validVersions []string) (v VersionInfo, notes []string) {
	for _, reference := range cve.CVE.References.ReferenceData {
		// (Potentially faulty) Assumption: All viable Git commit reference links are fix commits.
		if commit, err := extractGitCommit(reference.URL, Fixed); err == nil {
			v.AffectedCommits = append(v.AffectedCommits, commit)
		}
	}

	gotVersions := false
	for _, node := range cve.Configurations.Nodes {
		if node.Operator != "OR" {
			continue
		}

		for _, match := range node.CPEMatch {
			if !match.Vulnerable {
				continue
			}

			introduced := ""
			fixed := ""
			lastaffected := ""
			if match.VersionStartIncluding != "" {
				introduced = cleanVersion(match.VersionStartIncluding)
			} else if match.VersionStartExcluding != "" {
				var err error
				introduced, err = nextVersion(validVersions, cleanVersion(match.VersionStartExcluding))
				if err != nil {
					notes = append(notes, err.Error())
				}
			}

			if match.VersionEndExcluding != "" {
				fixed = cleanVersion(match.VersionEndExcluding)
			} else if match.VersionEndIncluding != "" {
				var err error
				// Infer the fixed version from the next version after.
				fixed, err = nextVersion(validVersions, cleanVersion(match.VersionEndIncluding))
				if err != nil {
					notes = append(notes, err.Error())
					// if that inference failed, we know this version was definitely still vulnerable.
					lastaffected = cleanVersion(match.VersionEndIncluding)
					notes = append(notes, fmt.Sprintf("Using %s as last_affected version instead", cleanVersion(match.VersionEndIncluding)))
				}
			}

			if introduced == "" && fixed == "" && lastaffected == "" {
				// See if a last affected version is inferable from the CPE string.
				// In this situation there is no known introduced version.
				CPE, err := ParseCPE(match.CPE23URI)
				if err != nil {
					continue
				}
				if CPE.Part != "a" {
					// Skip operating system CPEs.
					continue
				}
				if slices.Contains([]string{"NA", "ANY"}, CPE.Version) {
					// These are meaningless converting to commits.
					continue
				}
				lastaffected = CPE.Version
				if CPE.Update != "ANY" {
					lastaffected += "-" + CPE.Update
				}
			}

			if introduced == "" && fixed == "" && lastaffected == "" {
				continue
			}

			if introduced != "" && !hasVersion(validVersions, introduced) {
				notes = append(notes, fmt.Sprintf("Warning: %s is not a valid introduced version", introduced))
			}

			if fixed != "" && !hasVersion(validVersions, fixed) {
				notes = append(notes, fmt.Sprintf("Warning: %s is not a valid fixed version", fixed))
			}

			gotVersions = true
			possibleNewAffectedVersion := AffectedVersion{
				Introduced:   introduced,
				Fixed:        fixed,
				LastAffected: lastaffected,
			}
			if slices.Contains(v.AffectedVersions, possibleNewAffectedVersion) {
				// Avoid appending duplicates
				continue
			}
			v.AffectedVersions = append(v.AffectedVersions, possibleNewAffectedVersion)
		}
	}
	if !gotVersions {
		var extractNotes []string
		v.AffectedVersions, extractNotes = extractVersionsFromDescription(validVersions, EnglishDescription(cve.CVE))
		notes = append(notes, extractNotes...)
		if len(v.AffectedVersions) > 0 {
			log.Printf("[%s] Extracted versions from description = %+v", cve.CVE.CVEDataMeta.ID, v.AffectedVersions)
		}
	}

	if len(v.AffectedVersions) == 0 {
		notes = append(notes, "No versions detected.")
	}

	if len(notes) != 0 && len(validVersions) > 0 {
		notes = append(notes, "Valid versions:")
		for _, version := range validVersions {
			notes = append(notes, "  - "+version)
		}
	}

	// Remove any lastaffected versions in favour of fixed versions.
	if v.HasFixedVersions() {
		affectedVersionsWithoutLastAffected := []AffectedVersion{}
		for _, av := range v.AffectedVersions {
			if av.LastAffected != "" {
				continue
			}
			affectedVersionsWithoutLastAffected = append(affectedVersionsWithoutLastAffected, av)
		}
		v.AffectedVersions = affectedVersionsWithoutLastAffected
	}
	return v, notes
}

func CPEs(cve CVEItem) []string {
	var cpes []string
	for _, node := range cve.Configurations.Nodes {
		for _, match := range node.CPEMatch {
			cpes = append(cpes, match.CPE23URI)
		}
		for _, child := range node.Children {
			for _, match := range child.CPEMatch {
				cpes = append(cpes, match.CPE23URI)
			}
		}
	}

	return cpes
}

// There are some weird and wonderful rules about quoting with strings in CPEs
// See 5.3.2 of NISTIR 7695 for more details
// https://nvlpubs.nist.gov/nistpubs/Legacy/IR/nistir7695.pdf
func RemoveQuoting(s string) (result string) {
	return strings.Replace(s, "\\", "", -1)
}

// Parse a well-formed CPE string into a struct.
func ParseCPE(formattedString string) (*CPE, error) {
	if !strings.HasPrefix(formattedString, "cpe:") {
		return nil, fmt.Errorf("%q does not have expected 'cpe:' prefix", formattedString)
	}

	wfn, err := naming.UnbindFS(formattedString)

	if err != nil {
		return nil, err
	}

	return &CPE{
		CPEVersion: strings.Split(formattedString, ":")[1],
		Part:       wfn.GetString("part"),
		Vendor:     RemoveQuoting(wfn.GetString("vendor")),
		Product:    RemoveQuoting(wfn.GetString("product")),
		Version:    RemoveQuoting(wfn.GetString("version")),
		Update:     wfn.GetString("update"),
		Edition:    wfn.GetString("edition"),
		Language:   wfn.GetString("language"),
		SWEdition:  wfn.GetString("sw_edition"),
		TargetSW:   wfn.GetString("target_sw"),
		TargetHW:   wfn.GetString("target_hw"),
		Other:      wfn.GetString("other")}, nil
}

// Normalize version strings found in CVE CPE Match data or Git tags.
// Use the same logic and behaviour as normalize_tag() osv/bug.py for consistency.
func NormalizeVersion(version string) (normalizedVersion string, e error) {
	// Keep in sync with the intent of https://github.com/google/osv.dev/blob/26050deb42785bc5a4dc7d802eac8e7f95135509/osv/bug.py#L31
	var validVersion = regexp.MustCompile(`(?i)(\d+|(?:rc|alpha|beta|preview)\d*)`)
	var validVersionText = regexp.MustCompile(`(?i)(?:rc|alpha|beta|preview)\d*`)
	components := validVersion.FindAllString(version, -1)
	if components == nil {
		return "", fmt.Errorf("%q is not a supported version", version)
	}
	// If the very first component happens to accidentally match the strings we support, remove it.
	// This is necessary because of the lack of negative lookbehind assertion support in RE2.
	if validVersionText.MatchString(components[0]) {
		components = slices.Delete(components, 0, 1)
	}
	normalizedVersion = strings.Join(components, "-")
	return normalizedVersion, e
}<|MERGE_RESOLUTION|>--- conflicted
+++ resolved
@@ -685,7 +685,7 @@
 	parsedURL.Path = strings.TrimSuffix(parsedURL.Path, "/")
 	directory, possibleCommitHash := path.Split(parsedURL.Path)
 	if strings.HasSuffix(directory, "commit/") {
-		return possibleCommitHash, nil
+		return strings.TrimSuffix(possibleCommitHash, ".patch"), nil
 	}
 
 	// and Bitbucket.org commit URLs are similiar yet slightly different:
@@ -693,19 +693,12 @@
 	//
 	// Some bitbucket.org commit URLs have been observed in the wild with a trailing /, which will
 	// change the behaviour of path.Split(), so normalize the path to be tolerant of this.
-<<<<<<< HEAD
 	if parsedURL.Host == "bitbucket.org" {
 		parsedURL.Path = strings.TrimSuffix(parsedURL.Path, "/")
 		directory, possibleCommitHash := path.Split(parsedURL.Path)
 		if strings.HasSuffix(directory, "commits/") {
 			return possibleCommitHash, nil
 		}
-=======
-	parsedURL.Path = strings.TrimSuffix(parsedURL.Path, "/")
-	directory, possibleCommitHash := path.Split(parsedURL.Path)
-	if strings.HasSuffix(directory, "commit/") || strings.HasSuffix(directory, "commits/") {
-		return strings.TrimSuffix(possibleCommitHash, ".patch"), nil
->>>>>>> 8ea0d154
 	}
 
 	// TODO(apollock): add support for resolving a GitHub PR to a commit hash
