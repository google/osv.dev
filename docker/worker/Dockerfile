--- conflicted
+++ resolved
@@ -38,10 +38,7 @@
 
 # Install gVisor.
 RUN curl -fsSL https://gvisor.dev/archive.key | apt-key add - && \
-<<<<<<< HEAD
-=======
     # Pinning the version as the latest has a hash sum mismatch.
->>>>>>> 61afe8fc
     add-apt-repository "deb https://storage.googleapis.com/gvisor/releases 20220621 main" && \
     apt-get update && apt-get install -y runsc
 
