--- conflicted
+++ resolved
@@ -76,12 +76,6 @@
 	return true
 }
 
-<<<<<<< HEAD
-// Examines repos and tries to convert versions to commits by treating them as Git tags.
-// Takes a CVE string (for logging), cves.VersionInfo with AffectedVersions and
-// no FixCommits and attempts to add FixCommits.
-func GitVersionToCommit(CVE string, versions cves.VersionInfo, repos []string, cache git.RepoTagsCache) (v cves.VersionInfo, e error) {
-=======
 // Take an unnormalized version string, a repo, the pre-normalized mapping of tags to commits and return a GitCommit.
 func GitVersionToCommit(version string, repo string, normalizedTags map[string]git.NormalizedTag) (gc cves.GitCommit, e error) {
 	normalizedVersion, err := cves.NormalizeVersion(version)
@@ -104,7 +98,6 @@
 // Takes a CVE ID string (for logging), cves.VersionInfo with AffectedVersions and
 // no FixCommits and attempts to add FixCommits.
 func GitVersionsToCommit(CVE string, versions cves.VersionInfo, repos []string, cache git.RepoTagsCache) (v cves.VersionInfo, e error) {
->>>>>>> caa676be
 	// versions is a VersionInfo with AffectedVersions and no FixCommits
 	// v is a VersionInfo with FixCommits included
 	v = versions
@@ -115,69 +108,15 @@
 			continue
 		}
 		for _, av := range versions.AffectedVersions {
-<<<<<<< HEAD
-			// We can't map a non-existent version to a tag and commit, so skip.
-			if av.Fixed == "" && av.LastAffected == "" {
-				continue
-			}
 			if av.Introduced != "" {
-				normalizedIntroduced, err := cves.NormalizeVersion(av.Introduced)
+				gc, err := GitVersionToCommit(av.Introduced, repo, NormalizedTags)
 				if err != nil {
-					Logger.Warnf("[%s]: Failed to normalize introduced version %q: %v", CVE, av.Introduced, err)
+					Logger.Warnf("[%s]: Failed to get a Git commit for introduced version %q: %v", CVE, av.Introduced, err)
 					continue
 				}
-				// Try a straight out match first.
-				// TODO try fuzzy prefix matches also.
-				normalizedTag, ok := normalizedTags[normalizedIntroduced]
-				if !ok {
-					Logger.Warnf("[%s]: Failed to find a commit for introduced version %q normalized as %q", CVE, av.Introduced, normalizedIntroduced)
-				} else {
-					gc := cves.GitCommit{
-						Repo:   repo,
-						Commit: normalizedTag.Commit,
-					}
-					Logger.Infof("[%s]: Successfully derived %+v for introduced version %q", CVE, gc, av.Introduced)
-					v.IntroducedCommits = append(v.IntroducedCommits, gc)
-				}
-			}
-			if av.Fixed != "" {
-				normalizedFixed, err := cves.NormalizeVersion(av.Fixed)
-				if err != nil {
-					Logger.Warnf("[%s]: Failed to normalize fixed version %q: %v", CVE, av.Fixed, err)
-					continue
-				}
-				// Try a straight out match first.
-				normalizedTag, ok := normalizedTags[normalizedFixed]
-				if !ok {
-					Logger.Warnf("[%s]: Failed to find a commit for fixed version %q normalized as %q", CVE, av.Fixed, normalizedFixed)
-				} else {
-					gc := cves.GitCommit{
-						Repo:   repo,
-						Commit: normalizedTag.Commit,
-					}
-					Logger.Infof("[%s]: Successfully derived %+v for fixed version %q", CVE, gc, av.Fixed)
-					v.FixCommits = append(v.FixCommits, gc)
-				}
-			}
-			if av.LastAffected != "" {
-				normalizedLastAffected, err := cves.NormalizeVersion(av.LastAffected)
-				if err != nil {
-					Logger.Warnf("[%s]: Failed to normalize last_affected version %q: %v", CVE, av.LastAffected, err)
-					continue
-				}
-				// Try a straight out match first.
-				normalizedTag, ok := normalizedTags[normalizedLastAffected]
-				if !ok {
-					Logger.Warnf("[%s]: Failed to find a commit for last_affected version %q normalized as %q", CVE, av.LastAffected, normalizedLastAffected)
-				} else {
-					gc := cves.GitCommit{
-						Repo:   repo,
-						Commit: normalizedTag.Commit,
-					}
-					Logger.Infof("[%s]: Successfully derived %+v for last_affected version %q", CVE, gc, av.LastAffected)
-					v.LastAffectedCommits = append(v.LastAffectedCommits, gc)
-				}
-=======
+				Logger.Infof("[%s]: Successfully derived %+v for introduced version %q", CVE, gc, av.Introduced)
+				v.IntroducedCommits = append(v.IntroducedCommits, gc)
+			}
 			if av.Fixed != "" {
 				gc, err := GitVersionToCommit(av.Fixed, repo, normalizedTags)
 				if err != nil {
@@ -195,7 +134,6 @@
 				}
 				Logger.Infof("[%s]: Successfully derived %+v for last_affected version %q", CVE, gc, av.LastAffected)
 				v.LastAffectedCommits = append(v.LastAffectedCommits, gc)
->>>>>>> caa676be
 			}
 		}
 	}
@@ -218,11 +156,7 @@
 			return fmt.Errorf("No affected ranges for %s for %q, and no repos to try and convert %+v to tags with", CVE.CVE.CVEDataMeta.ID, CPE.Product, versions.AffectedVersions)
 		}
 		Logger.Infof("[%s]: Trying to convert version tags %+v to commits using %v", CVE.CVE.CVEDataMeta.ID, versions.AffectedVersions, repos)
-<<<<<<< HEAD
-		versions, err = GitVersionToCommit(CVE.CVE.CVEDataMeta.ID, versions, repos, cache)
-=======
 		versions, err = GitVersionsToCommit(CVE.CVE.CVEDataMeta.ID, versions, repos, cache)
->>>>>>> caa676be
 	}
 
 	affected := vulns.Affected{}
