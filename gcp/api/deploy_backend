#!/bin/bash -ex

if [ $# -lt 3 ]; then
  echo "Usage: $0 <project-id> <tag> <service-name>"
  exit 1
fi

project_id=$1
tag=$2
name=$3

if [ -z "$CLOUDBUILD" ]; then
  pushd ../../
  docker build -t "gcr.io/oss-vdb/osv-server:$tag" -f gcp/api/Dockerfile .
  docker push "gcr.io/oss-vdb/osv-server:$tag"
  popd
fi

gcloud run deploy $name \
  --platform managed \
  --project=$project_id \
  --region=us-central1 \
<<<<<<< HEAD
  --memory=4Gi \
  --image="gcr.io/$project_id/osv-server:$tag"
=======
  --image="gcr.io/oss-vdb/osv-server:$tag"
>>>>>>> 932929f0
<|MERGE_RESOLUTION|>--- conflicted
+++ resolved
@@ -20,9 +20,5 @@
   --platform managed \
   --project=$project_id \
   --region=us-central1 \
-<<<<<<< HEAD
   --memory=4Gi \
-  --image="gcr.io/$project_id/osv-server:$tag"
-=======
-  --image="gcr.io/oss-vdb/osv-server:$tag"
->>>>>>> 932929f0
+  --image="gcr.io/oss-vdb/osv-server:$tag"