// Package cvelist2osv converts a single given CVEList JSON to OSV format.
package cvelist2osv

import (
	"encoding/json"
	"fmt"
	"io"
	"log/slog"
	"os"
	"path/filepath"
	"slices"
	"sort"
	"strings"
	"time"

	"github.com/google/osv/vulnfeeds/cves"
	"github.com/google/osv/vulnfeeds/utility/logger"
	"github.com/google/osv/vulnfeeds/vulns"
	"github.com/ossf/osv-schema/bindings/go/osvconstants"
	"github.com/ossf/osv-schema/bindings/go/osvschema"
	"google.golang.org/protobuf/types/known/structpb"
	"google.golang.org/protobuf/types/known/timestamppb"
)

const (
	extension = ".json"
)

// ConversionMetrics holds the collected data about the conversion process for a single CVE.
type ConversionMetrics struct {
	CVEID                 cves.CVEID                       `json:"id"`              // The CVE ID
	CNA                   string                           `json:"cna"`             // The CNA that assigned the CVE.
	Outcome               ConversionOutcome                `json:"outcome"`         // The final outcome of the conversion (e.g., "Successful", "Failed").
	Repos                 []string                         `json:"repos"`           // A list of repositories extracted from the CVE's references.
	RefTypesCount         map[osvschema.Reference_Type]int `json:"ref_types_count"` // A count of each type of reference found.
	VersionSources        []VersionSource                  `json:"version_sources"` // A list of the ways the versions were extracted
	Notes                 []string                         `json:"notes"`           // A collection of notes and warnings generated during conversion.
	CPEs                  []string                         `json:"cpes"`
	UnresolvedRangesCount int                              `json:"unresolved_ranges_count"`
	ResolvedRangesCount   int                              `json:"resolved_ranges_count"`
}

// AddNote adds a formatted note to the ConversionMetrics.
func (m *ConversionMetrics) AddNote(format string, a ...any) {
	m.Notes = append(m.Notes, fmt.Sprintf(format, a...))
	logger.Debug(fmt.Sprintf(format, a...), slog.String("cna", m.CNA), slog.String("cve", string(m.CVEID)))
}

// AddSource appends a source to the ConversionMetrics
func (m *ConversionMetrics) AddSource(source VersionSource) {
	m.VersionSources = append(m.VersionSources, source)
}

// RefTagDenyList contains reference tags that are often associated with unreliable or
// irrelevant repository URLs. References with these tags are currently ignored
// to avoid incorrect repository associations.
var RefTagDenyList = []string{
	// "Exploit",
	// "Third Party Advisory",
	"Broken Link", // Actively ignore these.
}

// extractConversionMetrics examines a CVE and its generated OSV references to populate
// the ConversionMetrics struct with heuristics about the conversion process.
// It captures the assigning CNA and counts the occurrences of each reference type.
func extractConversionMetrics(cve cves.CVE5, refs []*osvschema.Reference, metrics *ConversionMetrics) {
	// Capture the CNA for heuristic analysis.
	metrics.CNA = cve.Metadata.AssignerShortName
	// TODO(jesslowe): more CNA based analysis

	// Count number of references of each type
	refTypeCounts := make(map[osvschema.Reference_Type]int)
	for _, ref := range refs {
		refTypeCounts[ref.GetType()]++
	}
	metrics.RefTypesCount = refTypeCounts
	for refType, count := range refTypeCounts {
		metrics.AddNote("[%s]: Reference Type %s: %d", cve.Metadata.CVEID, refType, count)
	}

	// TODO(jesslowe): Add more analysis based on ADP containers, CVSS, KEV, CWE, etc.
}

// attachCWEs extracts and adds CWE IDs from the CVE5 problem-types
func attachCWEs(v *vulns.Vulnerability, cna cves.CNA, metrics *ConversionMetrics) {
	var cwes []string

	for _, pt := range cna.ProblemTypes {
		for _, desc := range pt.Descriptions {
			if desc.CWEID == "" {
				continue
			}
			cwes = append(cwes, desc.CWEID)
		}
	}
	if len(cwes) == 0 {
		return
	}

	// Sort and remove duplicates
	slices.Sort(cwes)
	cwes = slices.Compact(cwes)

	if v.DatabaseSpecific == nil {
		v.DatabaseSpecific = &structpb.Struct{Fields: make(map[string]*structpb.Value)}
	}

	// Add CWEs to DatabaseSpecific for consistency with GHSA schema.
	cweList := make([]*structpb.Value, 0, len(cwes))
	for _, cwe := range cwes {
		cweList = append(cweList, structpb.NewStringValue(cwe))
	}
	v.DatabaseSpecific.Fields["cwe_ids"] = structpb.NewListValue(&structpb.ListValue{Values: cweList})

	metrics.AddNote("Extracted CWEIDs: %v", cwes)
}

// FromCVE5 creates a `vulns.Vulnerability` object from a `cves.CVE5` object.
// It populates the main fields of the OSV record, including ID, summary, details,
// references, timestamps, severity, and version information.
func FromCVE5(cve cves.CVE5, refs []cves.Reference, metrics *ConversionMetrics) *vulns.Vulnerability {
	aliases, related := vulns.ExtractReferencedVulns(cve.Metadata.CVEID, cve.Metadata.CVEID, refs)
	v := vulns.Vulnerability{
		Vulnerability: osvschema.Vulnerability{
			SchemaVersion: osvconstants.SchemaVersion,
			Id:            string(cve.Metadata.CVEID),
			Summary:       cve.Containers.CNA.Title,
			Details:       cves.EnglishDescription(cve.Containers.CNA.Descriptions),
			Aliases:       aliases,
			Related:       related,
			References:    vulns.ClassifyReferences(refs),
		}}

	published, err := cves.ParseCVE5Timestamp(cve.Metadata.DatePublished)
	if err != nil {
		metrics.AddNote("[%s]: Published date failed to parse, setting time to now", cve.Metadata.CVEID)
		published = time.Now()
	}
	v.Published = timestamppb.New(published)

	modified, err := cves.ParseCVE5Timestamp(cve.Metadata.DateUpdated)
	if err != nil {
		metrics.AddNote("[%s]: Modified date failed to parse, setting time to now", cve.Metadata.CVEID)
		modified = time.Now()
	}
	v.Modified = timestamppb.New(modified)

	// Try to extract repository URLs from references.
	repos, repoNotes := cves.ReposFromReferencesCVEList(string(cve.Metadata.CVEID), refs, RefTagDenyList)
	for _, note := range repoNotes {
		metrics.AddNote("%s", note)
	}
	metrics.Repos = repos

	if slices.Contains(cve.Containers.CNA.Tags, "disputed") {
		if v.DatabaseSpecific == nil {
			v.DatabaseSpecific = &structpb.Struct{Fields: make(map[string]*structpb.Value)}
		}
		v.DatabaseSpecific.Fields["isDisputed"] = structpb.NewBoolValue(true)
	}

	// Sort references for deterministic output
	sort.Slice(v.References, func(i, j int) bool {
		if v.References[i].URL != v.References[j].URL {
			return v.References[i].URL < v.References[j].URL
		}

		return v.References[i].Type < v.References[j].Type
	})

	// Combine severity metrics from both CNA and ADP containers.
	var severity []cves.Metrics
	if len(cve.Containers.CNA.Metrics) != 0 {
		severity = append(severity, cve.Containers.CNA.Metrics...)
	}
	for _, adp := range cve.Containers.ADP {
		if len(adp.Metrics) != 0 {
			severity = append(severity, adp.Metrics...)
		}
	}
	if len(severity) > 0 {
		if sev := vulns.FindSeverity(severity); sev != nil {
			v.Severity = []*osvschema.Severity{sev}
		}
	}

	// attachCWEs extract and adds the cwes from the CVE5 Problem-types
	attachCWEs(&v, cve.Containers.CNA, metrics)

	return &v
}

<<<<<<< HEAD
// writeOSVToFile saves the generated OSV vulnerability record to a JSON file.
// The file is named after the vulnerability ID and placed in a subdirectory
// named after the assigning CNA.
func writeOSVToFile(id cves.CVEID, cnaAssigner string, vulnDir string, v *vulns.Vulnerability) error {
	err := os.MkdirAll(vulnDir, 0755)
	if err != nil {
		logger.Warn("Failed to create dir", slog.Any("err", err))
		return fmt.Errorf("failed to create dir: %w", err)
	}
	outputFile := filepath.Join(vulnDir, v.Id+extension)
=======
// CreateOSVFile creates the initial file for the OSV record.
func CreateOSVFile(id cves.CVEID, vulnDir string) (*os.File, error) {
	outputFile := filepath.Join(vulnDir, string(id)+extension)
>>>>>>> 19a320d1
	f, err := os.Create(outputFile)
	if err != nil {
		logger.Info("Failed to open for writing "+outputFile, slog.String("cve", string(id)), slog.String("path", outputFile), slog.Any("err", err))
		return nil, err
	}

	return f, err
}

// CreateMetricsFile saves the collected conversion metrics to a JSON file.
// This file provides data for analyzing the success and characteristics of the
// conversion process for a given CVE.
func CreateMetricsFile(id cves.CVEID, vulnDir string) (*os.File, error) {
	metricsFile := filepath.Join(vulnDir, string(id)+".metrics.json")
	f, err := os.Create(metricsFile)
	if err != nil {
		logger.Info("Failed to open for writing "+metricsFile, slog.String("cve", string(id)), slog.String("path", metricsFile), slog.Any("err", err))
		return nil, err
	}

	return f, nil
}

func determineOutcome(metrics *ConversionMetrics) {
	// check if we have affected ranges/versions.
	if len(metrics.Repos) == 0 {
		// Fix unlikely, as no repos to resolve
		metrics.Outcome = NoRepos
		return
	}

	if metrics.ResolvedRangesCount > 0 {
		metrics.Outcome = Successful
	} else if metrics.UnresolvedRangesCount > 0 {
		metrics.Outcome = NoCommitRanges
	} else {
		metrics.Outcome = NoRanges
	}
}

// ConvertAndExportCVEToOSV is the main function for this file. It takes a CVE,
// converts it into an OSV record, collects metrics, and writes both to disk.
func ConvertAndExportCVEToOSV(cve cves.CVE5, vulnSink io.Writer, metricsSink io.Writer) error {
	cveID := cve.Metadata.CVEID
	cnaAssigner := cve.Metadata.AssignerShortName
	references := identifyPossibleURLs(cve)
	metrics := ConversionMetrics{CVEID: cveID, CNA: cnaAssigner, UnresolvedRangesCount: 0, ResolvedRangesCount: 0}

	// Create a base OSV record from the CVE.
	v := FromCVE5(cve, references, &metrics)

	// Collect metrics about the conversion.
	extractConversionMetrics(cve, v.References, &metrics)

	// Add affected version information.
	versionExtractor := GetVersionExtractor(cve.Metadata.AssignerShortName)
	versionExtractor.ExtractVersions(cve, v, &metrics, metrics.Repos)

	determineOutcome(&metrics)

	err := v.ToJSON(vulnSink)
	if err != nil {
		logger.Info("Failed to write", slog.Any("err", err))
		return err
	}
	logger.Info("Generated OSV record for "+string(cveID), slog.String("cve", string(cveID)), slog.String("cna", cnaAssigner))

	marshalledMetrics, err := json.MarshalIndent(&metrics, "", "  ")
	if err != nil {
		logger.Info("Failed to marshal", slog.Any("err", err))
		return err
	}
	_, err = metricsSink.Write(marshalledMetrics)
	if err != nil {
		logger.Info("Failed to write", slog.Any("err", err))
		return err
	}

	return nil
}

// identifyPossibleURLs extracts and deduplicates all URLs from a CVE object.
// It searches for URLs in the CNA and ADP reference sections, as well as in
// the 'collectionUrl' and 'repo' fields of the 'affected' entries.
func identifyPossibleURLs(cve cves.CVE5) []cves.Reference {
	refs := cve.Containers.CNA.References

	for _, adp := range cve.Containers.ADP {
		if adp.References != nil {
			refs = append(refs, adp.References...)
		}
	}

	for _, affected := range cve.Containers.CNA.Affected {
		if affected.CollectionURL != "" {
			refs = append(refs, cves.Reference{URL: affected.CollectionURL})
		}
		if affected.Repo != "" {
			refs = append(refs, cves.Reference{URL: affected.Repo})
		}
	}

	// Deduplicate references by URL.
	slices.SortStableFunc(refs, func(a, b cves.Reference) int {
		return strings.Compare(a.URL, b.URL)
	})
	refs = slices.CompactFunc(refs, func(a, b cves.Reference) bool {
		return a.URL == b.URL
	})

	return refs
}<|MERGE_RESOLUTION|>--- conflicted
+++ resolved
@@ -190,22 +190,10 @@
 	return &v
 }
 
-<<<<<<< HEAD
-// writeOSVToFile saves the generated OSV vulnerability record to a JSON file.
-// The file is named after the vulnerability ID and placed in a subdirectory
-// named after the assigning CNA.
-func writeOSVToFile(id cves.CVEID, cnaAssigner string, vulnDir string, v *vulns.Vulnerability) error {
-	err := os.MkdirAll(vulnDir, 0755)
-	if err != nil {
-		logger.Warn("Failed to create dir", slog.Any("err", err))
-		return fmt.Errorf("failed to create dir: %w", err)
-	}
-	outputFile := filepath.Join(vulnDir, v.Id+extension)
-=======
 // CreateOSVFile creates the initial file for the OSV record.
 func CreateOSVFile(id cves.CVEID, vulnDir string) (*os.File, error) {
 	outputFile := filepath.Join(vulnDir, string(id)+extension)
->>>>>>> 19a320d1
+
 	f, err := os.Create(outputFile)
 	if err != nil {
 		logger.Info("Failed to open for writing "+outputFile, slog.String("cve", string(id)), slog.String("path", outputFile), slog.Any("err", err))
