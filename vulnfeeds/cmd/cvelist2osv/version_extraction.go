--- conflicted
+++ resolved
@@ -380,13 +380,8 @@
 
 		// As a fallback, assume a single version means it's the last affected version.
 		if vQuality.AtLeast(acceptableQuality) {
-<<<<<<< HEAD
-			versionRanges = append(versionRanges, buildVersionRange("0", "", vers.Version))
-			metrics.AddNote("%s - Single version found %v - Assuming introduced = 0 and Fixed = %v", vQuality, vers.Version, vers.Version)
-=======
 			versionRanges = append(versionRanges, buildVersionRange("0", vers.Version, ""))
 			metrics.Notes = append(metrics.Notes, fmt.Sprintf("%s - Single version found %v - Assuming introduced = 0 and last affected = %v", vQuality, vers.Version, vers.Version))
->>>>>>> ef24c79b
 		}
 	}
 
