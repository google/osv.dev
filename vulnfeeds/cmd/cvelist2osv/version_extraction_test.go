package cvelist2osv

import (
	"sort"
	"testing"

	"github.com/google/go-cmp/cmp"
	"github.com/google/osv/vulnfeeds/cves"
	"github.com/ossf/osv-schema/bindings/go/osvschema"
)

func TestToVersionRangeType(t *testing.T) {
	tests := []struct {
		name  string
		input string
		want  VersionRangeType
	}{
		{"git", "git", VersionRangeTypeGit},
		{"semver", "semver", VersionRangeTypeSemver},
		{"ecosystem", "ecosystem", VersionRangeTypeEcosystem},
		{"other", "custom", VersionRangeTypeEcosystem},
		{"empty", "", VersionRangeTypeEcosystem},
		{"case insensitive", "GiT", VersionRangeTypeGit},
	}

	for _, tt := range tests {
		t.Run(tt.name, func(t *testing.T) {
			if got := toVersionRangeType(tt.input); got != tt.want {
				t.Errorf("toVersionRangeType() = %v, want %v", got, tt.want)
			}
		})
	}
}

<<<<<<< HEAD
func TestBuildVersionRange(t *testing.T) {
	tests := []struct {
		name    string
		intro   string
		lastAff string
		fixed   string
		want    osvschema.Range
	}{
		{
			name:  "intro and fixed",
			intro: "1.0.0",
			fixed: "1.0.1",
			want: osvschema.Range{
				Events: []osvschema.Event{
					{Introduced: "1.0.0"},
					{Fixed: "1.0.1"},
				},
			},
		},
		{
			name:    "intro and last_affected",
			intro:   "1.0.0",
			lastAff: "1.0.0",
			want: osvschema.Range{
				Events: []osvschema.Event{
					{Introduced: "1.0.0"},
					{LastAffected: "1.0.0"},
				},
			},
		},
		{
			name:  "only intro",
			intro: "1.0.0",
			want: osvschema.Range{
				Events: []osvschema.Event{
					{Introduced: "1.0.0"},
				},
			},
		},
		{
			name: "empty intro",
			want: osvschema.Range{
				Events: []osvschema.Event{
					{Introduced: "0"},
				},
			},
		},
	}

	for _, tt := range tests {
		t.Run(tt.name, func(t *testing.T) {
			got := cves.BuildVersionRange(tt.intro, tt.lastAff, tt.fixed)
			if diff := cmp.Diff(tt.want, got); diff != "" {
				t.Errorf("cves.BuildVersionRange() mismatch (-want +got):\n%s", diff)
			}
		})
	}
}

=======
>>>>>>> a7cefb95
func TestFindNormalAffectedRanges(t *testing.T) {
	tests := []struct {
		name          string
		affected      cves.Affected
		cnaAssigner   string
		wantRanges    []osvschema.Range
		wantRangeType VersionRangeType
	}{
		{
			name: "simple range",
			affected: cves.Affected{
				Versions: []cves.Versions{
					{
						Status:      "affected",
						Version:     "1.0",
						LessThan:    "1.5",
						VersionType: "semver",
					},
				},
			},
			wantRanges: []osvschema.Range{
				cves.BuildVersionRange("1.0", "", "1.5"),
			},
			wantRangeType: VersionRangeTypeSemver,
		},
		{
			name: "single version fallback",
			affected: cves.Affected{
				Versions: []cves.Versions{
					{
						Status:      "affected",
						Version:     "2.0",
						VersionType: "semver",
					},
				},
			},
			wantRanges: []osvschema.Range{
				cves.BuildVersionRange("0", "2.0", ""),
			},
			wantRangeType: VersionRangeTypeSemver,
		},
		{
			name: "github range",
			affected: cves.Affected{
				Versions: []cves.Versions{
					{
						Status:  "affected",
						Version: ">= 2.0, < 2.5",
					},
				},
			},
			wantRanges: []osvschema.Range{
				cves.BuildVersionRange("2.0", "", "2.5"),
			},
			wantRangeType: VersionRangeTypeEcosystem,
		},
		{
			name: "git commit",
			affected: cves.Affected{
				Versions: []cves.Versions{
					{
						Status:      "affected",
						Version:     "deadbeef",
						VersionType: "git",
					},
				},
			},
			wantRanges: []osvschema.Range{
				cves.BuildVersionRange("deadbeef", "", ""),
			},
			wantRangeType: VersionRangeTypeGit,
		},
	}

	for _, tt := range tests {
		t.Run(tt.name, func(t *testing.T) {
			gotRanges, gotRangeType := findNormalAffectedRanges(tt.affected, &ConversionMetrics{})
			if diff := cmp.Diff(tt.wantRanges, gotRanges); diff != "" {
				t.Errorf("findNormalAffectedRanges() ranges mismatch (-want +got):\n%s", diff)
			}
			if gotRangeType != tt.wantRangeType {
				t.Errorf("findNormalAffectedRanges() range type = %v, want %v", gotRangeType, tt.wantRangeType)
			}
		})
	}
}

func TestCompareSemverLike(t *testing.T) {
	tests := []struct {
		name string
		a, b string
		want int
	}{
		{"a < b", "1.2.3", "1.2.4", -1},
		{"a > b", "1.3.0", "1.2.4", 1},
		{"a == b", "2.0.0", "2.0.0", 0},
		{"major diff", "3.0.0", "2.0.0", 1},
		{"minor diff", "2.1.0", "2.2.0", -1},
	}

	for _, tt := range tests {
		t.Run(tt.name, func(t *testing.T) {
			if got := compareSemverLike(tt.a, tt.b); got != tt.want {
				t.Errorf("compareSemverLike() = %v, want %v", got, tt.want)
			}
		})
	}
}

func TestFindInverseAffectedRanges(t *testing.T) {
	tests := []struct {
		name        string
		affected    cves.Affected
		versionType VersionRangeType
		cnaAssigner string
		want        []osvschema.Range
	}{
		{
			name: "linux with wildcard",
			affected: cves.Affected{
				Versions: []cves.Versions{
					{
						Status:      "affected",
						Version:     "5.0",
						VersionType: "semver",
					},
					{
						Status:          "unaffected",
						Version:         "5.10.1",
						VersionType:     "semver",
						LessThanOrEqual: "5.10.*", // Wildcard, should infer next introduced
					},
				},
			},
			versionType: VersionRangeTypeSemver,
			cnaAssigner: "Linux",
			want: []osvschema.Range{
				cves.BuildVersionRange("5.0.0", "", "5.10.1"),
			},
		},
		{
			name: "not linux",
			affected: cves.Affected{
				Versions: []cves.Versions{
					{
						Status:          "unaffected",
						Version:         "1.0",
						VersionType:     "semver",
						LessThanOrEqual: "1.0.*",
					},
				},
			},
			versionType: VersionRangeTypeUnknown,
			cnaAssigner: "NotLinux",
			want:        nil,
		},
		{
			name: "linux no wildcard",
			affected: cves.Affected{
				Versions: []cves.Versions{
					{
						Status:      "affected",
						Version:     "4.0",
						VersionType: "semver",
					},
					{
						Status:          "unaffected",
						Version:         "4.5.2",
						VersionType:     "semver",
						LessThanOrEqual: "4.5.2", // No wildcard
					},
				},
			},
			versionType: VersionRangeTypeSemver,
			cnaAssigner: "Linux",
			want: []osvschema.Range{
				cves.BuildVersionRange("4.0.0", "", "4.5.2"),
			},
		},
	}

	for _, tt := range tests {
		t.Run(tt.name, func(t *testing.T) {
			metrics := &ConversionMetrics{}
			gotRanges, gotVersionType := findInverseAffectedRanges(tt.affected, tt.cnaAssigner, metrics)
			if diff := cmp.Diff(tt.want, gotRanges); diff != "" {
				t.Errorf("findInverseAffectedRanges() ranges mismatch (-want +got):\n%s", diff)
			}
			if diff := cmp.Diff(tt.versionType, gotVersionType); diff != "" {
				t.Errorf("findInverseAffectedRanges() version type mismatch (-want +got):\n%s", diff)
			}
		})
	}
}

func TestRealWorldFindInverseAffectedRanges(t *testing.T) {
	testCases := []struct {
		name           string
		cve            cves.CVE5
		expectedRanges []osvschema.Range
	}{
		{
			name: "CVE-2025-21772",
			cve:  loadTestData(t, "CVE-2025-21772"),
			expectedRanges: []osvschema.Range{
				{Events: []osvschema.Event{{Introduced: "0"}, {Fixed: "5.4.291"}}},
				{Events: []osvschema.Event{{Introduced: "5.5.0"}, {Fixed: "5.10.235"}}},
				{Events: []osvschema.Event{{Introduced: "5.11.0"}, {Fixed: "5.15.179"}}},
				{Events: []osvschema.Event{{Introduced: "5.16.0"}, {Fixed: "6.1.129"}}},
				{Events: []osvschema.Event{{Introduced: "6.2.0"}, {Fixed: "6.6.79"}}},
				{Events: []osvschema.Event{{Introduced: "6.7.0"}, {Fixed: "6.12.16"}}},
				{Events: []osvschema.Event{{Introduced: "6.13.0"}, {Fixed: "6.13.4"}}},
			},
		},
		{
			name: "CVE-2025-21631",
			cve:  loadTestData(t, "CVE-2025-21631"),
			expectedRanges: []osvschema.Range{
				{Events: []osvschema.Event{{Introduced: "0"}, {Fixed: "5.15.177"}}},
				{Events: []osvschema.Event{{Introduced: "5.16.0"}, {Fixed: "6.1.125"}}},
				{Events: []osvschema.Event{{Introduced: "6.2.0"}, {Fixed: "6.6.72"}}},
				{Events: []osvschema.Event{{Introduced: "6.7.0"}, {Fixed: "6.12.10"}}},
			},
		},
	}

	for _, tc := range testCases {
		t.Run(tc.name, func(t *testing.T) {
			var affectedBlock cves.Affected
			// Find the specific affected block with defaultStatus: "affected".
			for _, affected := range tc.cve.Containers.CNA.Affected {
				if affected.DefaultStatus == "affected" {
					affectedBlock = affected
					break
				}
			}

			if affectedBlock.Product == "" {
				t.Fatalf("Could not find the 'affected' block with defaultStatus 'affected' in the test file")
			}

			// Run the function under test.
			gotRanges, _ := findInverseAffectedRanges(affectedBlock, tc.cve.Metadata.AssignerShortName, &ConversionMetrics{})

			// Sort slices for deterministic comparison.
			sort.Slice(gotRanges, func(i, j int) bool {
				if len(gotRanges[i].Events) == 0 || len(gotRanges[j].Events) == 0 {
					return false
				}
				eventI := gotRanges[i].Events[0]
				eventJ := gotRanges[j].Events[0]
				if eventI.Introduced != "" && eventJ.Introduced != "" {
					return eventI.Introduced < eventJ.Introduced
				}
				if eventI.Fixed != "" && eventJ.Fixed != "" {
					return eventI.Fixed < eventJ.Fixed
				}

				return eventI.Introduced != ""
			})

			sort.Slice(tc.expectedRanges, func(i, j int) bool {
				if len(tc.expectedRanges[i].Events) == 0 || len(tc.expectedRanges[j].Events) == 0 {
					return false
				}
				eventI := tc.expectedRanges[i].Events[0]
				eventJ := tc.expectedRanges[j].Events[0]
				if eventI.Introduced != "" && eventJ.Introduced != "" {
					return eventI.Introduced < eventJ.Introduced
				}
				if eventI.Fixed != "" && eventJ.Fixed != "" {
					return eventI.Fixed < eventJ.Fixed
				}

				return eventI.Introduced != ""
			})

			if diff := cmp.Diff(tc.expectedRanges, gotRanges); diff != "" {
				t.Errorf("findInverseAffectedRanges() mismatch (-want +got):\n%s", diff)
			}
		})
	}
}<|MERGE_RESOLUTION|>--- conflicted
+++ resolved
@@ -32,68 +32,6 @@
 	}
 }
 
-<<<<<<< HEAD
-func TestBuildVersionRange(t *testing.T) {
-	tests := []struct {
-		name    string
-		intro   string
-		lastAff string
-		fixed   string
-		want    osvschema.Range
-	}{
-		{
-			name:  "intro and fixed",
-			intro: "1.0.0",
-			fixed: "1.0.1",
-			want: osvschema.Range{
-				Events: []osvschema.Event{
-					{Introduced: "1.0.0"},
-					{Fixed: "1.0.1"},
-				},
-			},
-		},
-		{
-			name:    "intro and last_affected",
-			intro:   "1.0.0",
-			lastAff: "1.0.0",
-			want: osvschema.Range{
-				Events: []osvschema.Event{
-					{Introduced: "1.0.0"},
-					{LastAffected: "1.0.0"},
-				},
-			},
-		},
-		{
-			name:  "only intro",
-			intro: "1.0.0",
-			want: osvschema.Range{
-				Events: []osvschema.Event{
-					{Introduced: "1.0.0"},
-				},
-			},
-		},
-		{
-			name: "empty intro",
-			want: osvschema.Range{
-				Events: []osvschema.Event{
-					{Introduced: "0"},
-				},
-			},
-		},
-	}
-
-	for _, tt := range tests {
-		t.Run(tt.name, func(t *testing.T) {
-			got := cves.BuildVersionRange(tt.intro, tt.lastAff, tt.fixed)
-			if diff := cmp.Diff(tt.want, got); diff != "" {
-				t.Errorf("cves.BuildVersionRange() mismatch (-want +got):\n%s", diff)
-			}
-		})
-	}
-}
-
-=======
->>>>>>> a7cefb95
 func TestFindNormalAffectedRanges(t *testing.T) {
 	tests := []struct {
 		name          string
