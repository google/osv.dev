#!/usr/bin/env python3
# Copyright 2021 Google LLC
#
# Licensed under the Apache License, Version 2.0 (the "License");
# you may not use this file except in compliance with the License.
# You may obtain a copy of the License at
#
#      http://www.apache.org/licenses/LICENSE-2.0
#
# Unless required by applicable law or agreed to in writing, software
# distributed under the License is distributed on an "AS IS" BASIS,
# WITHOUT WARRANTIES OR CONDITIONS OF ANY KIND, either express or implied.
# See the License for the specific language governing permissions and
# limitations under the License.
"""OSV Importer."""
import argparse
from concurrent.futures import ThreadPoolExecutor
import datetime
import json
import logging
import os
import threading
from typing import Tuple, Optional

from google.cloud import ndb
from google.cloud import pubsub_v1
from google.cloud import storage
from google.cloud import logging as google_logging
import pygit2

import osv

DEFAULT_WORK_DIR = '/work'

_BUG_REDO_DAYS = 14
_PROJECT = 'oss-vdb'
_PUBLIC_LOGGING_BUCKET = 'public-import-logging'
_TASKS_TOPIC = 'projects/{project}/topics/{topic}'.format(
    project=_PROJECT, topic='tasks')
_OSS_FUZZ_EXPORT_BUCKET = 'oss-fuzz-osv-vulns'
_EXPORT_WORKERS = 32
_NO_UPDATE_MARKER = 'OSV-NO-UPDATE'
_BUCKET_THREAD_COUNT = 20

_client_store = threading.local()


def _is_vulnerability_file(source_repo, file_path):
  """Return whether or not the file is a Vulnerability entry."""
  if (source_repo.directory_path and
      not file_path.startswith(source_repo.directory_path.rstrip('/') + '/')):
    return False

  if source_repo.ignore_file(file_path):
    return False

  return file_path.endswith(source_repo.extension)


def utcnow():
  """utcnow() for mocking."""
  return datetime.datetime.utcnow()


def replace_importer_log(client: storage.Client, source_name: str,
                         import_failure_logs: [str]):
  bucket: storage.Bucket = client.bucket(_PUBLIC_LOGGING_BUCKET)
  upload_string = '--- ' + datetime.datetime.utcnow().isoformat() + ' ---\n'
  upload_string += '\n'.join(import_failure_logs)
  bucket.blob(source_name).upload_from_string(upload_string)


class Importer:
  """Importer."""

  def __init__(self, ssh_key_public_path, ssh_key_private_path, work_dir,
               oss_fuzz_export_bucket, strict_validation: bool):
    self._ssh_key_public_path = ssh_key_public_path
    self._ssh_key_private_path = ssh_key_private_path
    self._work_dir = work_dir
    self._publisher = pubsub_v1.PublisherClient()
    self._oss_fuzz_export_bucket = oss_fuzz_export_bucket

    self._sources_dir = os.path.join(self._work_dir, 'sources')
    self._strict_validation = strict_validation
    os.makedirs(self._sources_dir, exist_ok=True)

  def _git_callbacks(self, source_repo):
    """Get git auth callbacks."""
    return osv.GitRemoteCallback(source_repo.repo_username,
                                 self._ssh_key_public_path,
                                 self._ssh_key_private_path)

  def _request_analysis(self, bug, source_repo, repo):
    """Request analysis."""
    if bug.source_of_truth == osv.SourceOfTruth.SOURCE_REPO:
      path = osv.source_path(source_repo, bug)
      file_path = os.path.join(osv.repo_path(repo), path)
      if not os.path.exists(file_path):
        logging.info(
            'Skipping analysis for %s as the source file no longer exists.',
            path)
        return

      original_sha256 = osv.sha256(file_path)
      self._request_analysis_external(source_repo, original_sha256, path)
    else:
      self._request_internal_analysis(bug)

  def _request_analysis_external(self,
                                 source_repo,
                                 original_sha256,
                                 path,
                                 deleted=False):
    """Request analysis."""
    self._publisher.publish(
        _TASKS_TOPIC,
        data=b'',
        type='update',
        source=source_repo.name,
        path=path,
        original_sha256=original_sha256,
        deleted=str(deleted).lower())

  def _request_internal_analysis(self, bug):
    """Request internal analysis."""
    self._publisher.publish(
        _TASKS_TOPIC,
        data=b'',
        type='impact',
        source_id=bug.source_id,
        allocated_id=bug.key.id())

  def run(self):
    """Run importer."""
    for source_repo in osv.SourceRepository.query():
      if source_repo.name == 'oss-fuzz':
        self.process_oss_fuzz(source_repo)

      self.process_updates(source_repo)

  def checkout(self, source_repo):
    """Check out a source repo."""
    return osv.ensure_updated_checkout(
        source_repo.repo_url,
        os.path.join(self._sources_dir, source_repo.name),
        git_callbacks=self._git_callbacks(source_repo),
        branch=source_repo.repo_branch)

  def import_new_oss_fuzz_entries(self, repo, oss_fuzz_source):
    """Import new entries."""
    exported = []
    for bug in osv.Bug.query(
        osv.Bug.source_of_truth == osv.SourceOfTruth.INTERNAL):
      if bug.status != osv.BugStatus.PROCESSED:
        continue

      if not bug.public:
        continue

      # We don't index this as INTERNAL generally implies OSS-Fuzz anyway (at
      # time of writing).
      source_name, _ = osv.parse_source_id(bug.source_id)
      if source_name != oss_fuzz_source.name:
        continue

      vulnerability_path = os.path.join(
          osv.repo_path(repo), osv.source_path(oss_fuzz_source, bug))
      os.makedirs(os.path.dirname(vulnerability_path), exist_ok=True)
      if os.path.exists(vulnerability_path):
        continue

      logging.info('Writing %s', bug.key.id())
      osv.write_vulnerability(bug.to_vulnerability(), vulnerability_path)
      # The source of truth is now this yaml file.
      bug.source_of_truth = osv.SourceOfTruth.SOURCE_REPO
      exported.append(bug)

    # Commit Vulnerability changes back to the oss-fuzz source repository.
    repo.index.add_all()
    diff = repo.index.diff_to_tree(repo.head.peel().tree)
    if not diff:
      logging.info('No new entries, skipping committing.')
      return

    logging.info('Commiting and pushing new entries')
    if osv.push_source_changes(repo, 'Import from OSS-Fuzz',
                               self._git_callbacks(oss_fuzz_source)):
      ndb.put_multi(exported)

  def schedule_regular_updates(self, repo, source_repo):
    """Schedule regular updates."""
    if (source_repo.last_update_date and
        source_repo.last_update_date >= utcnow().date()):
      return

    for bug in osv.Bug.query(
        osv.Bug.status == osv.BugStatus.PROCESSED,
        osv.Bug.is_fixed == False,  # pylint: disable=singleton-comparison
        osv.Bug.source == source_repo.name):
      self._request_analysis(bug, source_repo, repo)

    # Re-compute existing Bugs for a period of time, as upstream changes may
    # affect results.
    cutoff_time = (utcnow() - datetime.timedelta(days=_BUG_REDO_DAYS))
    query = osv.Bug.query(osv.Bug.status == osv.BugStatus.PROCESSED,
                          osv.Bug.source == source_repo.name,
                          osv.Bug.timestamp >= cutoff_time)

    for bug in query:
      logging.info('Re-requesting impact for %s.', bug.key.id())
      if not bug.is_fixed:
        # Previous query already requested impact tasks for unfixed bugs.
        continue

      self._request_analysis(bug, source_repo, repo)

    source_repo.last_update_date = utcnow().date()
    source_repo.put()

  def _sync_from_previous_commit(self, source_repo, repo):
    """Sync the repository from the previous commit.

    This was refactored out of _process_updates_git() due to excessive
    indentation.

    Args:
      source_repo: the Git source repository.
      repo: the checked out Git source repository.

    Returns:
      changed_entries: the set of repository paths that have changed.
      deleted_entries: the set of repository paths that have been deleted.
    """
    changed_entries = set()
    deleted_entries = set()

    walker = repo.walk(repo.head.target, pygit2.GIT_SORT_TOPOLOGICAL)
    walker.hide(source_repo.last_synced_hash)

    for commit in walker:
      if commit.author.email == osv.AUTHOR_EMAIL:
        continue

      if _NO_UPDATE_MARKER in commit.message:
        logging.info('Skipping commit %s as no update marker found.', commit.id)
        continue

      logging.info('Processing commit %s from %s', commit.id,
                   commit.author.email)

      for parent in commit.parents:
        diff = repo.diff(parent, commit)
        for delta in diff.deltas:
          if delta.old_file and _is_vulnerability_file(source_repo,
                                                       delta.old_file.path):
            if delta.status == pygit2.GIT_DELTA_DELETED:
              deleted_entries.add(delta.old_file.path)
              continue

            changed_entries.add(delta.old_file.path)

          if delta.new_file and _is_vulnerability_file(source_repo,
                                                       delta.new_file.path):
            changed_entries.add(delta.new_file.path)

    return changed_entries, deleted_entries

  def _process_updates_git(self, source_repo: osv.SourceRepository):
    """Process updates for a git source_repo."""
    logging.info("Begin processing git: %s", source_repo.name)

    repo = self.checkout(source_repo)

    # Get list of changed files since last sync.
    changed_entries = set()

    if source_repo.last_synced_hash:
      # Syncing from a previous commit.
      changed_entries, _ = self._sync_from_previous_commit(source_repo, repo)

    else:
      # First sync from scratch.
      logging.info('Syncing repo from scratch')
      for root, _, filenames in os.walk(osv.repo_path(repo)):
        for filename in filenames:
          path = os.path.join(root, filename)
          rel_path = os.path.relpath(path, osv.repo_path(repo))
          if _is_vulnerability_file(source_repo, rel_path):
            changed_entries.add(rel_path)

    import_failure_logs = []
    # Create tasks for changed files.
    for changed_entry in changed_entries:
      path = os.path.join(osv.repo_path(repo), changed_entry)
      if not os.path.exists(path):
        # Path no longer exists. It must have been deleted in another commit.
        continue

      try:
        _ = osv.parse_vulnerability(
            path, key_path=source_repo.key_path, strict=self._strict_validation)
      except osv.sources.KeyPathError:
        # Key path doesn't exist in the vulnerability.
        # No need to log a full error, as this is expected result.
        logging.info('Entry does not have an OSV entry: %s', changed_entry)
      except Exception as e:
        logging.error('Failed to parse %s: %s', changed_entry, str(e))
        # Don't include error stack trace as that might leak sensitive info
        import_failure_logs.append('Failed to parse vulnerability ' + path)
        continue

      logging.info('Re-analysis triggered for %s', changed_entry)
      original_sha256 = osv.sha256(path)
      self._request_analysis_external(source_repo, original_sha256,
                                      changed_entry)

<<<<<<< HEAD
    # Mark deleted entries as invalid.
    for deleted_entry in deleted_entries:
      path = os.path.join(osv.repo_path(repo), deleted_entry)
      if os.path.exists(path):
        # Path still exists. It must have been added back in another commit.
        continue

      logging.info('Marking %s as invalid', deleted_entry)
      original_sha256 = ''
      self._request_analysis_external(
          source_repo, original_sha256, deleted_entry, deleted=True)

    replace_importer_log(storage.Client(), source_repo.name,
                         import_failure_logs)
=======
>>>>>>> 36b8a9c6
    source_repo.last_synced_hash = str(repo.head.target)
    source_repo.put()

    logging.info("Finish processing git: %s", source_repo.name)

  def _process_updates_bucket(self, source_repo: osv.SourceRepository):
    """Process updates from bucket."""
    # TODO(ochang): Use Pub/Sub change notifications for more efficient
    # processing.
    logging.info("Begin processing bucket: %s", source_repo.name)

    ignore_last_import_time = source_repo.ignore_last_import_time
    if ignore_last_import_time:
      source_repo.ignore_last_import_time = False
      source_repo.put()

    # First retrieve a list of files to parallel download
    storage_client = storage.Client()
    listed_blob_names = [
        blob.name for blob in storage_client.list_blobs(source_repo.bucket)
    ]
    import_failure_logs = []

    def convert_blob_to_vuln(blob_name) -> Optional[Tuple[str, str]]:
      """Download and parse gcs blob into [blob_hash, blob_name]"""
      if not _is_vulnerability_file(source_repo, blob_name):
        return None

      logging.info('Bucket entry triggered for %s/%s', source_repo.bucket,
                   blob_name)
      # Use the _client_store thread local variable
      # set in the thread pool initializer
      bucket = _client_store.storage_client.bucket(source_repo.bucket)
      blob_bytes = bucket.blob(blob_name).download_as_bytes()
      if ignore_last_import_time:
        blob_hash = osv.sha256_bytes(blob_bytes)
        return blob_hash, blob_name

      with _client_store.ndb_client.context():
        try:
          vulns = osv.parse_vulnerabilities_from_data(
              blob_bytes,
              os.path.splitext(blob_name)[1],
              strict=self._strict_validation)
          for vuln in vulns:
            bug = osv.Bug.get_by_id(vuln.id)
            # Check if the bug has been modified since last import
            if bug is None or \
                bug.import_last_modified != vuln.modified.ToDatetime():
              blob_hash = osv.sha256_bytes(blob_bytes)
              return blob_hash, blob_name

          return None
        except Exception as e:
          logging.error('Failed to parse vulnerability %s: %s', blob_name, e)
          # Don't include error stack trace as that might leak sensitive info
          # List.append() is atomic and threadsafe, wow
          import_failure_logs.append('Failed to parse vulnerability "' +
                                     blob_name + '"')
          return None

    # Setup storage client
    def thread_init():
      _client_store.storage_client = storage.Client()
      _client_store.ndb_client = ndb.Client()

    with ThreadPoolExecutor(
        _BUCKET_THREAD_COUNT, initializer=thread_init) as executor:
      converted_vulns = executor.map(convert_blob_to_vuln, listed_blob_names)
      for cv in converted_vulns:
        if cv:
          logging.info('Requesting analysis of bucket entry: %s/%s',
                       source_repo.bucket, cv[1])
          self._request_analysis_external(source_repo, cv[0], cv[1])

    replace_importer_log(storage_client, source_repo.name, import_failure_logs)
    source_repo.last_update_date = utcnow().date()
    source_repo.put()

    logging.info("Finished processing bucket: %s", source_repo.name)

  def process_updates(self, source_repo: osv.SourceRepository):
    """Process user changes and updates."""
    if source_repo.type == osv.SourceRepositoryType.GIT:
      self._process_updates_git(source_repo)
      return

    if source_repo.type == osv.SourceRepositoryType.BUCKET:
      self._process_updates_bucket(source_repo)
      return

    raise RuntimeError('Invalid repo type.')

  def process_oss_fuzz(self, oss_fuzz_source):
    """Process OSS-Fuzz source data."""
    # Export OSS-Fuzz Vulnerability data into source repository.
    # OSS-Fuzz data is first imported via a special Pub/Sub pipeline into OSV.
    # This data needs to be dumped into a publicly accessible/editable place for
    # manual/human editing if required.
    #
    # This then becomes the source of truth where any edits are imported back
    # into OSV.
    repo = self.checkout(oss_fuzz_source)
    self.schedule_regular_updates(repo, oss_fuzz_source)
    self.import_new_oss_fuzz_entries(repo, oss_fuzz_source)
    self.export_oss_fuzz_to_bucket()

  def export_oss_fuzz_to_bucket(self):
    """Export OSS-Fuzz vulns to bucket."""
    storage_client = storage.Client()
    bucket = storage_client.get_bucket(self._oss_fuzz_export_bucket)

    def export_oss_fuzz(vulnerability, testcase_id, issue_id):
      """Export a single vulnerability."""
      try:
        blob = bucket.blob(f'testcase/{testcase_id}.json')
        data = json.dumps(osv.vulnerability_to_dict(vulnerability))
        blob.upload_from_string(data)

        if not issue_id:
          return

        blob = bucket.blob(f'issue/{issue_id}.json')
        blob.upload_from_string(data)
      except Exception as e:
        logging.error('Failed to export: %s', e)

    with ThreadPoolExecutor(max_workers=_EXPORT_WORKERS) as executor:
      for bug in osv.Bug.query(osv.Bug.ecosystem == 'OSS-Fuzz'):
        if not bug.public:
          continue

        _, source_id = osv.parse_source_id(bug.source_id)
        executor.submit(export_oss_fuzz, bug.to_vulnerability(), source_id,
                        bug.issue_id)


def main():
  logging.getLogger().setLevel(logging.INFO)
  logging.getLogger('google.api_core.bidi').setLevel(logging.ERROR)
  logging.getLogger('google.cloud.pubsub_v1.subscriber._protocol.'
                    'streaming_pull_manager').setLevel(logging.ERROR)

  parser = argparse.ArgumentParser(description='Importer')
  parser.add_argument(
      '--work_dir', help='Working directory', default=DEFAULT_WORK_DIR)
  parser.add_argument('--ssh_key_public', help='Public SSH key path')
  parser.add_argument('--ssh_key_private', help='Private SSH key path')
  parser.add_argument(
      '--strict_validation',
      help='Fail to import entries that does not pass validation',
      default=False)
  args = parser.parse_args()

  tmp_dir = os.path.join(args.work_dir, 'tmp')
  os.makedirs(tmp_dir, exist_ok=True)
  os.environ['TMPDIR'] = tmp_dir

  importer = Importer(args.ssh_key_public, args.ssh_key_private, args.work_dir,
                      _OSS_FUZZ_EXPORT_BUCKET, args.strict_validation)
  importer.run()


if __name__ == '__main__':
  _ndb_client = ndb.Client()
  logging_client = google_logging.Client()
  logging_client.setup_logging()
  with _ndb_client.context():
    main()<|MERGE_RESOLUTION|>--- conflicted
+++ resolved
@@ -64,6 +64,7 @@
 
 def replace_importer_log(client: storage.Client, source_name: str,
                          import_failure_logs: [str]):
+  """Replace the public importer logs with the new one."""
   bucket: storage.Bucket = client.bucket(_PUBLIC_LOGGING_BUCKET)
   upload_string = '--- ' + datetime.datetime.utcnow().isoformat() + ' ---\n'
   upload_string += '\n'.join(import_failure_logs)
@@ -315,23 +316,8 @@
       self._request_analysis_external(source_repo, original_sha256,
                                       changed_entry)
 
-<<<<<<< HEAD
-    # Mark deleted entries as invalid.
-    for deleted_entry in deleted_entries:
-      path = os.path.join(osv.repo_path(repo), deleted_entry)
-      if os.path.exists(path):
-        # Path still exists. It must have been added back in another commit.
-        continue
-
-      logging.info('Marking %s as invalid', deleted_entry)
-      original_sha256 = ''
-      self._request_analysis_external(
-          source_repo, original_sha256, deleted_entry, deleted=True)
-
     replace_importer_log(storage.Client(), source_repo.name,
                          import_failure_logs)
-=======
->>>>>>> 36b8a9c6
     source_repo.last_synced_hash = str(repo.head.target)
     source_repo.put()
 
