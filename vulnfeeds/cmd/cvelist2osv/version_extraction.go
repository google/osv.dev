package cvelist2osv

import (
	"cmp"
	"errors"
	"fmt"
	"log/slog"
	"strconv"
	"strings"

	"slices"

	"github.com/google/osv/vulnfeeds/cves"
	"github.com/google/osv/vulnfeeds/git"
	"github.com/google/osv/vulnfeeds/utility/logger"
	"github.com/google/osv/vulnfeeds/vulns"
	"github.com/ossf/osv-schema/bindings/go/osvschema"
)

// VersionRangeType represents the type of versioning scheme for a range.
type VersionRangeType int

const acceptableQuality = vulns.Spaces

const (
	VersionRangeTypeUnknown VersionRangeType = iota
	VersionRangeTypeGit
	VersionRangeTypeSemver
	VersionRangeTypeEcosystem
)

// VersionSource indicates the source of the extracted version information.
type VersionSource string

const (
	VersionSourceNone        VersionSource = "NOVERS"
	VersionSourceAffected    VersionSource = "CVEAFFVERS"
	VersionSourceGit         VersionSource = "GITVERS"
	VersionSourceCPE         VersionSource = "CPEVERS"
	VersionSourceDescription VersionSource = "DESCRVERS"
)

// String returns the string representation of a VersionRangeType.
func (vrt VersionRangeType) String() string {
	switch vrt {
	case VersionRangeTypeGit:
		return "git"
	case VersionRangeTypeEcosystem:
		return "ecosystem"
	case VersionRangeTypeSemver:
		return "semver"
	default:
		return "unknown"
	}
}

// toVersionRangeType converts a string to a VersionRangeType.
func toVersionRangeType(s string) VersionRangeType {
	switch strings.ToLower(s) {
	case "git":
		return VersionRangeTypeGit
	case "semver":
		return VersionRangeTypeSemver
	default:
		// Other version types like "semver" are treated as ecosystem ranges.
		return VersionRangeTypeEcosystem
	}
}

// AddVersionInfo attempts to extract version information from a CVE and add it to the OSV record.
// It follows a prioritized approach:
// 1. For Linux kernel CVEs, it specifically looks for CPE version ranges.
// 2. It processes the 'affected' fields from both the CNA and ADP containers.
// 3. If no versions are found, it falls back to searching for CPEs in the CNA container.
// 4. As a last resort, it attempts to extract version information from the description text (currently not saved).
// It returns the source of the version information and a slice of notes detailing the extraction process.
func AddVersionInfo(cve cves.CVE5, v *vulns.Vulnerability, metrics *ConversionMetrics, repos []string) {
	gotVersions := false

	// Combine 'affected' entries from both CNA and ADP containers.
	cna := cve.Containers.CNA
	adps := cve.Containers.ADP

	affected := cna.Affected
	for _, adp := range adps {
		if adp.Affected != nil {
			affected = append(affected, adp.Affected...)
		}
	}

	// Attempt to extract version ranges from the combined 'affected' fields.
	hasGit := false
	for _, cveAff := range affected {
		versionRanges, versionType := extractVersionsFromAffectedField(cveAff, cve.Metadata.AssignerShortName, metrics)
		// TODO(jesslowe): update this to be more elegant (currently skips retrieving more git ranges after the first)
		if versionType == VersionRangeTypeGit && hasGit {
			continue
		}

		if len(versionRanges) == 0 {
			continue
		}

		gotVersions = true
		if versionType == VersionRangeTypeGit {
			hasGit = true
		}

		var aff osvschema.Affected
		// Special handling for Linux kernel CVEs.
		if cve.Metadata.AssignerShortName == "Linux" {
			for _, vr := range versionRanges {
				if versionType == VersionRangeTypeGit {
					vr.Type = osvschema.RangeGit
					vr.Repo = cveAff.Repo
				} else {
					vr.Type = osvschema.RangeEcosystem
				}
				aff.Ranges = append(aff.Ranges, vr)
			}
			if versionType != VersionRangeTypeGit {
				aff.Package = osvschema.Package{
					Ecosystem: string(osvschema.EcosystemLinux),
					Name:      "Kernel",
				}
			}
		} else {
			var err error
			aff, err = gitVersionsToCommits(cve.Metadata.CVEID, versionRanges, repos, make(git.RepoTagsCache))
			if err != nil {
				logger.Error("Failed to convert git versions to commits", slog.Any("err", err))
			} else {
				hasGit = true
			}
		}

		v.Affected = append(v.Affected, aff)
		metrics.VersionSources = append(metrics.VersionSources, VersionSourceAffected)
	}

	// If no versions were found so far, fall back to CPEs.
	if !gotVersions {
		metrics.Notes = append(metrics.Notes, "No versions in affected, attempting to extract from CPE")
		cpeRanges, cpeStrings, err := findCPEVersionRanges(cve)
		if err == nil && len(cpeRanges) > 0 {
			gotVersions = true
			metrics.VersionSources = append(metrics.VersionSources, VersionSourceCPE)
			aff := osvschema.Affected{}
			for _, vr := range cpeRanges {
				vr.Type = osvschema.RangeEcosystem
				aff.Ranges = append(aff.Ranges, vr)
			}
			aff.DatabaseSpecific = make(map[string]any)
			aff.DatabaseSpecific["CPEs"] = vulns.Unique(cpeStrings)
			v.Affected = append(v.Affected, aff)
		} else if err != nil {
			metrics.Notes = append(metrics.Notes, err.Error())
		}
	}

	// As a last resort, try extracting versions from the description text.
	if !gotVersions {
		metrics.Notes = append(metrics.Notes, "No versions in CPEs so attempting extraction from description")
		versions, extractNotes := cves.ExtractVersionsFromText(nil, cves.EnglishDescription(cve.Containers.CNA.Descriptions))
		metrics.Notes = append(metrics.Notes, extractNotes...)
		if len(versions) > 0 {
			// NOTE: These versions are not currently saved due to the need for better validation.
			metrics.VersionSources = append(metrics.VersionSources, VersionSourceDescription)
			metrics.Notes = append(metrics.Notes, fmt.Sprintf("Extracted versions from description but did not save them: %+v", versions))
		}
	}
}

// resolveVersionToCommit is a helper to convert a version string to a commit hash.
// It logs the outcome of the conversion attempt and returns an empty string on failure.
func resolveVersionToCommit(cveID cves.CVEID, version, versionType, repo string, normalizedTags map[string]git.NormalizedTag) string {
	if version == "" {
		return ""
	}
	logger.Info("Attempting to resolve version to commit", slog.String("cve", string(cveID)), slog.String("version", version), slog.String("type", versionType), slog.String("repo", repo))
	commit, err := git.VersionToCommit(version, normalizedTags)
	if err != nil {
		logger.Warn("Failed to get Git commit for version", slog.String("cve", string(cveID)), slog.String("version", version), slog.String("type", versionType), slog.String("repo", repo), slog.Any("err", err))
		return ""
	}
	logger.Info("Successfully derived commit for version", slog.String("cve", string(cveID)), slog.String("commit", commit), slog.String("version", version), slog.String("type", versionType))

	return commit
}

// Examines repos and tries to convert versions to commits by treating them as Git tags.
// Takes a CVE ID string (for logging), VersionInfo with AffectedVersions and
// typically no AffectedCommits and attempts to add AffectedCommits (including Fixed commits) where there aren't any.
// Refuses to add the same commit to AffectedCommits more than once.
func gitVersionsToCommits(cveID cves.CVEID, versionRanges []osvschema.Range, repos []string, cache git.RepoTagsCache) (osvschema.Affected, error) {
	var newAff osvschema.Affected
	var newVersionRanges []osvschema.Range
	unresolvedRanges := versionRanges

	for _, repo := range repos {
		if len(unresolvedRanges) == 0 {
			break // All ranges have been resolved.
		}

		normalizedTags, err := git.NormalizeRepoTags(repo, cache)
		if err != nil {
			logger.Warn("Failed to normalize tags", slog.String("cve", string(cveID)), slog.String("repo", repo), slog.Any("err", err))
			continue
		}

		var stillUnresolvedRanges []osvschema.Range
		for _, vr := range unresolvedRanges {
			var introduced, fixed, lastAffected string
			for _, e := range vr.Events {
				if e.Introduced != "" {
					introduced = e.Introduced
				}
				if e.Fixed != "" {
					fixed = e.Fixed
				}
				if e.LastAffected != "" {
					lastAffected = e.LastAffected
				}
			}

<<<<<<< HEAD
			resolved := false
			if fixedCommit != "" && introducedCommit != "" {
				newVR := cves.BuildVersionRange(introducedCommit, "", fixedCommit)
				newVR.Repo = repo
				newVR.Type = osvschema.RangeGit
				newVR.DatabaseSpecific = make(map[string]any)
				newVR.DatabaseSpecific["versions"] = vr.Events
				newVersionRanges = append(newVersionRanges, newVR)
				resolved = true
			} else if lastAffectedCommit != "" && introducedCommit != "" {
				newVR := cves.BuildVersionRange(introducedCommit, lastAffectedCommit, "")
=======
			var introducedCommit string
			if introduced == "0" {
				introducedCommit = "0"
			} else {
				introducedCommit = resolveVersionToCommit(cveID, introduced, "introduced", repo, normalizedTags)
			}
			fixedCommit := resolveVersionToCommit(cveID, fixed, "fixed", repo, normalizedTags)
			lastAffectedCommit := resolveVersionToCommit(cveID, lastAffected, "last_affected", repo, normalizedTags)

			if introducedCommit != "" && (fixedCommit != "" || lastAffectedCommit != "") {
				var newVR osvschema.Range

				if fixedCommit != "" {
					newVR = buildVersionRange(introducedCommit, "", fixedCommit)
				} else {
					newVR = buildVersionRange(introducedCommit, lastAffectedCommit, "")
				}

>>>>>>> 62ddc334
				newVR.Repo = repo
				newVR.Type = osvschema.RangeGit
				newVR.DatabaseSpecific = make(map[string]any)
				newVR.DatabaseSpecific["versions"] = vr.Events
				newVersionRanges = append(newVersionRanges, newVR)
			} else {
				stillUnresolvedRanges = append(stillUnresolvedRanges, vr)
			}
		}
		unresolvedRanges = stillUnresolvedRanges
	}

	var err error
	if len(unresolvedRanges) > 0 {
		newAff.DatabaseSpecific = make(map[string]any)
		newAff.DatabaseSpecific["unresolved_versions"] = unresolvedRanges
	}

	if len(newVersionRanges) > 0 {
		newAff.Ranges = newVersionRanges
	} else if len(unresolvedRanges) > 0 { // Only error if there were ranges to resolve but none were.
		err = errors.New("was not able to get git version ranges")
	}

	return newAff, err
}

// findCPEVersionRanges extracts version ranges and CPE strings from the CNA's
// CPE applicability statements in a CVE record.
func findCPEVersionRanges(cve cves.CVE5) (versionRanges []osvschema.Range, cpes []string, err error) {
	// TODO(jesslowe): Add logic to also extract CPEs from the 'affected' field (e.g., CVE-2025-1110).
	for _, c := range cve.Containers.CNA.CPEApplicability {
		for _, node := range c.Nodes {
			if node.Operator != "OR" {
				continue
			}
			for _, match := range node.CPEMatch {
				if !match.Vulnerable {
					continue
				}
				cpes = append(cpes, match.Criteria)

				// If no start version is given, assume the vulnerability starts from version "0".
				if match.VersionStartIncluding == "" {
					match.VersionStartIncluding = "0"
				}

				if match.VersionEndExcluding != "" {
					versionRanges = append(versionRanges, cves.BuildVersionRange(match.VersionStartIncluding, "", match.VersionEndExcluding))
				} else if match.VersionEndIncluding != "" {
					versionRanges = append(versionRanges, cves.BuildVersionRange(match.VersionStartIncluding, match.VersionEndIncluding, ""))
				}
			}
		}
	}
	if len(versionRanges) == 0 {
		return nil, nil, errors.New("no versions extracted from CPEs")
	}

	return versionRanges, cpes, nil
}

// extractVersionsFromAffectedField extracts version ranges from a CVE 'affected' entry.
// It handles various scenarios:
// - If `defaultStatus` is "affected", it may calculate the inverse ranges (common for Linux).
// - It iterates through `versions` entries with `status: "affected"`.
// - It constructs ranges from `version`, `lessThan`, and `lessThanOrEqual` fields.
// - For GitHub CVEs, it uses a special parser for version strings like "< 1.2.3".
// - For git commits, it creates an introduced event.
// - As a fallback, it may assume a single version means "fixed at this version, introduced at 0".
//
// Returns the extracted OSV ranges, the most frequent version type (e.g., "semver"), and any notes.
func extractVersionsFromAffectedField(affected cves.Affected, cnaAssigner string, metrics *ConversionMetrics) ([]osvschema.Range, VersionRangeType) {
	// Handle cases where a product is marked as "affected" by default, and specific versions are marked "unaffected".
	if affected.DefaultStatus == "affected" {
		// Calculate the affected ranges by finding the inverse of the unaffected ranges.
		return findInverseAffectedRanges(affected, cnaAssigner, metrics)
	}

	return findNormalAffectedRanges(affected, metrics)
}

// findInverseAffectedRanges calculates the affected version ranges by analyzing a list
// of 'unaffected' versions. This is common in Linux kernel CVEs where a product is
// considered affected by default, and only unaffected versions are listed.
// It sorts the introduced and fixed versions to create chronological ranges.
func findInverseAffectedRanges(cveAff cves.Affected, cnaAssigner string, metrics *ConversionMetrics) (ranges []osvschema.Range, versType VersionRangeType) {
	if cnaAssigner != "Linux" {
		metrics.Notes = append(metrics.Notes, "Currently only supporting Linux inverse logic")
		return nil, VersionRangeTypeUnknown
	}
	var introduced []string
	fixed := make([]string, 0, len(cveAff.Versions))
	for _, vers := range cveAff.Versions {
		versionValue := vers.Version
		if vers.Status == "affected" {
			numParts := len(strings.Split(versionValue, "."))
			switch numParts {
			case 2:
				introduced = append(introduced, versionValue+".0")
			case 3:
				introduced = append(introduced, versionValue)
			default:
				metrics.Notes = append(metrics.Notes, "Bad non-semver version given: "+versionValue)
				continue
			}
		}
		if vers.Status != "unaffected" {
			continue
		}

		if versionValue == "0" || toVersionRangeType(vers.VersionType) != VersionRangeTypeSemver {
			continue
		}
		fixed = append(fixed, versionValue)
		// Infer the next introduced version from the 'lessThanOrEqual' field.
		// For example, if "5.10.*" is unaffected, the next introduced version is "5.11.0".
		minorVers := strings.Split(vers.LessThanOrEqual, ".*")[0]
		parts := strings.Split(minorVers, ".")
		if len(parts) > 1 {
			if intMin, err := strconv.Atoi(parts[len(parts)-1]); err == nil {
				nextIntroduced := fmt.Sprintf("%s.%d.0", parts[0], intMin+1)
				introduced = append(introduced, nextIntroduced)
			}
		}
	}
	slices.SortFunc(introduced, compareSemverLike)
	slices.SortFunc(fixed, compareSemverLike)

	// If the first fixed version is earlier than the first introduced, assume introduction from "0".
	if len(fixed) > 0 && len(introduced) > 0 && compareSemverLike(fixed[0], introduced[0]) < 0 {
		introduced = append([]string{"0"}, introduced...)
	}

	// Create ranges by pairing sorted introduced and fixed versions.
	for index, f := range fixed {
		if index < len(introduced) {
<<<<<<< HEAD
			ranges = append(ranges, cves.BuildVersionRange(introduced[index], "", f))
			notes = append(notes, "Introduced from version value - "+introduced[index])
			notes = append(notes, "Fixed from version value - "+f)
=======
			ranges = append(ranges, buildVersionRange(introduced[index], "", f))
			metrics.Notes = append(metrics.Notes, "Introduced from version value - "+introduced[index])
			metrics.Notes = append(metrics.Notes, "Fixed from version value - "+f)
>>>>>>> 62ddc334
		}
	}

	if len(ranges) != 0 {
		return ranges, VersionRangeTypeSemver
	}
	metrics.Notes = append(metrics.Notes, "no ranges found")

	return nil, VersionRangeTypeUnknown
}

func findNormalAffectedRanges(affected cves.Affected, metrics *ConversionMetrics) (versionRanges []osvschema.Range, versType VersionRangeType) {
	versionTypesCount := make(map[VersionRangeType]int)

	for _, vers := range affected.Versions {
		if vers.Status != "affected" {
			continue
		}

		currentVersionType := toVersionRangeType(vers.VersionType)
		versionTypesCount[currentVersionType]++

		var introduced, fixed, lastaffected string

		// Quality check the version strings to avoid using filler content.
		vQuality := vulns.CheckQuality(vers.Version)
		if !vQuality.AtLeast(acceptableQuality) {
			metrics.Notes = append(metrics.Notes, fmt.Sprintf("Version value for %s %s is filler or empty", affected.Vendor, affected.Product))
		}
		vLessThanQual := vulns.CheckQuality(vers.LessThan)
		vLTOEQual := vulns.CheckQuality(vers.LessThanOrEqual)

		hasRange := vLessThanQual.AtLeast(acceptableQuality) || vLTOEQual.AtLeast(acceptableQuality)
		metrics.Notes = append(metrics.Notes, fmt.Sprintf("Range detected: %v", hasRange))
		// Handle cases where 'lessThan' is mistakenly the same as 'version'.
		if vers.LessThan != "" && vers.LessThan == vers.Version {
			metrics.Notes = append(metrics.Notes, fmt.Sprintf("Warning: lessThan (%s) is the same as introduced (%s)\n", vers.LessThan, vers.Version))
			hasRange = false
		}

		if hasRange {
			if vQuality.AtLeast(acceptableQuality) {
				introduced = vers.Version
				metrics.Notes = append(metrics.Notes, fmt.Sprintf("%s - Introduced from version value - %s", vQuality.String(), vers.Version))
			}
			if vLessThanQual.AtLeast(acceptableQuality) {
				fixed = vers.LessThan
				metrics.Notes = append(metrics.Notes, fmt.Sprintf("%s - Fixed from LessThan value - %s", vLessThanQual.String(), vers.LessThan))
			} else if vLTOEQual.AtLeast(acceptableQuality) {
				lastaffected = vers.LessThanOrEqual
				metrics.Notes = append(metrics.Notes, fmt.Sprintf("%s - LastAffected from LessThanOrEqual value- %s", vLTOEQual.String(), vers.LessThanOrEqual))
			}

			if introduced != "" && fixed != "" {
				versionRanges = append(versionRanges, cves.BuildVersionRange(introduced, "", fixed))
			} else if introduced != "" && lastaffected != "" {
				versionRanges = append(versionRanges, cves.BuildVersionRange(introduced, lastaffected, ""))
			}

			continue
		}

		// In this case only vers.Version exists which either means that it is _only_ that version that is
		// affected, but more likely, it affects up to that version. It could also mean that the range is given
		// in one line instead - like "< 1.5.3" or "< 2.45.4, >= 2.0 " or just "before 1.4.7", so check for that.
		metrics.Notes = append(metrics.Notes, "Only version exists")

		av, err := git.ParseVersionRange(vers.Version)
		if err == nil {
			if av.Introduced == "" {
				continue
			}
			if av.Fixed != "" {
<<<<<<< HEAD
				versionRanges = append(versionRanges, cves.BuildVersionRange(av.Introduced, "", av.Fixed))
			} else if av.LastAffected != "" {
				versionRanges = append(versionRanges, cves.BuildVersionRange(av.Introduced, av.LastAffected, ""))
=======
				versionRanges = append(versionRanges, buildVersionRange(av.Introduced, "", av.Fixed))
				continue
			} else if av.LastAffected != "" {
				versionRanges = append(versionRanges, buildVersionRange(av.Introduced, av.LastAffected, ""))
				continue
>>>>>>> 62ddc334
			}
		}

		if currentVersionType == VersionRangeTypeGit {
			versionRanges = append(versionRanges, cves.BuildVersionRange(vers.Version, "", ""))
			continue
		}

		// Try to extract versions from text like "before 1.4.7".
		possibleVersions, note := cves.ExtractVersionsFromText(nil, vers.Version)
		if note != nil {
			metrics.Notes = append(metrics.Notes, note...)
		}
		if possibleVersions != nil {
			metrics.Notes = append(metrics.Notes, "Versions retrieved from text but not used CURRENTLY")
			continue
		}

		// As a fallback, assume a single version means it's the last affected version.
		if vQuality.AtLeast(acceptableQuality) {
<<<<<<< HEAD
			versionRanges = append(versionRanges, cves.BuildVersionRange("0", vers.Version, ""))
			notes = append(notes, fmt.Sprintf("%s - Single version found %v - Assuming introduced = 0 and last affected = %v", vQuality, vers.Version, vers.Version))
=======
			versionRanges = append(versionRanges, buildVersionRange("0", vers.Version, ""))
			metrics.Notes = append(metrics.Notes, fmt.Sprintf("%s - Single version found %v - Assuming introduced = 0 and last affected = %v", vQuality, vers.Version, vers.Version))
>>>>>>> 62ddc334
		}
	}

	// Determine the most frequent version type to return as the range type.
	maxCount := 0
	mostFrequentVersionType := VersionRangeTypeEcosystem
	for versionType, count := range versionTypesCount {
		if count > maxCount {
			maxCount = count
			mostFrequentVersionType = versionType
		}
	}

	return versionRanges, mostFrequentVersionType
}

// compareSemverLike provides a custom comparison function for version strings that may not
// strictly adhere to the SemVer specification. It compares versions numerically,
// part by part (major, minor, patch).
func compareSemverLike(a, b string) int {
	partsA := strings.Split(a, ".")
	partsB := strings.Split(b, ".")
	minLen := min(len(partsA), len(partsB))
	for i := range minLen {
		// Convert parts to integers for numerical comparison.
		// We ignore the error, so non-numeric parts default to 0.
		numA, _ := strconv.Atoi(partsA[i])
		numB, _ := strconv.Atoi(partsB[i])
		if c := cmp.Compare(numA, numB); c != 0 {
			return c
		}
	}
	// If lengths are the same, they're equal.
	if len(partsA) == len(partsB) {
		return 0
	}

	// Determine which version has extra parts and what the result
	// should be if those parts are non-zero.
	var longerParts []string
	var result int
	// Assume 'b' is greater
	if len(partsA) > len(partsB) {
		longerParts = partsA
		result = 1 // 'a' is actually greater
	} else if len(partsA) < len(partsB) {
		longerParts = partsB
		result = -1
	}

	// Check if any of the extra parts are non-zero.
	for i := minLen; i < len(longerParts); i++ {
		num, _ := strconv.Atoi(longerParts[i])
		if num != 0 {
			return result
		}
	}

	// All extra parts were zero, so the versions are effectively equal.
	return 0
}<|MERGE_RESOLUTION|>--- conflicted
+++ resolved
@@ -223,19 +223,6 @@
 				}
 			}
 
-<<<<<<< HEAD
-			resolved := false
-			if fixedCommit != "" && introducedCommit != "" {
-				newVR := cves.BuildVersionRange(introducedCommit, "", fixedCommit)
-				newVR.Repo = repo
-				newVR.Type = osvschema.RangeGit
-				newVR.DatabaseSpecific = make(map[string]any)
-				newVR.DatabaseSpecific["versions"] = vr.Events
-				newVersionRanges = append(newVersionRanges, newVR)
-				resolved = true
-			} else if lastAffectedCommit != "" && introducedCommit != "" {
-				newVR := cves.BuildVersionRange(introducedCommit, lastAffectedCommit, "")
-=======
 			var introducedCommit string
 			if introduced == "0" {
 				introducedCommit = "0"
@@ -254,7 +241,6 @@
 					newVR = buildVersionRange(introducedCommit, lastAffectedCommit, "")
 				}
 
->>>>>>> 62ddc334
 				newVR.Repo = repo
 				newVR.Type = osvschema.RangeGit
 				newVR.DatabaseSpecific = make(map[string]any)
@@ -392,15 +378,9 @@
 	// Create ranges by pairing sorted introduced and fixed versions.
 	for index, f := range fixed {
 		if index < len(introduced) {
-<<<<<<< HEAD
-			ranges = append(ranges, cves.BuildVersionRange(introduced[index], "", f))
-			notes = append(notes, "Introduced from version value - "+introduced[index])
-			notes = append(notes, "Fixed from version value - "+f)
-=======
 			ranges = append(ranges, buildVersionRange(introduced[index], "", f))
 			metrics.Notes = append(metrics.Notes, "Introduced from version value - "+introduced[index])
 			metrics.Notes = append(metrics.Notes, "Fixed from version value - "+f)
->>>>>>> 62ddc334
 		}
 	}
 
@@ -474,17 +454,11 @@
 				continue
 			}
 			if av.Fixed != "" {
-<<<<<<< HEAD
-				versionRanges = append(versionRanges, cves.BuildVersionRange(av.Introduced, "", av.Fixed))
-			} else if av.LastAffected != "" {
-				versionRanges = append(versionRanges, cves.BuildVersionRange(av.Introduced, av.LastAffected, ""))
-=======
 				versionRanges = append(versionRanges, buildVersionRange(av.Introduced, "", av.Fixed))
 				continue
 			} else if av.LastAffected != "" {
 				versionRanges = append(versionRanges, buildVersionRange(av.Introduced, av.LastAffected, ""))
 				continue
->>>>>>> 62ddc334
 			}
 		}
 
@@ -505,13 +479,8 @@
 
 		// As a fallback, assume a single version means it's the last affected version.
 		if vQuality.AtLeast(acceptableQuality) {
-<<<<<<< HEAD
-			versionRanges = append(versionRanges, cves.BuildVersionRange("0", vers.Version, ""))
-			notes = append(notes, fmt.Sprintf("%s - Single version found %v - Assuming introduced = 0 and last affected = %v", vQuality, vers.Version, vers.Version))
-=======
 			versionRanges = append(versionRanges, buildVersionRange("0", vers.Version, ""))
 			metrics.Notes = append(metrics.Notes, fmt.Sprintf("%s - Single version found %v - Assuming introduced = 0 and last affected = %v", vQuality, vers.Version, vers.Version))
->>>>>>> 62ddc334
 		}
 	}
 
@@ -526,6 +495,31 @@
 	}
 
 	return versionRanges, mostFrequentVersionType
+}
+
+// buildVersionRange is a helper function that adds 'introduced', 'fixed', or 'last_affected'
+// events to an OSV version range. If 'intro' is empty, it defaults to "0".
+func buildVersionRange(intro string, lastAff string, fixed string) osvschema.Range {
+	var versionRange osvschema.Range
+	var i string
+	if intro == "" {
+		i = "0"
+	} else {
+		i = intro
+	}
+	versionRange.Events = append(versionRange.Events, osvschema.Event{
+		Introduced: i})
+
+	if fixed != "" {
+		versionRange.Events = append(versionRange.Events, osvschema.Event{
+			Fixed: fixed})
+	} else if lastAff != "" {
+		versionRange.Events = append(versionRange.Events, osvschema.Event{
+			LastAffected: lastAff,
+		})
+	}
+
+	return versionRange
 }
 
 // compareSemverLike provides a custom comparison function for version strings that may not
