---
layout: home
nav_order: 1
---
# Introduction to OSV

[![OpenSSF Scorecard](https://api.securityscorecards.dev/projects/github.com/google/osv.dev/badge)](https://api.securityscorecards.dev/projects/github.com/google/osv.dev)

[osv.dev](https://osv.dev) is a [vulnerability database](https://osv.dev/list)
and triage infrastructure for open source projects aimed at helping both open
source maintainers and consumers of open source.

[This repository](https://github.com/google/osv.dev) contains the infrastructure
code that serves [osv.dev](https://osv.dev) (and other user tooling). This
infrastructure serves as an aggregator of vulnerability databases that have
adopted the [OpenSSF Vulnerability format](https://github.com/ossf/osv-schema).

[osv.dev](https://osv.dev) additionally provides infrastructure to ensure
affected versions are accurately represented in each vulnerability entry,
through bisection and version analysis.

<<<<<<< HEAD
Further information on the infrastructure architecture is available [here](contributing/architecture.md).
=======
Further information on the infrastructure architecture is available
[here](contributing/architecture.md).
>>>>>>> 6b0deb14

![This is a diagram that shows the relationship between the vulnerability
databases that use the OSV format and how all those entries are collated at
OSV.dev. Open source users can query for known vulnerabilities by version number
or commit hash.](images/diagram.png)<|MERGE_RESOLUTION|>--- conflicted
+++ resolved
@@ -19,12 +19,8 @@
 affected versions are accurately represented in each vulnerability entry,
 through bisection and version analysis.
 
-<<<<<<< HEAD
-Further information on the infrastructure architecture is available [here](contributing/architecture.md).
-=======
 Further information on the infrastructure architecture is available
 [here](contributing/architecture.md).
->>>>>>> 6b0deb14
 
 ![This is a diagram that shows the relationship between the vulnerability
 databases that use the OSV format and how all those entries are collated at
