--- conflicted
+++ resolved
@@ -198,20 +198,12 @@
 func writeToOutput(osvCves map[string]*vulns.Vulnerability, debianOutputPath string) error {
 	logger.Info("Writing OSV files to the output.")
 	for cveID, osv := range osvCves {
-<<<<<<< HEAD
-		if len(osv.Affected) == 0 {
-			logger.Warn("Skipping DEBIAN-%s as no affected versions found.", cveID)
-			continue
-		}
-		file, err := os.OpenFile(path.Join(debianOutputPath, "DEBIAN-"+cveID+".json"), os.O_CREATE|os.O_RDWR|os.O_TRUNC, 0644)
-=======
 		debianID := "DEBIAN-" + cveID
 		if len(osv.Affected) == 0 {
 			logger.Warn(fmt.Sprintf("Skipping %s as no affected versions found.", debianID), slog.String("id", debianID))
 			continue
 		}
 		file, err := os.OpenFile(path.Join(debianOutputPath, debianID+".json"), os.O_CREATE|os.O_RDWR|os.O_TRUNC, 0644)
->>>>>>> 1385a74a
 		if err != nil {
 			return err
 		}
