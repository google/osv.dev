--- conflicted
+++ resolved
@@ -38,16 +38,10 @@
 		"output-path",
 		alpineOutputPathDefault,
 		"path to output general alpine affected package information")
-<<<<<<< HEAD
 	outputBucketName := flag.String("output-bucket", outputBucketDefault, "The GCS bucket to write to.")
 	numWorkers := flag.Int("workers", 64, "Number of workers to process records")
 	uploadToGCS := flag.Bool("upload-to-gcs", false, "If true, do not write to GCS bucket and instead write to local disk.")
-=======
-	outputBucketName := flag.String("output_bucket", outputBucketDefault, "The GCS bucket to write to.")
-	numWorkers := flag.Int("num_workers", 64, "Number of workers to process records")
-	uploadToGCS := flag.Bool("uploadToGCS", false, "If true, do not write to GCS bucket and instead write to local disk.")
-	syncDeletions := flag.Bool("sync_deletions", false, "If false, do not delete files in bucket that are not local")
->>>>>>> 1b9cb075
+	syncDeletions := flag.Bool("sync-deletions", false, "If false, do not delete files in bucket that are not local")
 	flag.Parse()
 
 	err := os.MkdirAll(*alpineOutputPath, 0755)
