--- conflicted
+++ resolved
@@ -78,7 +78,7 @@
 // For a given URL, infer the OSV schema's reference type of it.
 // See https://ossf.github.io/osv-schema/#references-field
 // Uses the tags first before resorting to inference by shape.
-<<<<<<< HEAD
+
 func ClassifyReferenceLink(link string, tag string) string {
 	switch tag {
 	case "Patch":
@@ -91,31 +91,6 @@
 		return "REPORT"
 	case "Vendor Advisory", "Third Party Avisory", "VDB Entry":
 		return "ADVISORY"
-=======
-func ClassifyReferenceLink(link string, tags []string) string {
-	if slices.Contains(tags, "Patch") {
-		return "FIX"
-	}
-	if slices.Contains(tags, "Exploit") {
-		return "EVIDENCE"
-	}
-	if slices.Contains(tags, "Mailing List") {
-		return "ARTICLE"
-	}
-	if slices.Contains(tags, "Issue Tracking") {
-		return "REPORT"
-	}
-
-	knownAdvisoryTags := []string{
-		"Vendor Advisory",
-		"Third Party Advisory",
-		"VDB Entry",
-	}
-	for _, advisoryTag := range knownAdvisoryTags {
-		if slices.Contains(tags, advisoryTag) {
-			return "ADVISORY"
-		}
->>>>>>> bed86651
 	}
 
 	u, err := url.Parse(link)
@@ -335,16 +310,7 @@
 		notes = append(notes, fmt.Sprintf("Failed to parse modified date: %v\n", err))
 	}
 
-<<<<<<< HEAD
 	v.References = ClassifyReferences(cve.CVE.References)
-=======
-	for _, reference := range cve.CVE.References.ReferenceData {
-		v.References = append(v.References, Reference{
-			Type: ClassifyReferenceLink(reference.URL, reference.Tags),
-			URL:  reference.URL,
-		})
-	}
->>>>>>> bed86651
 	return &v, notes
 }
 
