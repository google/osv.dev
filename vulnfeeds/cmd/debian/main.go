// package main contains the conversion logic for turning debian security tracker info to OSV parts
package main

import (
	"context"
	"crypto/sha256"
	"encoding/csv"
	"encoding/hex"
	"encoding/json"
<<<<<<< HEAD
=======
	"errors"
>>>>>>> 31bdcab5
	"flag"
	"fmt"
	"log/slog"
	"net/http"
	"os"
	"path"
	"sort"
	"strconv"
	"strings"
<<<<<<< HEAD
	"time"

=======
	"sync"
	"time"

	"cloud.google.com/go/storage"
>>>>>>> 31bdcab5
	"github.com/google/osv/vulnfeeds/cves"
	"github.com/google/osv/vulnfeeds/faulttolerant"
	"github.com/google/osv/vulnfeeds/models"
	"github.com/google/osv/vulnfeeds/utility/logger"
	"github.com/google/osv/vulnfeeds/vulns"
	"github.com/ossf/osv-schema/bindings/go/osvschema"
)

const (
	defaultCvePath           = "cve_jsons"
	debianOutputPathDefault  = "debian-cve-osv"
	debianDistroInfoURL      = "https://debian.pages.debian.net/distro-info-data/debian.csv"
	debianSecurityTrackerURL = "https://security-tracker.debian.org/tracker/data/json"
	outputBucketDefault      = "debian-osv"
	hashMetadataKey          = "sha256-hash"
)

func main() {
	logger.InitGlobalLogger()

	debianOutputPath := flag.String("output_path", debianOutputPathDefault, "Path to output OSV files.")
<<<<<<< HEAD
=======
	outputBucketName := flag.String("output_bucket", outputBucketDefault, "The GCS bucket to write to.")
	numWorkers := flag.String("num_workers", "64", "Number of workers to process records")
>>>>>>> 31bdcab5
	flag.Parse()

	err := os.MkdirAll(*debianOutputPath, 0755)
	if err != nil {
		logger.Fatal("Can't create output path", slog.Any("err", err))
	}

	debianData, err := downloadDebianSecurityTracker()
	if err != nil {
		logger.Fatal("Failed to download/parse Debian Security Tracker json file", slog.Any("err", err))
	}

	debianReleaseMap, err := getDebianReleaseMap()
	if err != nil {
		logger.Fatal("Failed to get Debian distro info data", slog.Any("err", err))
	}

	allCVEs := vulns.LoadAllCVEs(defaultCvePath)
<<<<<<< HEAD
	osvCves := generateOSVFromDebianTracker(debianData, debianReleaseMap, allCVEs)

	if err = writeToOutput(osvCves, *debianOutputPath); err != nil {
		logger.Fatal("Failed to write OSV output file", slog.Any("err", err))
	}

	logger.Info("Debian CVE conversion succeeded.")
}

// generateOSVFromDebianTracker converts Debian Security Tracker entries to OSV format.
func generateOSVFromDebianTracker(debianData DebianSecurityTrackerData, debianReleaseMap map[string]string, allCVEs map[cves.CVEID]cves.Vulnerability) map[string]*vulns.Vulnerability {
	logger.Info("Converting Debian Security Tracker data to OSV.")
	osvCves := make(map[string]*vulns.Vulnerability)

	// Sorts packages to ensure results remain consistent between runs.
	pkgNames := make([]string, 0, len(debianData))
	for name := range debianData {
		pkgNames = append(pkgNames, name)
	}
	sort.Strings(pkgNames)

	// Sorts releases to ensure pkgInfos remain consistent between runs.
	releaseNames := make([]string, 0, len(debianReleaseMap))
	for k := range debianReleaseMap {
		releaseNames = append(releaseNames, k)
	}

	sort.Slice(releaseNames, func(i, j int) bool {
		vi, _ := strconv.ParseFloat(debianReleaseMap[releaseNames[i]], 64)
		vj, _ := strconv.ParseFloat(debianReleaseMap[releaseNames[j]], 64)

		return vi < vj
	})

	for _, pkgName := range pkgNames {
		pkg := debianData[pkgName]
		for cveID, cveData := range pkg {
			// Debian Security Tracker has some 'TEMP-' Records we don't want to convert
			if !strings.HasPrefix(cveID, "CVE") {
				continue
			}
			v, ok := osvCves[cveID]
			if !ok {
				v = &vulns.Vulnerability{
					Vulnerability: osvschema.Vulnerability{
						ID:        "DEBIAN-" + cveID,
						Upstream:  []string{cveID},
						Modified:  time.Now().UTC(),
						Published: allCVEs[cves.CVEID(cveID)].CVE.Published.Time,
						Details:   cveData.Description,
						References: []osvschema.Reference{
							{
								Type: "ADVISORY",
								URL:  "https://security-tracker.debian.org/tracker/" + cveID,
							},
						},
					},
				}
				osvCves[cveID] = v
			}

			for _, releaseName := range releaseNames {
				// For reference on urgency levels, see: https://security-team.debian.org/security_tracker.html#severity-levels
				release, ok := cveData.Releases[releaseName]
				if !ok {
					continue
				}
				debianVersion, ok := debianReleaseMap[releaseName]
				if !ok {
					continue
				}

				if release.Status == "resolved" && release.FixedVersion == "0" { // not affected
					continue
				}

				pkgInfo := vulns.PackageInfo{
					PkgName:   pkgName,
					Ecosystem: "Debian:" + debianVersion,
					EcosystemSpecific: map[string]any{
						"urgency": release.Urgency,
					},
				}

				if release.Status == "resolved" {
					pkgInfo.VersionInfo.AffectedVersions = []models.AffectedVersion{{Fixed: release.FixedVersion}}
				}
				v.AddPkgInfo(pkgInfo)
			}
		}
	}

	return osvCves
}

// getDebianReleaseMap gets the Debian version number, excluding testing and experimental versions.
func getDebianReleaseMap() (map[string]string, error) {
	releaseMap := make(map[string]string)
	res, err := faulttolerant.Get(debianDistroInfoURL)
=======

	ctx := context.Background()
	storageClient, err := storage.NewClient(ctx)
>>>>>>> 31bdcab5
	if err != nil {
		logger.Fatal("Failed to create storage client", slog.Any("err", err))
	}
	bkt := storageClient.Bucket(*outputBucketName)

	var wg sync.WaitGroup
	vulnChan := make(chan *vulns.Vulnerability)

	for range *numWorkers {
		wg.Add(1)
		go func() {
			defer wg.Done()
			worker(ctx, vulnChan, bkt, *debianOutputPath)
		}()
	}

	osvCVEs := generateOSVFromDebianTracker(debianData, debianReleaseMap, allCVEs)

	for _, v := range osvCVEs {
		if len(v.Affected) == 0 {
			logger.Warn(fmt.Sprintf("Skipping %s as no affected versions found.", v.ID), slog.String("id", v.ID))
			continue
		}
		vulnChan <- v
	}
	close(vulnChan)
	wg.Wait()

	logger.Info("Debian CVE conversion succeeded.")
}

func worker(ctx context.Context, vulnChan <-chan *vulns.Vulnerability, bkt *storage.BucketHandle, outputDir string) {
	for v := range vulnChan {
		debianID := v.ID
		if len(v.Affected) == 0 {
			logger.Warn(fmt.Sprintf("Skipping %s as no affected versions found.", debianID), slog.String("id", debianID))
			continue
		}

		// Marshal before setting modified time to generate hash.
		buf, err := json.MarshalIndent(v, "", "  ")
		if err != nil {
			logger.Error("failed to marshal vulnerability", slog.String("id", debianID), slog.Any("err", err))
			continue
		}

<<<<<<< HEAD
func writeToOutput(osvCves map[string]*vulns.Vulnerability, debianOutputPath string) error {
	logger.Info("Writing OSV files to the output.")
	for cveID, osv := range osvCves {
		debianID := "DEBIAN-" + cveID
		if len(osv.Affected) == 0 {
			logger.Warn(fmt.Sprintf("Skipping %s as no affected versions found.", debianID), slog.String("id", debianID))
			continue
		}
		file, err := os.OpenFile(path.Join(debianOutputPath, debianID+".json"), os.O_CREATE|os.O_RDWR|os.O_TRUNC, 0644)
		if err != nil {
			return err
		}

		encoder := json.NewEncoder(file)
		encoder.SetIndent("", "  ")
		err = encoder.Encode(osv)
		closeErr := file.Close()
		if err != nil {
			return err
		}
		if closeErr != nil {
			return closeErr
		}
=======
		hash := sha256.Sum256(buf)
		hexHash := hex.EncodeToString(hash[:])

		objName := path.Join(outputDir, debianID+".json")
		obj := bkt.Object(objName)

		// Check if object exists and if hash matches.
		attrs, err := obj.Attrs(ctx)
		if err == nil {
			// Object exists, check hash.
			if attrs.Metadata != nil && attrs.Metadata[hashMetadataKey] == hexHash {
				logger.Info("Skipping upload, hash matches", slog.String("id", debianID))
				continue
			}
		} else if !errors.Is(err, storage.ErrObjectNotExist) {
			logger.Error("failed to get object attributes", slog.String("id", debianID), slog.Any("err", err))
			continue
		}

		// Object does not exist or hash differs, upload.
		v.Modified = time.Now().UTC()
		buf, err = json.MarshalIndent(v, "", "  ")
		if err != nil {
			logger.Error("failed to marshal vulnerability with modified time", slog.String("id", debianID), slog.Any("err", err))
			continue
		}

		logger.Info("Uploading", slog.String("id", debianID))
		wc := obj.NewWriter(ctx)
		wc.Metadata = map[string]string{
			hashMetadataKey: hexHash,
		}
		wc.ContentType = "application/json"

		if _, err := wc.Write(buf); err != nil {
			logger.Error("failed to write to GCS object", slog.String("id", debianID), slog.Any("err", err))
			// Try to close writer even if write failed.
			if closeErr := wc.Close(); closeErr != nil {
				logger.Error("failed to close GCS writer after write error", slog.String("id", debianID), slog.Any("err", closeErr))
			}

			continue
		}

		if err := wc.Close(); err != nil {
			logger.Error("failed to close GCS writer", slog.String("id", debianID), slog.Any("err", err))
			continue
		}
	}
}

// generateOSVFromDebianTracker converts Debian Security Tracker entries to OSV format.
func generateOSVFromDebianTracker(debianData DebianSecurityTrackerData, debianReleaseMap map[string]string, allCVEs map[cves.CVEID]cves.Vulnerability) map[string]*vulns.Vulnerability {
	logger.Info("Converting Debian Security Tracker data to OSV.")
	osvCves := make(map[string]*vulns.Vulnerability)

	// Sorts packages to ensure results remain consistent between runs.
	pkgNames := make([]string, 0, len(debianData))
	for name := range debianData {
		pkgNames = append(pkgNames, name)
	}
	sort.Strings(pkgNames)

	// Sorts releases to ensure pkgInfos remain consistent between runs.
	releaseNames := make([]string, 0, len(debianReleaseMap))
	for k := range debianReleaseMap {
		releaseNames = append(releaseNames, k)
	}

	sort.Slice(releaseNames, func(i, j int) bool {
		vi, _ := strconv.ParseFloat(debianReleaseMap[releaseNames[i]], 64)
		vj, _ := strconv.ParseFloat(debianReleaseMap[releaseNames[j]], 64)

		return vi < vj
	})

	for _, pkgName := range pkgNames {
		pkg := debianData[pkgName]
		for cveID, cveData := range pkg {
			// Debian Security Tracker has some 'TEMP-' Records we don't want to convert
			if !strings.HasPrefix(cveID, "CVE") {
				continue
			}
			v, ok := osvCves[cveID]
			if !ok {
				v = &vulns.Vulnerability{
					Vulnerability: osvschema.Vulnerability{
						ID:        "DEBIAN-" + cveID,
						Upstream:  []string{cveID},
						Published: allCVEs[cves.CVEID(cveID)].CVE.Published.Time,
						Details:   cveData.Description,
						References: []osvschema.Reference{
							{
								Type: "ADVISORY",
								URL:  "https://security-tracker.debian.org/tracker/" + cveID,
							},
						},
					},
				}
				osvCves[cveID] = v
			}

			for _, releaseName := range releaseNames {
				// For reference on urgency levels, see: https://security-team.debian.org/security_tracker.html#severity-levels
				release, ok := cveData.Releases[releaseName]
				if !ok {
					continue
				}
				debianVersion, ok := debianReleaseMap[releaseName]
				if !ok {
					continue
				}

				if release.Status == "resolved" && release.FixedVersion == "0" { // not affected
					continue
				}

				pkgInfo := vulns.PackageInfo{
					PkgName:   pkgName,
					Ecosystem: "Debian:" + debianVersion,
					EcosystemSpecific: map[string]any{
						"urgency": release.Urgency,
					},
				}

				if release.Status == "resolved" {
					pkgInfo.VersionInfo.AffectedVersions = []models.AffectedVersion{{Fixed: release.FixedVersion}}
				}

				if len(pkgInfo.VersionInfo.AffectedVersions) > 0 {
					v.AddPkgInfo(pkgInfo)
				}
			}
		}
	}

	return osvCves
}

// getDebianReleaseMap gets the Debian version number, excluding testing and experimental versions.
func getDebianReleaseMap() (map[string]string, error) {
	releaseMap := make(map[string]string)
	res, err := faulttolerant.Get(debianDistroInfoURL)
	if err != nil {
		return releaseMap, err
	}
	defer res.Body.Close()

	if res.StatusCode != http.StatusOK {
		return releaseMap, fmt.Errorf("HTTP request failed: %s", res.Status)
	}

	reader := csv.NewReader(res.Body)
	reader.FieldsPerRecord = -1
	data, err := reader.ReadAll()
	if err != nil {
		return releaseMap, err
	}

	versionIndex := -1
	seriesIndex := -1

	// Get the index number of version and series.
	for i, col := range data[0] {
		switch col {
		case "version":
			versionIndex = i
		case "series":
			seriesIndex = i
		}
	}

	if seriesIndex == -1 || versionIndex == -1 {
		return releaseMap, err
	}

	for _, row := range data[1:] {
		if row[versionIndex] == "" {
			continue
		}
		releaseMap[row[seriesIndex]] = row[versionIndex]
>>>>>>> 31bdcab5
	}

	return releaseMap, err
}

// downloadDebianSecurityTracker download Debian json file
func downloadDebianSecurityTracker() (DebianSecurityTrackerData, error) {
	res, err := faulttolerant.Get(debianSecurityTrackerURL)
	if err != nil {
		return nil, err
	}

	defer res.Body.Close()

	if res.StatusCode != http.StatusOK {
		return nil, fmt.Errorf("HTTP request failed: %s", res.Status)
	}

	var decodedDebianData DebianSecurityTrackerData

	if err := json.NewDecoder(res.Body).Decode(&decodedDebianData); err != nil {
		return nil, err
	}

	logger.Info("Successfully downloaded Debian Security Tracker Data")

	return decodedDebianData, err
}<|MERGE_RESOLUTION|>--- conflicted
+++ resolved
@@ -7,10 +7,7 @@
 	"encoding/csv"
 	"encoding/hex"
 	"encoding/json"
-<<<<<<< HEAD
-=======
 	"errors"
->>>>>>> 31bdcab5
 	"flag"
 	"fmt"
 	"log/slog"
@@ -20,15 +17,10 @@
 	"sort"
 	"strconv"
 	"strings"
-<<<<<<< HEAD
-	"time"
-
-=======
 	"sync"
 	"time"
 
 	"cloud.google.com/go/storage"
->>>>>>> 31bdcab5
 	"github.com/google/osv/vulnfeeds/cves"
 	"github.com/google/osv/vulnfeeds/faulttolerant"
 	"github.com/google/osv/vulnfeeds/models"
@@ -50,11 +42,8 @@
 	logger.InitGlobalLogger()
 
 	debianOutputPath := flag.String("output_path", debianOutputPathDefault, "Path to output OSV files.")
-<<<<<<< HEAD
-=======
 	outputBucketName := flag.String("output_bucket", outputBucketDefault, "The GCS bucket to write to.")
 	numWorkers := flag.String("num_workers", "64", "Number of workers to process records")
->>>>>>> 31bdcab5
 	flag.Parse()
 
 	err := os.MkdirAll(*debianOutputPath, 0755)
@@ -73,111 +62,9 @@
 	}
 
 	allCVEs := vulns.LoadAllCVEs(defaultCvePath)
-<<<<<<< HEAD
-	osvCves := generateOSVFromDebianTracker(debianData, debianReleaseMap, allCVEs)
-
-	if err = writeToOutput(osvCves, *debianOutputPath); err != nil {
-		logger.Fatal("Failed to write OSV output file", slog.Any("err", err))
-	}
-
-	logger.Info("Debian CVE conversion succeeded.")
-}
-
-// generateOSVFromDebianTracker converts Debian Security Tracker entries to OSV format.
-func generateOSVFromDebianTracker(debianData DebianSecurityTrackerData, debianReleaseMap map[string]string, allCVEs map[cves.CVEID]cves.Vulnerability) map[string]*vulns.Vulnerability {
-	logger.Info("Converting Debian Security Tracker data to OSV.")
-	osvCves := make(map[string]*vulns.Vulnerability)
-
-	// Sorts packages to ensure results remain consistent between runs.
-	pkgNames := make([]string, 0, len(debianData))
-	for name := range debianData {
-		pkgNames = append(pkgNames, name)
-	}
-	sort.Strings(pkgNames)
-
-	// Sorts releases to ensure pkgInfos remain consistent between runs.
-	releaseNames := make([]string, 0, len(debianReleaseMap))
-	for k := range debianReleaseMap {
-		releaseNames = append(releaseNames, k)
-	}
-
-	sort.Slice(releaseNames, func(i, j int) bool {
-		vi, _ := strconv.ParseFloat(debianReleaseMap[releaseNames[i]], 64)
-		vj, _ := strconv.ParseFloat(debianReleaseMap[releaseNames[j]], 64)
-
-		return vi < vj
-	})
-
-	for _, pkgName := range pkgNames {
-		pkg := debianData[pkgName]
-		for cveID, cveData := range pkg {
-			// Debian Security Tracker has some 'TEMP-' Records we don't want to convert
-			if !strings.HasPrefix(cveID, "CVE") {
-				continue
-			}
-			v, ok := osvCves[cveID]
-			if !ok {
-				v = &vulns.Vulnerability{
-					Vulnerability: osvschema.Vulnerability{
-						ID:        "DEBIAN-" + cveID,
-						Upstream:  []string{cveID},
-						Modified:  time.Now().UTC(),
-						Published: allCVEs[cves.CVEID(cveID)].CVE.Published.Time,
-						Details:   cveData.Description,
-						References: []osvschema.Reference{
-							{
-								Type: "ADVISORY",
-								URL:  "https://security-tracker.debian.org/tracker/" + cveID,
-							},
-						},
-					},
-				}
-				osvCves[cveID] = v
-			}
-
-			for _, releaseName := range releaseNames {
-				// For reference on urgency levels, see: https://security-team.debian.org/security_tracker.html#severity-levels
-				release, ok := cveData.Releases[releaseName]
-				if !ok {
-					continue
-				}
-				debianVersion, ok := debianReleaseMap[releaseName]
-				if !ok {
-					continue
-				}
-
-				if release.Status == "resolved" && release.FixedVersion == "0" { // not affected
-					continue
-				}
-
-				pkgInfo := vulns.PackageInfo{
-					PkgName:   pkgName,
-					Ecosystem: "Debian:" + debianVersion,
-					EcosystemSpecific: map[string]any{
-						"urgency": release.Urgency,
-					},
-				}
-
-				if release.Status == "resolved" {
-					pkgInfo.VersionInfo.AffectedVersions = []models.AffectedVersion{{Fixed: release.FixedVersion}}
-				}
-				v.AddPkgInfo(pkgInfo)
-			}
-		}
-	}
-
-	return osvCves
-}
-
-// getDebianReleaseMap gets the Debian version number, excluding testing and experimental versions.
-func getDebianReleaseMap() (map[string]string, error) {
-	releaseMap := make(map[string]string)
-	res, err := faulttolerant.Get(debianDistroInfoURL)
-=======
 
 	ctx := context.Background()
 	storageClient, err := storage.NewClient(ctx)
->>>>>>> 31bdcab5
 	if err != nil {
 		logger.Fatal("Failed to create storage client", slog.Any("err", err))
 	}
@@ -224,31 +111,6 @@
 			continue
 		}
 
-<<<<<<< HEAD
-func writeToOutput(osvCves map[string]*vulns.Vulnerability, debianOutputPath string) error {
-	logger.Info("Writing OSV files to the output.")
-	for cveID, osv := range osvCves {
-		debianID := "DEBIAN-" + cveID
-		if len(osv.Affected) == 0 {
-			logger.Warn(fmt.Sprintf("Skipping %s as no affected versions found.", debianID), slog.String("id", debianID))
-			continue
-		}
-		file, err := os.OpenFile(path.Join(debianOutputPath, debianID+".json"), os.O_CREATE|os.O_RDWR|os.O_TRUNC, 0644)
-		if err != nil {
-			return err
-		}
-
-		encoder := json.NewEncoder(file)
-		encoder.SetIndent("", "  ")
-		err = encoder.Encode(osv)
-		closeErr := file.Close()
-		if err != nil {
-			return err
-		}
-		if closeErr != nil {
-			return closeErr
-		}
-=======
 		hash := sha256.Sum256(buf)
 		hexHash := hex.EncodeToString(hash[:])
 
@@ -430,7 +292,6 @@
 			continue
 		}
 		releaseMap[row[seriesIndex]] = row[versionIndex]
->>>>>>> 31bdcab5
 	}
 
 	return releaseMap, err
