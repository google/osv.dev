--- conflicted
+++ resolved
@@ -7,21 +7,15 @@
 set -x
 python3 -m pipenv sync
 python3 -m pipenv run python -m unittest osv.bug_test
-<<<<<<< HEAD
 python3 -m pipenv run python -m unittest osv.ecosystems.alpine_test
 python3 -m pipenv run python -m unittest osv.ecosystems.debian_test
 python3 -m pipenv run python -m unittest osv.ecosystems.maven_test
 python3 -m pipenv run python -m unittest osv.ecosystems.nuget_test
 python3 -m pipenv run python -m unittest osv.ecosystems.packagist_test
+python3 -m pipenv run python -m unittest osv.ecosystems.pub_test
 python3 -m pipenv run python -m unittest osv.ecosystems.pypi_test
 python3 -m pipenv run python -m unittest osv.ecosystems.rubygems_test
 python3 -m pipenv run python -m unittest osv.ecosystems.semver_test
-=======
-python3 -m pipenv run python -m unittest osv.ecosystems_test
-python3 -m pipenv run python -m unittest osv.maven.version_test
-python3 -m pipenv run python -m unittest osv.nuget_test
-python3 -m pipenv run python -m unittest osv.pub_test
->>>>>>> 26050deb
 python3 -m pipenv run python -m unittest osv.purl_helpers_test
 python3 -m pipenv run python -m unittest osv.request_helper_test
 python3 -m pipenv run python -m unittest osv.semver_index_test