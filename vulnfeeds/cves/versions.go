// Copyright 2021 Google LLC
//
// Licensed under the Apache License, Version 2.0 (the "License");
// you may not use this file except in compliance with the License.
// You may obtain a copy of the License at
//
//     https://www.apache.org/licenses/LICENSE-2.0
//
// Unless required by applicable law or agreed to in writing, software
// distributed under the License is distributed on an "AS IS" BASIS,
// WITHOUT WARRANTIES OR CONDITIONS OF ANY KIND, either express or implied.
// See the License for the specific language governing permissions and
// limitations under the License.

package cves

import (
	"context"
	"errors"
	"fmt"
	"log/slog"
	"net/http"
	"net/url"
	"path"
	"regexp"
	"slices"
	"strings"
	"time"

	"github.com/knqyf263/go-cpe/naming"
	"github.com/sethvargo/go-retry"

	"github.com/google/osv/vulnfeeds/git"
	"github.com/google/osv/vulnfeeds/models"
	"github.com/google/osv/vulnfeeds/utility/logger"
)

// References with these tags have been found to contain completely unrelated
// repositories and can be misleading as to the software's true repository,
// Currently not used for this purpose due to undesired false positives
// reducing the number of valid records successfully converted.
var RefTagDenyList = []string{
	// "Exploit",
	// "Third Party Advisory",
	"Broken Link", // Actively ignore these though.
}

// VendorProducts known not to be Open Source software and causing
// cross-contamination of repo derivation between CVEs.
var VendorProductDenyList = []VendorProduct{
	// Causes a chain reaction of incorrect associations from CVE-2022-2068
	// {"netapp", "ontap_select_deploy_administration_utility"},
	// Causes misattribution for Python, e.g. CVE-2022-26488
	// {"netapp", "active_iq_unified_manager"},
	// Causes misattribution for OpenSSH, e.g. CVE-2021-28375
	// {"netapp", "cloud_backup"},
	// Three strikes and the entire netapp vendor is out...
	{"netapp", ""},
	// [CVE-2021-28957]: Incorrectly associates with github.com/lxml/lxml
	{"oracle", "zfs_storage_appliance_kit"},
	{"gradle", "enterprise"}, // The OSS repo gets mis-attributed via CVE-2020-15767
}

type VendorProduct struct {
	Vendor  string
	Product string
}
type VendorProductToRepoMap map[VendorProduct][]string

// Rewrites known GitWeb URLs to their base repository.
func repoGitWeb(parsedURL *url.URL) (string, error) {
	// These repos seem to only be cloneable over git:// not https://
	//
	// The frontend code needs to be taught how to rewrite these back to
	// something clickable for humans in
	// https://github.com/google/osv.dev/blob/master/gcp/website/source_mapper.py
	//
	var gitProtocolHosts = []string{
		"git.code-call-cc.org",
		"git.gnupg.org",
		"git.infradead.org",
	}
	params := strings.FieldsFunc(parsedURL.RawQuery, func(r rune) bool { return r == ';' || r == '&' })
	for _, param := range params {
		if !strings.HasPrefix(param, "p=") {
			continue
		}
		repo, err := url.JoinPath(strings.TrimSuffix(strings.TrimSuffix(parsedURL.Path, "/gitweb.cgi"), "cgi-bin"), strings.Split(param, "=")[1])
		if err != nil {
			return "", err
		}
		if slices.Contains(gitProtocolHosts, parsedURL.Hostname()) {
			return fmt.Sprintf("git://%s%s", parsedURL.Hostname(), repo), nil
		}

		return fmt.Sprintf("https://%s%s", parsedURL.Hostname(), repo), nil
	}

	return "", fmt.Errorf("unsupported GitWeb URL: %s", parsedURL.String())
}

// Returns the base repository URL for supported repository hosts.
func Repo(u string) (string, error) {
	var supportedHosts = []string{
		"bitbucket.org",
		"github.com",
		"gitlab.com",
		"gitlab.org",
		"opendev.org",
		"pagure.io",
		"sourceware.org",
		"xenbits.xen.org",
	}
	var supportedHostPrefixes = []string{
		"git",
		"gitlab",
	}
	parsedURL, err := url.Parse(strings.TrimSuffix(u, "/"))
	if err != nil {
		return "", err
	}

	// Disregard the repos we know we don't like (by regex).
	matched, _ := regexp.MatchString(models.InvalidRepoRegex, u)
	if matched {
		return "", fmt.Errorf("%q matched invalid repo regexp", u)
	}

	for _, dr := range models.InvalidRepos {
		if strings.HasPrefix(u, dr) {
			return "", fmt.Errorf("%q found in denylist", u)
		}
	}

	// Were we handed a base repository URL from the get go?
	if slices.Contains(supportedHosts, parsedURL.Hostname()) || slices.Contains(supportedHostPrefixes, strings.Split(parsedURL.Hostname(), ".")[0]) {
		pathParts := strings.Split(parsedURL.Path, "/")
		if len(pathParts) == 3 && !strings.Contains(parsedURL.Path, "gitweb") && parsedURL.Hostname() != "sourceware.org" {
			return fmt.Sprintf("%s://%s%s", parsedURL.Scheme,
					parsedURL.Hostname(), parsedURL.Path),
				nil
		}
		// GitLab can have a deeper structure to a repo (projects can be within nested groups)
		//nolint:staticcheck
		if len(pathParts) >= 3 && strings.HasPrefix(parsedURL.Hostname(), "gitlab.") &&
			!(strings.Contains(parsedURL.Path, "commit") ||
				strings.Contains(parsedURL.Path, "compare") ||
				strings.Contains(parsedURL.Path, "blob") ||
				strings.Contains(parsedURL.Path, "releases/tag") ||
				strings.Contains(parsedURL.Path, "releases") ||
				strings.Contains(parsedURL.Path, "tags") ||
				strings.Contains(parsedURL.Path, "security/advisories") ||
				strings.Contains(parsedURL.Path, "issues")) {
			return fmt.Sprintf("%s://%s%s", parsedURL.Scheme,
					parsedURL.Hostname(), parsedURL.Path),
				nil
		}
		if len(pathParts) == 2 && parsedURL.Hostname() == "git.netfilter.org" {
			return fmt.Sprintf("%s://%s%s", parsedURL.Scheme,
					parsedURL.Hostname(), parsedURL.Path),
				nil
		}
		if len(pathParts) > 2 && parsedURL.Hostname() == "git.ffmpeg.org" {
			return fmt.Sprintf("%s://%s/%s", parsedURL.Scheme, parsedURL.Hostname(), pathParts[2]), nil
		}
		if parsedURL.Hostname() == "sourceware.org" {
			// Call out to models function for GitWeb URLs
			return repoGitWeb(parsedURL)
		}
		if parsedURL.Hostname() == "git.postgresql.org" {
			// PostgreSQL's GitWeb is at a different path to its Git repo.
			parsedURL.Path = strings.Replace(parsedURL.Path, "gitweb", "git", 1)
			return repoGitWeb(parsedURL)
		}
		if strings.HasSuffix(parsedURL.Path, ".git") {
			return fmt.Sprintf("%s://%s%s", parsedURL.Scheme,
					parsedURL.Hostname(),
					parsedURL.Path),
				nil
		}
	}

	// cGit URLs are structured another way, e.g.
	// https://git.dpkg.org/cgit/dpkg/dpkg.git/commit/?id=faa4c92debe45412bfcf8a44f26e827800bb24be
	// https://git.kernel.org/cgit/linux/kernel/git/torvalds/linux.git/commit/?id=817b8b9c5396d2b2d92311b46719aad5d3339dbe
	//
	// They also sometimes have characteristics to map from a web-friendly URL to a clone-friendly repo, on a host-by-host basis.
	//
	//	https://git.kernel.org/cgit/linux/kernel/git/torvalds/linux.git [web browseable]
	//	https://git.kernel.org/pub/scm/linux/kernel/git/torvalds/linux.git [cloneable]
	//
	//	https://git.savannah.gnu.org/cgit/emacs.git [web browseable]
	//	https://git.savannah.gnu.org/git/emacs.git [cloneable]
	//
	if strings.HasPrefix(parsedURL.Path, "/cgit") &&
		strings.HasSuffix(parsedURL.Path, "commit/") &&
		strings.HasPrefix(parsedURL.RawQuery, "id=") {
		repo := strings.TrimSuffix(parsedURL.Path, "/commit/")

		switch parsedURL.Hostname() {
		case "git.kernel.org":
			repo = strings.Replace(repo, "/cgit", "/pub/scm", 1)

		case "git.savannah.gnu.org", "git.savannah.nongnu.org", "git.musl-libc.org":
			repo = strings.Replace(repo, "/cgit", "/git", 1)
		}

		return fmt.Sprintf("%s://%s%s", parsedURL.Scheme,
			parsedURL.Hostname(), repo), nil
	}

	// Handle a Linux Kernel URL that is already cloneable and doesn't require remapping.
	if parsedURL.Hostname() == "git.kernel.org" && strings.HasPrefix(parsedURL.Path, "/pub/scm/linux/kernel/git/torvalds/linux.git") {
		return fmt.Sprintf("%s://%s%s", parsedURL.Scheme, parsedURL.Hostname(), "/pub/scm/linux/kernel/git/torvalds/linux.git"), nil
	}

	// GitWeb CGI URLs are structured very differently, and require significant translation to get a cloneable URL, e.g.
	// https://git.gnupg.org/cgi-bin/gitweb.cgi?p=libksba.git;a=commit;h=f61a5ea4e0f6a80fd4b28ef0174bee77793cf070 -> git://git.gnupg.org/libksba.git
	// https://sourceware.org/git/gitweb.cgi?p=binutils-gdb.git;h=11d171f1910b508a81d21faa087ad1af573407d8 -> git://sourceware.org/git/binutils-gdb.git
	if strings.HasSuffix(parsedURL.Path, "/gitweb.cgi") &&
		strings.HasPrefix(parsedURL.RawQuery, "p=") {
		return repoGitWeb(parsedURL)
	}

	// Variations of Git Web URLs, e.g.
	// https://git.tukaani.org/?p=xz.git;a=tags

	// starts with a supported host and querystring contains p=\*.git
	if (slices.Contains(supportedHosts, parsedURL.Hostname()) || slices.Contains(supportedHostPrefixes, strings.Split(parsedURL.Hostname(), ".")[0])) &&
		(strings.HasPrefix(parsedURL.RawQuery, "p=") && strings.Contains(parsedURL.RawQuery, ".git")) {
		return repoGitWeb(parsedURL)
	}

	// cgit.freedesktop.org is a special snowflake with enough repos to warrant special handling
	// it is a mirror of gitlab.freedesktop.org
	// https://cgit.freedesktop.org/xorg/lib/libXRes/commit/?id=c05c6d918b0e2011d4bfa370c321482e34630b17
	// https://cgit.freedesktop.org/xorg/lib/libXRes
	// http://cgit.freedesktop.org/spice/spice/refs/tags
	if parsedURL.Hostname() == "cgit.freedesktop.org" {
		if strings.HasSuffix(parsedURL.Path, "commit/") &&
			strings.HasPrefix(parsedURL.RawQuery, "id=") {
			repo := strings.TrimSuffix(parsedURL.Path, "/commit/")
			return "https://gitlab.freedesktop.org" + repo, nil
		}
		if strings.HasSuffix(parsedURL.Path, "refs/tags") {
			repo := strings.TrimSuffix(parsedURL.Path, "/refs/tags")
			return "https://gitlab.freedesktop.org" + repo, nil
		}
		if len(strings.Split(parsedURL.Path, "/")) == 4 {
			return "https://gitlab.freedesktop.org" + parsedURL.Path, nil
		}
	}

	// GitLab URLs with hyphens in them may have an arbitrary path to the final repo, e.g.
	// https://gitlab.com/mayan-edms/mayan-edms/-/commit/9ebe80595afe4fdd1e2c74358d6a9421f4ce130e
	// https://gitlab.freedesktop.org/xorg/lib/libxpm/-/commit/a3a7c6dcc3b629d7650148
	// https://gitlab.freedesktop.org/virgl/virglrenderer/-/commit/b05bb61f454eeb8a85164c8a31510aeb9d79129c
	// https://gitlab.com/qemu-project/qemu/-/commit/4367a20cc4
	// https://gitlab.com/gitlab-org/cves/-/blob/master/2022/CVE-2022-2501.json
	if strings.HasPrefix(parsedURL.Hostname(), "gitlab.") && strings.Contains(parsedURL.Path, "/-/") &&
		(strings.Contains(parsedURL.Path, "commit") ||
			strings.Contains(parsedURL.Path, "blob") ||
			strings.Contains(parsedURL.Path, "releases/tag") ||
			strings.Contains(parsedURL.Path, "releases") ||
			strings.Contains(parsedURL.Path, "tags") ||
			strings.Contains(parsedURL.Path, "security/advisories") ||
			strings.Contains(parsedURL.Path, "issues")) {
		return fmt.Sprintf("%s://%s%s", parsedURL.Scheme,
				parsedURL.Hostname(),
				strings.Split(parsedURL.Path, "/-/")[0]),
			nil
	}

	// GitHub and GitLab URLs not matching the previous e.g.
	// https://github.com/MariaDB/server/commit/b1351c15946349f9daa7e5297fb2ac6f3139e4a8
	// https://github.com/tensorflow/tensorflow/blob/master/tensorflow/core/ops/math_ops.cc
	// https://gitlab.com/mayan-edms/mayan-edms/commit/9ebe80595afe4fdd1e2c74358d6a9421f4ce130e (this assumes "two-directory" deep repos)
	//
	// This also supports GitHub tag URLs, e.g.
	// https://github.com/JonMagon/KDiskMark/releases/tag/3.1.0
	//
	// This also supports GitHub and Gitlab issue URLs, e.g.:
	// https://github.com/axiomatic-systems/Bento4/issues/755
	// https://gitlab.com/wireshark/wireshark/-/issues/18307
	//
	// This also supports GitHub Security Advisory URLs, e.g.
	// https://github.com/ballcat-projects/ballcat-codegen/security/advisories/GHSA-fv3m-xhqw-9m79

	if (parsedURL.Hostname() == "github.com" || strings.HasPrefix(parsedURL.Hostname(), "gitlab.")) &&
		(strings.Contains(parsedURL.Path, "commit") ||
			strings.Contains(parsedURL.Path, "blob") ||
			strings.Contains(parsedURL.Path, "releases/tag") ||
			strings.Contains(parsedURL.Path, "releases") ||
			strings.Contains(parsedURL.Path, "tags") ||
			strings.Contains(parsedURL.Path, "security/advisories") ||
			strings.Contains(parsedURL.Path, "issues")) {
		return fmt.Sprintf("%s://%s%s", parsedURL.Scheme,
				parsedURL.Hostname(),
				strings.Join(strings.Split(parsedURL.Path, "/")[0:3], "/")),
			nil
	}

	// GitHub pull request and comparison URLs are structured differently, e.g.
	// https://github.com/kovidgoyal/kitty/compare/v0.26.1...v0.26.2
	// https://gitlab.com/mayan-edms/mayan-edms/-/compare/development...master
	// https://git.drupalcode.org/project/views/-/compare/7.x-3.21...7.x-3.x
	if strings.Contains(parsedURL.Path, "compare") {
		return fmt.Sprintf("%s://%s%s", parsedURL.Scheme,
				parsedURL.Hostname(),
				strings.Join(strings.Split(parsedURL.Path, "/")[0:3], "/")),
			nil
	}

	// GitHub pull request URLs are structured differently, e.g.
	// https://github.com/google/osv.dev/pull/738
	if parsedURL.Hostname() == "github.com" &&
		strings.Contains(parsedURL.Path, "pull") {
		return fmt.Sprintf("%s://%s%s", parsedURL.Scheme,
				parsedURL.Hostname(),
				strings.Join(strings.Split(parsedURL.Path, "/")[0:3], "/")),
			nil
	}

	// Gitlab merge request URLs are structured differently, e.g.
	// https://gitlab.com/libtiff/libtiff/-/merge_requests/378
	if strings.HasPrefix(parsedURL.Hostname(), "gitlab.") &&
		strings.Contains(parsedURL.Path, "merge_requests") {
		return fmt.Sprintf("%s://%s%s", parsedURL.Scheme,
				parsedURL.Hostname(),
				strings.Join(strings.Split(parsedURL.Path, "/")[0:3], "/")),
			nil
	}

	// Bitbucket.org URLs are another snowflake, e.g.
	// https://bitbucket.org/ianb/pastescript/changeset/a19e462769b4
	// https://bitbucket.org/jespern/django-piston/commits/91bdaec89543/
	// https://bitbucket.org/openpyxl/openpyxl/commits/3b4905f428e1
	// https://bitbucket.org/snakeyaml/snakeyaml/pull-requests/35
	// https://bitbucket.org/snakeyaml/snakeyaml/issues/566
	// https://bitbucket.org/snakeyaml/snakeyaml/downloads/?tab=tags
	if parsedURL.Hostname() == "bitbucket.org" &&
		(strings.Contains(parsedURL.Path, "changeset") ||
			strings.Contains(parsedURL.Path, "downloads") ||
			strings.Contains(parsedURL.Path, "wiki") ||
			strings.Contains(parsedURL.Path, "issues") ||
			strings.Contains(parsedURL.Path, "security") ||
			strings.Contains(parsedURL.Path, "pull-requests") ||
			strings.Contains(parsedURL.Path, "commits")) {
		return fmt.Sprintf("%s://%s%s", parsedURL.Scheme,
				parsedURL.Hostname(),
				strings.Join(strings.Split(parsedURL.Path, "/")[0:3], "/")),
			nil
	}

	// If we get to here, we've encountered an unsupported URL.
	return "", fmt.Errorf("Repo(): unsupported URL: %s", u)
}

// Returns the commit ID from supported links.
func Commit(u string) (string, error) {
	parsedURL, err := url.Parse(u)
	if err != nil {
		return "", err
	}

	gitSHA1Regex := regexp.MustCompile("^[0-9a-f]{7,40}")

	// "https://git.kernel.org/pub/scm/linux/kernel/git/torvalds/linux.git/commit/?id=ee1fee900537b5d9560e9f937402de5ddc8412f3"

	// cGit URLs are structured another way, e.g.
	// https://git.dpkg.org/cgit/dpkg/dpkg.git/commit/?id=faa4c92debe45412bfcf8a44f26e827800bb24be
	// https://git.kernel.org/cgit/linux/kernel/git/torvalds/linux.git/commit/?id=817b8b9c5396d2b2d92311b46719aad5d3339dbe
	if strings.HasPrefix(parsedURL.Path, "/cgit") &&
		strings.HasSuffix(parsedURL.Path, "commit/") &&
		strings.HasPrefix(parsedURL.RawQuery, "id=") {
		return strings.Split(parsedURL.RawQuery, "=")[1], nil
	}

	// Canonicalized git.kernel.org URLs lose /cgit in the path...
	if parsedURL.Hostname() == "git.kernel.org" &&
		strings.HasSuffix(parsedURL.Path, "commit/") &&
		strings.HasPrefix(parsedURL.RawQuery, "id=") {
		return strings.Split(parsedURL.RawQuery, "=")[1], nil
	}

	// GitWeb cgi-bin URLs are structured another way, e.g.
	// https://git.gnupg.org/cgi-bin/gitweb.cgi?p=libksba.git;a=commit;h=f61a5ea4e0f6a80fd4b28ef0174bee77793cf070
	if strings.HasPrefix(parsedURL.Path, "/cgi-bin/gitweb.cgi") &&
		strings.Contains(parsedURL.RawQuery, "a=commit") {
		params := strings.FieldsFunc(parsedURL.RawQuery, func(r rune) bool { return r == ';' || r == '&' })
		for _, param := range params {
			if !strings.HasPrefix(param, "h=") {
				continue
			}

			return strings.Split(param, "=")[1], nil
		}
	}

	// FFMpeg's GitWeb seems to be it's own unique snowflake, e.g.
	// https://git.ffmpeg.org/gitweb/ffmpeg.git/commit/c94875471e3ba3dc396c6919ff3ec9b14539cd71
	if strings.HasPrefix(parsedURL.Path, "/gitweb/") && len(strings.Split(parsedURL.Path, "/")) == 5 {
		return strings.Split(parsedURL.Path, "/")[4], nil
	}

	// GitHub and GitLab commit URLs are structured one way, e.g.
	// https://github.com/MariaDB/server/commit/b1351c15946349f9daa7e5297fb2ac6f3139e4a8
	// https://gitlab.freedesktop.org/virgl/virglrenderer/-/commit/b05bb61f454eeb8a85164c8a31510aeb9d79129c
	// https://gitlab.com/qemu-project/qemu/-/commit/4367a20cc4

	parsedURL.Path = strings.TrimSuffix(parsedURL.Path, "/")
	directory, possibleCommitHash := path.Split(parsedURL.Path)
	if strings.HasSuffix(directory, "commit/") && gitSHA1Regex.MatchString(possibleCommitHash) {
		return strings.TrimSuffix(possibleCommitHash, ".patch"), nil
	}

	// and Bitbucket.org commit URLs are similar yet slightly different:
	// https://bitbucket.org/openpyxl/openpyxl/commits/3b4905f428e1
	//
	// Some bitbucket.org commit URLs have been observed in the wild with a trailing /, which will
	// change the behaviour of path.Split(), so normalize the path to be tolerant of this.
	if parsedURL.Host == "bitbucket.org" {
		parsedURL.Path = strings.TrimSuffix(parsedURL.Path, "/")
		directory, possibleCommitHash := path.Split(parsedURL.Path)
		if strings.HasSuffix(directory, "commits/") && gitSHA1Regex.MatchString(possibleCommitHash) {
			return possibleCommitHash, nil
		}
	}

	// TODO(apollock): add support for resolving a GitHub PR to a commit hash

	// Support for resolving a Github tag to a commit hash
	// example: https://github.com/redis/redis/releases/tag/6.2.17
	if parsedURL.Host == "github.com" {
		possibleCommitHash, err := resolveGitTag(parsedURL, u, gitSHA1Regex)
		if possibleCommitHash != "" && err == nil {
			return possibleCommitHash, nil
		}
	}
	// If we get to here, we've encountered an unsupported URL.
	return "", fmt.Errorf("Commit(): unsupported URL: %s", u)
}

func resolveGitTag(parsedURL *url.URL, u string, gitSHA1Regex *regexp.Regexp) (string, error) {
	directory, tag := path.Split(parsedURL.Path)
	if !strings.HasSuffix(directory, "tag/") {
		return "", errors.New("no tag found")
	}
	tag, err := git.NormalizeVersion(tag)
	if err != nil {
		return "", err
	}

	maybeRepoURL, err := Repo(u)
	if err != nil {
		return "", err
	}

	normalizedTags, err := git.NormalizeRepoTags(maybeRepoURL, nil)
	if err != nil {
		return "", err
	}

	for t, nTag := range normalizedTags {
		if tag == t && gitSHA1Regex.MatchString(nTag.Commit) {
			return nTag.Commit, nil
		}
	}

	return "", errors.New("no tag found")
}

// Detect linkrot and handle link decay in HTTP(S) links via HEAD request with exponential backoff.
func ValidateAndCanonicalizeLink(link string, httpClient *http.Client) (canonicalLink string, err error) {
	u, err := url.Parse(link)
	if !slices.Contains([]string{"http", "https"}, u.Scheme) {
		// Handle what's presumably a git:// URL.
		return link, err
	}
	backoff := retry.NewExponential(1 * time.Second)
	if err := retry.Do(context.Background(), retry.WithMaxRetries(3, backoff), func(ctx context.Context) error {
		req, err := http.NewRequestWithContext(ctx, http.MethodHead, link, nil)
		if err != nil {
			return err
		}

		// security.alpinelinux.org responds with text/html content.
		// default HEAD request in Go does not provide any Accept headers, causing a 406 response.
		req.Header.Set("Accept", "text/html")

		// Send the request
		resp, err := httpClient.Do(req)
		if err != nil {
			return err
		}
		defer resp.Body.Close()

		switch resp.StatusCode / 100 {
		// 4xx response codes are an instant fail.
		case 4:
			return fmt.Errorf("bad response: %v", resp.StatusCode)
		// 5xx response codes are retriable.
		case 5:
			return retry.RetryableError(fmt.Errorf("bad response: %v", resp.StatusCode))
		// Anything else is acceptable.
		default:
			canonicalLink = resp.Request.URL.String()
			return nil
		}
	}); err != nil {
		return link, fmt.Errorf("unable to determine validity of %q: %w", link, err)
	}

	return canonicalLink, nil
}

func ExtractGitAffectedCommit(link string, commitType models.CommitType, httpClient *http.Client) (ac models.AffectedCommit, err error) {
	c, r, err := ExtractGitCommit(link, httpClient)
	if err != nil {
		return ac, err
	}

	ac.SetRepo(r)

	models.SetCommitByType(&ac, commitType, c)

	return ac, nil
}

// For URLs referencing commits in supported Git repository hosts, return a cloneable AffectedCommit.
<<<<<<< HEAD
func ExtractGitCommit(link string, httpClient *http.Client) (string, string, error) {
	var commit string
	r, err := Repo(link)
=======
func extractGitAffectedCommit(link string, commitType models.CommitType, httpClient *http.Client) (models.AffectedCommit, error) {
	var ac models.AffectedCommit
	c, r, err := ExtractGitCommit(link, httpClient, 0)

>>>>>>> 3b73304a
	if err != nil {
		return "", "", err
	}

	ac.SetRepo(r)

	models.SetCommitByType(&ac, commitType, c)

	return ac, nil
}

func ExtractGitCommit(link string, httpClient *http.Client, depth int) (string, string, error) {
	if depth > 10 {
		return "", "", fmt.Errorf("max recursion depth exceeded for %s", link)
	}

	var commit string
	r, err := Repo(link)
	if err != nil {
		return "", "", err
	}

	c, err := Commit(link)
	if err != nil {
		return "", "", err
	}

	commit = c

	// If URL doesn't validate, treat it as linkrot.
	possiblyDifferentLink, err := ValidateAndCanonicalizeLink(link, httpClient)
	if err != nil {
		return "", "", err
	}

	// restart the entire extraction process when the URL changes (i.e. handle a
	// redirect to a completely different host, instead of a redirect within
	// GitHub)
	if possiblyDifferentLink != link {
<<<<<<< HEAD
		return ExtractGitCommit(possiblyDifferentLink, httpClient)
=======
		return ExtractGitCommit(possiblyDifferentLink, httpClient, depth+1)
>>>>>>> 3b73304a
	}

	return commit, r, nil
}

func HasVersion(validVersions []string, version string) bool {
	if len(validVersions) == 0 {
		return true
	}

	return versionIndex(validVersions, version) != -1
}

func versionIndex(validVersions []string, version string) int {
	for i, cur := range validVersions {
		if cur == version {
			return i
		}
	}

	return -1
}

func nextVersion(validVersions []string, version string) (string, error) {
	idx := versionIndex(validVersions, version)
	if idx == -1 {
		return "", fmt.Errorf("warning: %s is not a valid version", version)
	}

	idx += 1
	if idx >= len(validVersions) {
		return "", fmt.Errorf("warning: %s does not have a version that comes after", version)
	}

	return validVersions[idx], nil
}

func processExtractedVersion(version string) string {
	version = strings.Trim(version, ".")
	// Version should contain at least a "." or a number.
	if !strings.ContainsAny(version, ".") && !strings.ContainsAny(version, "0123456789") {
		return ""
	}

	return version
}

func ExtractVersionsFromText(validVersions []string, text string) ([]models.AffectedVersion, []string) {
	// Match:
	//  - x.x.x before x.x.x
	//  - x.x.x through x.x.x
	//  - through x.x.x
	//  - before x.x.x
	pattern := regexp.MustCompile(`(?i)([\w.+\-]+)?\s+(through|before)\s+(?:version\s+)?([\w.+\-]+)`)
	matches := pattern.FindAllStringSubmatch(text, -1)
	if matches == nil {
		return nil, []string{"Failed to parse versions from text"}
	}

	var notes []string
	versions := make([]models.AffectedVersion, 0, len(matches))

	for _, match := range matches {
		// Trim periods that are part of sentences.
		introduced := processExtractedVersion(match[1])
		fixed := processExtractedVersion(match[3])
		lastaffected := ""
		if match[2] == "through" {
			// "Through" implies inclusive range, so the fixed version is the one that comes after.
			var err error
			fixed, err = nextVersion(validVersions, fixed)
			if err != nil {
				notes = append(notes, err.Error())
				// if that inference failed, we know this version was definitely still vulnerable.
				lastaffected = cleanVersion(match[3])
				notes = append(notes, fmt.Sprintf("Using %s as last_affected version instead", cleanVersion(match[3])))
			}
		}

		if introduced == "" && fixed == "" && lastaffected == "" {
			notes = append(notes, "Failed to match version range from text")
			continue
		}

		if introduced != "" && !HasVersion(validVersions, introduced) {
			notes = append(notes, fmt.Sprintf("Extracted introduced version %s is not a valid version", introduced))
		}
		if fixed != "" && !HasVersion(validVersions, fixed) {
			notes = append(notes, fmt.Sprintf("Extracted fixed version %s is not a valid version", fixed))
		}
		if lastaffected != "" && !HasVersion(validVersions, lastaffected) {
			notes = append(notes, fmt.Sprintf("Extracted last_affected version %s is not a valid version", lastaffected))
		}
		// Favour fixed over last_affected for schema compliance.
		if fixed != "" && lastaffected != "" {
			lastaffected = ""
		}

		versions = append(versions, models.AffectedVersion{
			Introduced:   introduced,
			Fixed:        fixed,
			LastAffected: lastaffected,
		})
	}

	return versions, notes
}

func cleanVersion(version string) string {
	// Versions can end in ":" for some reason.
	return strings.TrimRight(version, ":")
}

func deduplicateAffectedCommits(commits []models.AffectedCommit) []models.AffectedCommit {
	if len(commits) == 0 {
		return []models.AffectedCommit{}
	}
	slices.SortStableFunc(commits, models.AffectedCommitCompare)
	uniqueCommits := slices.Compact(commits)

	return uniqueCommits
}

func ExtractVersionInfo(cve CVE, validVersions []string, httpClient *http.Client) (v models.VersionInfo, notes []string) {
	for _, reference := range cve.References {
		// (Potentially faulty) Assumption: All viable Git commit reference links are fix commits.
<<<<<<< HEAD
		if commit, err := ExtractGitAffectedCommit(reference.URL, models.Fixed, httpClient); err == nil {
=======
		if commit, err := extractGitAffectedCommit(reference.URL, models.Fixed, httpClient); err == nil {
>>>>>>> 3b73304a
			v.AffectedCommits = append(v.AffectedCommits, commit)
		}
	}
	if v.AffectedCommits != nil {
		v.AffectedCommits = deduplicateAffectedCommits(v.AffectedCommits)
	}

	gotVersions := false
	for _, config := range cve.Configurations {
		for _, node := range config.Nodes {
			if node.Operator != "OR" {
				continue
			}

			for _, match := range node.CPEMatch {
				if !match.Vulnerable {
					continue
				}

				introduced := ""
				fixed := ""
				lastaffected := ""
				if match.VersionStartIncluding != nil {
					introduced = cleanVersion(*match.VersionStartIncluding)
				} else if match.VersionStartExcluding != nil {
					var err error
					introduced, err = nextVersion(validVersions, cleanVersion(*match.VersionStartExcluding))
					if err != nil {
						notes = append(notes, err.Error())
					}
				}

				if match.VersionEndExcluding != nil {
					fixed = cleanVersion(*match.VersionEndExcluding)
				} else if match.VersionEndIncluding != nil {
					var err error
					// Infer the fixed version from the next version after.
					fixed, err = nextVersion(validVersions, cleanVersion(*match.VersionEndIncluding))
					if err != nil {
						notes = append(notes, err.Error())
						// if that inference failed, we know this version was definitely still vulnerable.
						lastaffected = cleanVersion(*match.VersionEndIncluding)
						notes = append(notes, fmt.Sprintf("Using %s as last_affected version instead", cleanVersion(*match.VersionEndIncluding)))
					}
				}

				if introduced == "" && fixed == "" && lastaffected == "" {
					// See if a last affected version is inferable from the CPE string.
					// In this situation there is no known introduced version.
					CPE, err := ParseCPE(match.Criteria)
					if err != nil {
						continue
					}
					if CPE.Part != "a" {
						// Skip operating system CPEs.
						continue
					}
					if slices.Contains([]string{"NA", "ANY"}, CPE.Version) {
						// These are meaningless converting to commits.
						continue
					}
					lastaffected = CPE.Version
					if CPE.Update != "ANY" {
						lastaffected += "-" + CPE.Update
					}
				}

				if introduced == "" && fixed == "" && lastaffected == "" {
					continue
				}

				if introduced != "" && !HasVersion(validVersions, introduced) {
					notes = append(notes, fmt.Sprintf("Warning: %s is not a valid introduced version", introduced))
				}

				if fixed != "" && !HasVersion(validVersions, fixed) {
					notes = append(notes, fmt.Sprintf("Warning: %s is not a valid fixed version", fixed))
				}

				gotVersions = true
				possibleNewAffectedVersion := models.AffectedVersion{
					Introduced:   introduced,
					Fixed:        fixed,
					LastAffected: lastaffected,
				}
				if slices.Contains(v.AffectedVersions, possibleNewAffectedVersion) {
					// Avoid appending duplicates
					continue
				}
				v.AffectedVersions = append(v.AffectedVersions, possibleNewAffectedVersion)
			}
		}
	}
	if !gotVersions {
		var extractNotes []string
		v.AffectedVersions, extractNotes = ExtractVersionsFromText(validVersions, EnglishDescription(cve.Descriptions))
		notes = append(notes, extractNotes...)
		if len(v.AffectedVersions) > 0 {
			logger.Info("Extracted versions from description", slog.String("cve", string(cve.ID)), slog.Any("versions", v.AffectedVersions))
		}
	}

	if len(v.AffectedVersions) == 0 {
		notes = append(notes, "No versions detected.")
	}

	if len(notes) != 0 && len(validVersions) > 0 {
		notes = append(notes, "Valid versions:")
		for _, version := range validVersions {
			notes = append(notes, "  - "+version)
		}
	}

	// Remove any lastaffected versions in favour of fixed versions.
	if v.HasFixedVersions() {
		affectedVersionsWithoutLastAffected := []models.AffectedVersion{}
		for _, av := range v.AffectedVersions {
			if av.LastAffected != "" {
				continue
			}
			affectedVersionsWithoutLastAffected = append(affectedVersionsWithoutLastAffected, av)
		}
		v.AffectedVersions = affectedVersionsWithoutLastAffected
	}

	return v, notes
}

func CPEs(cve CVE) []string {
	var cpes []string
	for _, config := range cve.Configurations {
		for _, node := range config.Nodes {
			for _, match := range node.CPEMatch {
				cpes = append(cpes, match.Criteria)
			}
		}
	}

	return cpes
}

// There are some weird and wonderful rules about quoting with strings in CPEs
// See 5.3.2 of NISTIR 7695 for more details
// https://nvlpubs.nist.gov/nistpubs/Legacy/IR/nistir7695.pdf
func RemoveQuoting(s string) (result string) {
	return strings.ReplaceAll(s, "\\", "")
}

// Parse a well-formed CPE string into a struct.
func ParseCPE(formattedString string) (*models.CPE, error) {
	if !strings.HasPrefix(formattedString, "cpe:") {
		return nil, fmt.Errorf("%q does not have expected 'cpe:' prefix", formattedString)
	}

	wfn, err := naming.UnbindFS(formattedString)

	if err != nil {
		return nil, err
	}

	return &models.CPE{
		CPEVersion: strings.Split(formattedString, ":")[1],
		Part:       wfn.GetString("part"),
		Vendor:     RemoveQuoting(wfn.GetString("vendor")),
		Product:    RemoveQuoting(wfn.GetString("product")),
		Version:    RemoveQuoting(wfn.GetString("version")),
		Update:     wfn.GetString("update"),
		Edition:    wfn.GetString("edition"),
		Language:   wfn.GetString("language"),
		SWEdition:  wfn.GetString("sw_edition"),
		TargetSW:   wfn.GetString("target_sw"),
		TargetHW:   wfn.GetString("target_hw"),
		Other:      wfn.GetString("other")}, nil
}

func (vp *VendorProduct) UnmarshalText(text []byte) error {
	s := strings.Split(string(text), ":")
	vp.Vendor = s[0]
	vp.Product = s[1]

	return nil
}

func RefAcceptable(ref Reference, tagDenyList []string) bool {
	for _, deniedTag := range tagDenyList {
		if slices.Contains(ref.Tags, deniedTag) {
			return false
		}
	}

	return true
}

// Adds the repo to the cache for the Vendor/Product combination if not already present.
func MaybeUpdateVPRepoCache(cache VendorProductToRepoMap, vp *VendorProduct, repo string) {
	if cache == nil || vp == nil {
		return
	}
	if slices.Contains(cache[*vp], repo) {
		return
	}
	// Avoid polluting the cache with existent-but-useless repos.
	if git.ValidRepoAndHasUsableRefs(repo) {
		cache[*vp] = append(cache[*vp], repo)
	}
}

// Removes the repo from the cache for the Vendor/Product combination if already present.
func MaybeRemoveFromVPRepoCache(cache VendorProductToRepoMap, vp *VendorProduct, repo string) {
	if cache == nil || vp == nil {
		return
	}
	cacheEntry, ok := cache[*vp]
	if !ok {
		return
	}
	if !slices.Contains(cacheEntry, repo) {
		return
	}
	i := slices.Index(cacheEntry, repo)
	if i == -1 {
		return
	}
	// If there is only one entry, delete the entry cache entry.
	if len(cacheEntry) == 1 {
		delete(cache, *vp)
		return
	}
	cacheEntry = slices.Delete(cacheEntry, i, i+1)
	cache[*vp] = cacheEntry
}

// Examines repos and tries to convert versions to commits by treating them as Git tags.
// Takes a CVE ID string (for logging), VersionInfo with AffectedVersions and
// typically no AffectedCommits and attempts to add AffectedCommits (including Fixed commits) where there aren't any.
// Refuses to add the same commit to AffectedCommits more than once.
func GitVersionsToCommits(cveID CVEID, versions models.VersionInfo, repos []string, cache git.RepoTagsCache) (v models.VersionInfo, e error) {
	// versions is a VersionInfo with AffectedVersions and typically no AffectedCommits
	// v is a VersionInfo with AffectedCommits (containing Fixed commits) included
	v = versions
	for _, repo := range repos {
		normalizedTags, err := git.NormalizeRepoTags(repo, cache)
		if err != nil {
			logger.Warn("Failed to normalize tags", slog.String("cve", string(cveID)), slog.String("repo", repo), slog.Any("err", err))
			continue
		}
		for _, av := range versions.AffectedVersions {
			logger.Info("Attempting version resolution", slog.String("cve", string(cveID)), slog.Any("version", av), slog.String("repo", repo))
			introducedEquivalentCommit := ""
			if av.Introduced != "" {
				ac, err := git.VersionToAffectedCommit(av.Introduced, repo, models.Introduced, normalizedTags)
				if err != nil {
					logger.Warn("Failed to get a Git commit for introduced version", slog.String("cve", string(cveID)), slog.String("version", av.Introduced), slog.String("repo", repo), slog.Any("err", err))
				} else {
					logger.Info("Successfully derived commit for introduced version", slog.String("cve", string(cveID)), slog.Any("commit", ac), slog.String("version", av.Introduced))
					introducedEquivalentCommit = ac.Introduced
				}
			}
			// Only try and convert fixed versions to commits via tags if there aren't any Fixed commits already.
			// ExtractVersionInfo() opportunistically returns
			// AffectedCommits (with Fixed commits) when the CVE has appropriate references, and assuming these references are indeed
			// Fixed commits, they're also assumed to be more precise than what may be derived from tag to commit mapping.
			fixedEquivalentCommit := ""
			if v.HasFixedCommits(repo) && av.Fixed != "" {
				logger.Info("Using preassumed fixed commits instead of deriving from fixed version", slog.String("cve", string(cveID)), slog.Any("commits", v.FixedCommits(repo)), slog.String("version", av.Fixed))
			} else if av.Fixed != "" {
				ac, err := git.VersionToAffectedCommit(av.Fixed, repo, models.Fixed, normalizedTags)
				if err != nil {
					logger.Warn("Failed to get a Git commit for fixed version", slog.String("cve", string(cveID)), slog.String("version", av.Fixed), slog.String("repo", repo), slog.Any("err", err))
				} else {
					logger.Info("Successfully derived commit for fixed version", slog.String("cve", string(cveID)), slog.Any("commit", ac), slog.String("version", av.Fixed))
					fixedEquivalentCommit = ac.Fixed
				}
			}
			// Only try and convert last_affected versions to commits via tags if there aren't any Fixed commits already (to maintain schema compliance).
			// ExtractVersionInfo() opportunistically returns
			// AffectedCommits (with Fixed commits) when the CVE has appropriate references.
			lastAffectedEquivalentCommit := ""
			if !v.HasFixedCommits(repo) && av.LastAffected != "" {
				ac, err := git.VersionToAffectedCommit(av.LastAffected, repo, models.LastAffected, normalizedTags)
				if err != nil {
					logger.Warn("Failed to get a Git commit for last_affected version", slog.String("cve", string(cveID)), slog.String("version", av.LastAffected), slog.String("repo", repo), slog.Any("err", err))
				} else {
					logger.Info("Successfully derived commit for last_affected version", slog.String("cve", string(cveID)), slog.Any("commit", ac), slog.String("version", av.LastAffected))
					lastAffectedEquivalentCommit = ac.LastAffected
				}
			}
			// Assemble a single AffectedCommit from what was resolved, iff it
			// doesn't result in a half-resolved (false positive-causing)
			// situation with a successfully resolved introduced version and an
			// unsuccessfully resolved fixed or last_affected version.
			ac := models.AffectedCommit{}
			if fixedEquivalentCommit != "" || lastAffectedEquivalentCommit != "" {
				ac.SetRepo(repo)
				if introducedEquivalentCommit != "" {
					ac.SetIntroduced(introducedEquivalentCommit)
				}
				ac.SetFixed(fixedEquivalentCommit)
				ac.SetLastAffected(lastAffectedEquivalentCommit)
			}
			if ac == (models.AffectedCommit{}) {
				// Nothing resolved, move on to the next AffectedVersion
				logger.Warn("Sufficient resolution not possible", slog.String("cve", string(cveID)), slog.Any("version", av))
				continue
			}
			if ac.InvalidRange() {
				logger.Warn("Invalid range", slog.String("cve", string(cveID)), slog.Any("commit", ac))
				continue
			}
			if v.Duplicated(ac) {
				logger.Warn("Duplicate commit", slog.String("cve", string(cveID)), slog.Any("commit", ac), slog.Any("version", v))
				continue
			}
			v.AffectedCommits = append(v.AffectedCommits, ac)
		}
	}

	return v, nil
}

// Examines the CVE references for a CVE and derives repos for it, optionally caching it.
// TODO (jesslowe): refactor with below
func ReposFromReferences(cve string, cache VendorProductToRepoMap, vp *VendorProduct, refs []Reference, tagDenyList []string) (repos []string) {
	for _, ref := range refs {
		// If any of the denylist tags are in the ref's tag set, it's out of consideration.
		if !RefAcceptable(ref, tagDenyList) {
			// Also remove it if previously added under an acceptable tag.
			MaybeRemoveFromVPRepoCache(cache, vp, ref.URL)
			logger.Info("Disregarding due to a denied tag", slog.String("cve", cve), slog.String("url", ref.URL), slog.Any("product", vp), slog.Any("tags", ref.Tags))

			continue
		}
		repo, err := Repo(ref.URL)
		if err != nil {
			// Failed to parse as a valid repo.
			continue
		}
		if slices.Contains(repos, repo) {
			continue
		}
		// If the reference is a commit URL, the repo is inherently useful (but only if the repo still ultimately works).
		_, err = Commit(ref.URL)
		// If it's any other repo-shaped URL, it's only useful if it has tags.
		if (err == nil && !git.ValidRepo(repo)) || (err != nil && !git.ValidRepoAndHasUsableRefs(repo)) {
			continue
		}
		repos = append(repos, repo)
		MaybeUpdateVPRepoCache(cache, vp, repo)
	}
	if vp != nil {
		logger.Info("Derived repos using references", slog.String("cve", cve), slog.Any("repos", repos), slog.String("vendor", vp.Vendor), slog.String("product", vp.Product))
	} else {
		logger.Info("Derived repos (no CPEs) using references", slog.String("cve", cve), slog.Any("repos", repos))
	}

	return repos
}

// Examines the CVE references for a CVE and derives repos for it, optionally caching it.
func ReposFromReferencesCVEList(cve string, refs []Reference, tagDenyList []string) (repos []string, notes []string) {
	for _, ref := range refs {
		// If any of the denylist tags are in the ref's tag set, it's out of consideration.
		if !RefAcceptable(ref, tagDenyList) {
			notes = append(notes, fmt.Sprintf("[%s]: disregarding %q due to a denied tag in %q", cve, ref.URL, ref.Tags))
			continue
		}
		// if it ends with .md it is likely a researcher repo and _currently_ useless.
		if strings.HasSuffix(ref.URL, ".md") {
			continue
		}
		repo, err := Repo(ref.URL)
		if err != nil {
			// Failed to parse as a valid repo.
			continue
		}
		if slices.Contains(repos, repo) {
			continue
		}

		repos = append(repos, repo)
	}
	if len(repos) == 0 {
		notes = append(notes, "[%s]: Failed to identify any repos using references")
	} else {
		notes = append(notes, fmt.Sprintf("[%s]: Derived %q (no CPEs) using references", cve, repos))
	}

	return repos, notes
}<|MERGE_RESOLUTION|>--- conflicted
+++ resolved
@@ -515,7 +515,7 @@
 }
 
 func ExtractGitAffectedCommit(link string, commitType models.CommitType, httpClient *http.Client) (ac models.AffectedCommit, err error) {
-	c, r, err := ExtractGitCommit(link, httpClient)
+	c, r, err := ExtractGitCommit(link, httpClient, 0)
 	if err != nil {
 		return ac, err
 	}
@@ -528,18 +528,12 @@
 }
 
 // For URLs referencing commits in supported Git repository hosts, return a cloneable AffectedCommit.
-<<<<<<< HEAD
-func ExtractGitCommit(link string, httpClient *http.Client) (string, string, error) {
-	var commit string
-	r, err := Repo(link)
-=======
 func extractGitAffectedCommit(link string, commitType models.CommitType, httpClient *http.Client) (models.AffectedCommit, error) {
 	var ac models.AffectedCommit
 	c, r, err := ExtractGitCommit(link, httpClient, 0)
 
->>>>>>> 3b73304a
 	if err != nil {
-		return "", "", err
+		return ac, err
 	}
 
 	ac.SetRepo(r)
@@ -577,11 +571,7 @@
 	// redirect to a completely different host, instead of a redirect within
 	// GitHub)
 	if possiblyDifferentLink != link {
-<<<<<<< HEAD
-		return ExtractGitCommit(possiblyDifferentLink, httpClient)
-=======
 		return ExtractGitCommit(possiblyDifferentLink, httpClient, depth+1)
->>>>>>> 3b73304a
 	}
 
 	return commit, r, nil
@@ -708,11 +698,7 @@
 func ExtractVersionInfo(cve CVE, validVersions []string, httpClient *http.Client) (v models.VersionInfo, notes []string) {
 	for _, reference := range cve.References {
 		// (Potentially faulty) Assumption: All viable Git commit reference links are fix commits.
-<<<<<<< HEAD
-		if commit, err := ExtractGitAffectedCommit(reference.URL, models.Fixed, httpClient); err == nil {
-=======
 		if commit, err := extractGitAffectedCommit(reference.URL, models.Fixed, httpClient); err == nil {
->>>>>>> 3b73304a
 			v.AffectedCommits = append(v.AffectedCommits, commit)
 		}
 	}
