# GKE "workers" cluster and node pools

resource "google_container_cluster" "workers" {
  project    = var.project_id
  name       = "workers"
  location   = "us-central1-f"
  subnetwork = google_compute_subnetwork.my_subnet_0.self_link

  private_cluster_config {
    enable_private_endpoint = false
    enable_private_nodes    = true
    master_ipv4_cidr_block  = "172.16.0.32/28"
  }

  # We need to define this for private clusters, but all fields are optional.
  ip_allocation_policy {}

  provider = google-beta
  addons_config {
    gce_persistent_disk_csi_driver_config {
      enabled = true
    }
  }

  # We can't create a cluster with no node pool defined, but we want to only use
  # separately managed node pools. So we create the smallest possible default
  # node pool and immediately delete it.
  remove_default_node_pool = true
  initial_node_count       = 1
  lifecycle {
    ignore_changes = [
      # importing from oss-vdb has initial_node_count set to 0, which is actually not a valid configuration for creating a cluster.
      # Updating this value in terraform forces a replacement, even though the default pool is destroyed. Ignore it to prevent disruption.
      initial_node_count,
    ]
    prevent_destroy = true
  }
}

resource "google_container_node_pool" "default_pool" {
  project  = var.project_id
  name     = "default-pool"
  cluster  = google_container_cluster.workers.name
  location = google_container_cluster.workers.location

  lifecycle {
    # Terraform doesn't automatically know to recreate node pools when the cluster is recreated.
    # A bit redundant since the cluster has prevent_destroy = true.
    replace_triggered_by = [
      google_container_cluster.workers.id,
    ]
  }

  autoscaling {
    min_node_count  = 1
    max_node_count  = 1000
    location_policy = "BALANCED"
  }


  node_config {
    machine_type    = "n1-highmem-2"
    disk_type       = "pd-ssd"
    disk_size_gb    = 64
    local_ssd_count = 1

    oauth_scopes = ["https://www.googleapis.com/auth/cloud-platform"]

  }
}

resource "google_container_node_pool" "highend" {
  project  = var.project_id
  name     = "highend"
  cluster  = google_container_cluster.workers.name
  location = google_container_cluster.workers.location

  lifecycle {
    # Terraform doesn't automatically know to recreate node pools when the cluster is recreated.
    # A bit redundant since the cluster has prevent_destroy = true.
    replace_triggered_by = [
      google_container_cluster.workers.id,
    ]
  }

  autoscaling {
    min_node_count  = 0
    max_node_count  = 100
    location_policy = "BALANCED"
  }


  node_config {
    machine_type    = "n2-highmem-32"
    disk_type       = "pd-ssd"
<<<<<<< HEAD
    disk_size_gb    = 256
=======
    disk_size_gb    = 100
>>>>>>> 7a3979b0
    local_ssd_count = 4

    oauth_scopes = ["https://www.googleapis.com/auth/cloud-platform"]

    labels = {
      workloadType = "highend"
    }

    taint = [{
      effect = "NO_EXECUTE"
      key    = "workloadType"
      value  = "highend"
    }]

  }
}

resource "google_container_node_pool" "importer_pool" {
  project    = var.project_id
  name       = "importer-pool"
  cluster    = google_container_cluster.workers.name
  location   = google_container_cluster.workers.location
  node_count = 1

  lifecycle {
    # Terraform doesn't automatically know to recreate node pools when the cluster is recreated.
    # A bit redundant since the cluster has prevent_destroy = true.
    replace_triggered_by = [
      google_container_cluster.workers.id,
    ]
  }

  node_config {
    machine_type    = "n2-standard-2"
    disk_type       = "pd-ssd"
    disk_size_gb    = 64
    local_ssd_count = 1

    oauth_scopes = ["https://www.googleapis.com/auth/cloud-platform"]
  }
}

# Service account permissions
data "google_compute_default_service_account" "default" {
  project = var.project_id
}

resource "google_project_iam_member" "compute_service" {
  project = var.project_id
  role    = "roles/editor"
  member  = "serviceAccount:${data.google_compute_default_service_account.default.email}"
}<|MERGE_RESOLUTION|>--- conflicted
+++ resolved
@@ -93,11 +93,7 @@
   node_config {
     machine_type    = "n2-highmem-32"
     disk_type       = "pd-ssd"
-<<<<<<< HEAD
-    disk_size_gb    = 256
-=======
     disk_size_gb    = 100
->>>>>>> 7a3979b0
     local_ssd_count = 4
 
     oauth_scopes = ["https://www.googleapis.com/auth/cloud-platform"]
