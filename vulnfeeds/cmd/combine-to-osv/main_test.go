package main

import (
	"path/filepath"
	"testing"
	"time"

	"github.com/google/go-cmp/cmp"
	"github.com/google/osv/vulnfeeds/cves"
	"github.com/ossf/osv-schema/bindings/go/osvschema"
)

const testdataPath = "../../test_data/combine-to-osv"

func TestLoadOSV(t *testing.T) {
	cve5Path := filepath.Join(testdataPath, "cve5")
	allVulns := loadOSV(cve5Path)

	if len(allVulns) != 4 {
		t.Errorf("Expected 4 vulnerabilities, got %d", len(allVulns))
	}

	if _, ok := allVulns["CVE-2023-1234"]; !ok {
		t.Error("Expected to load CVE-2023-1234")
	}
}

func TestCombineIntoOSV(t *testing.T) {
	cve5Path := filepath.Join(testdataPath, "cve5")
	nvdPath := filepath.Join(testdataPath, "nvd")

	cve5osv := loadOSV(cve5Path)
	nvdosv := loadOSV(nvdPath)
	nvdosvCopy := make(map[cves.CVEID]osvschema.Vulnerability)
	for k, v := range nvdosv {
		nvdosvCopy[k] = v
	}
	noPkgCVEs := []string{"CVE-2023-0003"}

	combined := combineIntoOSV(cve5osv, nvdosvCopy, noPkgCVEs)

	// Expected results
	// CVE-2023-1234: merged
	// CVE-2023-0001: from cve5 only
	// CVE-2023-0002: from nvd only
	// CVE-2023-0003: from cve5, no affected, but in noPkgCVEs
	// CVE-2023-0004: from cve5, no affected, not in noPkgCVEs, so skipped
	if len(combined) != 4 {
		t.Errorf("Expected 4 combined vulnerabilities, got %d", len(combined))
	}

	// Test case 1: Merged CVE
	cve1234, ok := combined["CVE-2023-1234"]
	if !ok {
		t.Fatal("Expected combined map to contain CVE-2023-1234")
	}

	// Check modified and published dates
	expectedModified, _ := time.Parse(time.RFC3339, "2023-01-02T12:00:00Z")
	if !cve1234.Modified.Equal(expectedModified) {
		t.Errorf("CVE-2023-1234: expected modified time %v, got %v", expectedModified, cve1234.Modified)
	}
	expectedPublished, _ := time.Parse(time.RFC3339, "2023-01-01T09:00:00Z")
	if !cve1234.Published.Equal(expectedPublished) {
		t.Errorf("CVE-2023-1234: expected published time %v, got %v", expectedPublished, cve1234.Published)
	}

	// Check references
	if len(cve1234.References) != 2 {
		t.Errorf("CVE-2023-1234: expected 2 references, got %d", len(cve1234.References))
	}

	// Check aliases
	if len(cve1234.Aliases) != 2 {
		t.Errorf("CVE-2023-1234: expected 2 aliases, got %d", len(cve1234.Aliases))
	}
<<<<<<< HEAD

	// Check affected (based on pickAffectedInformation logic)
	var affectedForRepoA osvschema.Affected
	foundAffected := false
	for _, a := range cve1234.Affected {
		if len(a.Ranges) > 0 && a.Ranges[0].Repo == "https://example.com/repo/a" {
			affectedForRepoA = a
			foundAffected = true
			break
		}
	}
	if !foundAffected {
		t.Fatal("Did not find affected for repo https://example.com/repo/a")
=======
}
func TestGetModifiedTime(t *testing.T) {
	_, err := getModifiedTime("../../test_data/parts/debian/CVE-2016-1585.debian.json")
	if err != nil {
		t.Errorf("Failed to get modified time.")
>>>>>>> 62ddc334
	}

	expectedRange := osvschema.Range{
		Type: "GIT",
		Repo: "https://example.com/repo/a",
		Events: []osvschema.Event{
			{Introduced: "1.0.0"},
			{Fixed: "1.0.1"},
		},
	}

	// The current logic for pickAffectedInformation when len(cveRanges) == 1 && len(nvdRanges) == 1
	// is to prefer cve5 data.
	if diff := cmp.Diff(expectedRange, affectedForRepoA.Ranges[0]); diff != "" {
		t.Errorf("CVE-2023-1234: affected range mismatch (-want +got):\n%s", diff)
	}

	// Test case 2: CVE only in cve5
	if _, ok = combined["CVE-2023-0001"]; !ok {
		t.Error("Expected combined map to contain CVE-2023-0001")
	}

	// Test case 3: CVE only in nvd
	if _, ok = combined["CVE-2023-0002"]; !ok {
		t.Error("Expected combined map to contain CVE-2023-0002")
	}

	// Test case 4: No affected, in noPkgCVEs
	if _, ok = combined["CVE-2023-0003"]; !ok {
		t.Error("Expected combined map to contain CVE-2023-0003")
	}

	// Test case 5: No affected, not in noPkgCVEs
	if _, ok = combined["CVE-2023-0004"]; ok {
		t.Error("Expected combined map to NOT contain CVE-2023-0004")
	}
}

func TestPickAffectedInformation(t *testing.T) {
	repoA := "https://example.com/repo/a"
	cve5Affected := []osvschema.Affected{
		{
			Ranges: []osvschema.Range{
				{
					Type: "GIT",
					Repo: repoA,
					Events: []osvschema.Event{
						{Introduced: "1.0.0"},
						{Fixed: "1.0.1"},
					},
				},
			},
		},
	}
	nvdAffected := []osvschema.Affected{
		{
			Ranges: []osvschema.Range{
				{
					Type: "GIT",
					Repo: repoA,
					Events: []osvschema.Event{
						{Introduced: "1.0.0"},
						{Fixed: "1.0.2"},
					},
				},
			},
		},
	}

	// Test case: NVD has more affected packages
	cve5WithOne := cve5Affected
	nvdWithTwo := append(nvdAffected, osvschema.Affected{Package: osvschema.Package{Name: "another"}})
	pickAffectedInformation(&cve5WithOne, nvdWithTwo)
	if len(cve5WithOne) != 2 {
		t.Errorf("Expected NVD affected to be chosen when it has more packages")
	}

	// Test case: Same repo, same number of ranges, cve5 data is preferred
	cve5Copy := make([]osvschema.Affected, len(cve5Affected))
	copy(cve5Copy, cve5Affected)
	pickAffectedInformation(&cve5Copy, nvdAffected)
	if cve5Copy[0].Ranges[0].Events[1].Fixed != "1.0.1" {
		t.Errorf("Expected cve5 fixed version to be preferred, got %s", cve5Copy[0].Ranges[0].Events[1].Fixed)
	}
}<|MERGE_RESOLUTION|>--- conflicted
+++ resolved
@@ -74,7 +74,6 @@
 	if len(cve1234.Aliases) != 2 {
 		t.Errorf("CVE-2023-1234: expected 2 aliases, got %d", len(cve1234.Aliases))
 	}
-<<<<<<< HEAD
 
 	// Check affected (based on pickAffectedInformation logic)
 	var affectedForRepoA osvschema.Affected
@@ -88,13 +87,6 @@
 	}
 	if !foundAffected {
 		t.Fatal("Did not find affected for repo https://example.com/repo/a")
-=======
-}
-func TestGetModifiedTime(t *testing.T) {
-	_, err := getModifiedTime("../../test_data/parts/debian/CVE-2016-1585.debian.json")
-	if err != nil {
-		t.Errorf("Failed to get modified time.")
->>>>>>> 62ddc334
 	}
 
 	expectedRange := osvschema.Range{
