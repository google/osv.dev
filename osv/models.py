# Copyright 2021 Google LLC
#
# Licensed under the Apache License, Version 2.0 (the "License");
# you may not use this file except in compliance with the License.
# You may obtain a copy of the License at
#
#      http://www.apache.org/licenses/LICENSE-2.0
#
# Unless required by applicable law or agreed to in writing, software
# distributed under the License is distributed on an "AS IS" BASIS,
# WITHOUT WARRANTIES OR CONDITIONS OF ANY KIND, either express or implied.
# See the License for the specific language governing permissions and
# limitations under the License.
"""Datastore types."""

import datetime
import enum
import re
import os

from urllib.parse import urlparse
from typing import List

from google.cloud import ndb
from google.protobuf import json_format
from google.protobuf import timestamp_pb2

# pylint: disable=relative-beyond-top-level
from . import bug
from . import ecosystems
from . import purl_helpers
from . import semver_index
from . import sources
from . import vulnerability_pb2

SCHEMA_VERSION = '1.6.0'


def _check_valid_severity(prop, value):
  """Check valid severity."""
  del prop

  if value not in ('LOW', 'MEDIUM', 'HIGH', 'CRITICAL'):
    raise ValueError('Invalid severity: ' + value)


def _check_valid_range_type(prop, value):
  """Check valid range type."""
  del prop

  if value not in ('GIT', 'SEMVER', 'ECOSYSTEM'):
    raise ValueError('Invalid range type: ' + value)


def _check_valid_event_type(prop, value):
  """Check valid event type."""
  del prop

  if value not in ('introduced', 'fixed', 'last_affected', 'limit'):
    raise ValueError('Invalid event type: ' + value)


def utcnow():
  """For mocking."""
  return datetime.datetime.utcnow()


def _get_purl_indexes(affected_packages):
  """Get list of purls from affected packages, with and without qualifiers"""
  resulting_set = set()
  for pkg in affected_packages:
    if pkg.package.purl:
      resulting_set.add(pkg.package.purl)
      if '?' in pkg.package.purl:
        resulting_set.add(pkg.package.purl.split('?')[0])
  return list(resulting_set)


def _repo_name(repo_url: str) -> str:
  # https://github.com/eclipse-openj9/openj9 -> openj9
  url = urlparse(repo_url)
  assumed_reponame = os.path.dirname(url.path).lstrip("/")
  name = assumed_reponame.rstrip(".git")
  return name


def _maybe_strip_repo_prefixes(versions: List[str],
                               repo_urls: List[str]) -> str:
  """Try to strip the repo name from tags prior to normalizing.

  There are some particularly regex-unfriendly tag names that prefix the
  reponame that end in a number, like "openj9-0.8.0", resulting in an
  incorrectly normalized version.
  """

  repo_stripped_versions = versions

  for repo_url in repo_urls:
    assumed_reponame = _repo_name(repo_url).lower()
    repo_stripped_versions = [
        v.lstrip(assumed_reponame).lstrip("-") for v in versions
    ]

  return repo_stripped_versions


class IDCounter(ndb.Model):
  """Counter for ID allocations."""
  # Next ID to allocate.
  next_id = ndb.IntegerProperty()


class AffectedCommits(ndb.Model):
  """AffectedCommits entry."""
  MAX_COMMITS_PER_ENTITY = 10000

  # The main bug ID.
  bug_id = ndb.StringProperty()
  # The commit hash.
  commits = ndb.BlobProperty(repeated=True, indexed=True)
  # Whether or not the bug is public.
  public = ndb.BooleanProperty()
  # The page for this batch of commits.
  page = ndb.IntegerProperty(indexed=False)


class RegressResult(ndb.Model):
  """Regression results."""
  # The commit hash.
  commit = ndb.StringProperty(default='')
  # Vulnerability summary.
  summary = ndb.TextProperty()
  # Vulnerability details.
  details = ndb.TextProperty()
  # Error (if any).
  error = ndb.StringProperty()
  # OSS-Fuzz issue ID.
  issue_id = ndb.StringProperty()
  # Project for the bug.
  project = ndb.StringProperty()
  # Package ecosystem for the project.
  ecosystem = ndb.StringProperty()
  # Repo URL.
  repo_url = ndb.StringProperty()
  # Severity of the bug.
  severity = ndb.StringProperty(validator=_check_valid_severity)
  # Reference URLs.
  reference_urls = ndb.StringProperty(repeated=True)
  # Source timestamp.
  timestamp = ndb.DateTimeProperty()


class FixResult(ndb.Model):
  """Fix results."""
  # The commit hash.
  commit = ndb.StringProperty(default='')
  # Vulnerability summary.
  summary = ndb.TextProperty()
  # Vulnerability details.
  details = ndb.TextProperty()
  # Error (if any).
  error = ndb.StringProperty()
  # OSS-Fuzz issue ID.
  issue_id = ndb.StringProperty()
  # Project for the bug.
  project = ndb.StringProperty()
  # Package ecosystem for the project.
  ecosystem = ndb.StringProperty()
  # Repo URL.
  repo_url = ndb.StringProperty()
  # Severity of the bug.
  severity = ndb.StringProperty(validator=_check_valid_severity)
  # Reference URLs.
  reference_urls = ndb.StringProperty(repeated=True)
  # Source timestamp.
  timestamp = ndb.DateTimeProperty()


class AffectedEvent(ndb.Model):
  """Affected event."""
  type = ndb.StringProperty(validator=_check_valid_event_type)
  value = ndb.StringProperty()


class AffectedRange2(ndb.Model):
  """Affected range."""
  # Type of range.
  type = ndb.StringProperty(validator=_check_valid_range_type)
  # Repo URL.
  repo_url = ndb.StringProperty()
  # Events.
  events = ndb.LocalStructuredProperty(AffectedEvent, repeated=True)


class SourceOfTruth(enum.IntEnum):
  """Source of truth."""
  NONE = 0
  # Internal to OSV (e.g. private OSS-Fuzz bugs).
  INTERNAL = 1
  # Vulnerabilities that are available in a public repo.
  SOURCE_REPO = 2


class Package(ndb.Model):
  """Package."""
  ecosystem = ndb.StringProperty()
  name = ndb.StringProperty()
  purl = ndb.StringProperty()


class Severity(ndb.Model):
  """Severity."""
  type = ndb.StringProperty()
  score = ndb.StringProperty()


class AffectedPackage(ndb.Model):
  """Affected packages."""
  # The affected package identifier.
  package = ndb.StructuredProperty(Package)
  # The list of affected ranges.
  ranges = ndb.LocalStructuredProperty(AffectedRange2, repeated=True)
  # The list of explicit affected versions.
  versions = ndb.TextProperty(repeated=True)
  # Database specific metadata.
  database_specific = ndb.JsonProperty()
  # Ecosystem specific metadata.
  ecosystem_specific = ndb.JsonProperty()
  # Severity of the bug.
  severities = ndb.LocalStructuredProperty(Severity, repeated=True)


class Credit(ndb.Model):
  """Credits."""
  name = ndb.StringProperty()
  contact = ndb.StringProperty(repeated=True)
  type = ndb.StringProperty()


class Bug(ndb.Model):
  """Bug entity."""
  OSV_ID_PREFIX = 'OSV-'
  # Very large fake version to use when there is no fix available.
  _NOT_FIXED_SEMVER = '999999.999999.999999'

  # Display ID as used by the source database. The full qualified database that
  # OSV tracks this as may be different.
  db_id = ndb.StringProperty()
  # Other IDs this bug is known as.
  aliases = ndb.StringProperty(repeated=True)
  # Related IDs.
  related = ndb.StringProperty(repeated=True)
  # Status of the bug.
  status = ndb.IntegerProperty()
  # Timestamp when Bug was allocated.
  timestamp = ndb.DateTimeProperty()
  # When the entry was last edited.
  last_modified = ndb.DateTimeProperty()
  # Last modified field of the original imported file
  import_last_modified = ndb.DateTimeProperty()
  # When the entry was withdrawn.
  withdrawn = ndb.DateTimeProperty()
  # The source identifier.
  # For OSS-Fuzz, this oss-fuzz:<ClusterFuzz testcase ID>.
  # For others this is <source>:<path/to/source>.
  source_id = ndb.StringProperty()
  # The main fixed commit (from bisection).
  fixed = ndb.StringProperty(default='')
  # The main regressing commit (from bisection).
  regressed = ndb.StringProperty(default='')
  # List of affected versions.
  affected = ndb.TextProperty(repeated=True)
  # List of normalized versions indexed for fuzzy matching.
  affected_fuzzy = ndb.StringProperty(repeated=True)
  # OSS-Fuzz issue ID.
  issue_id = ndb.StringProperty()
  # Package URL for this package.
  purl = ndb.StringProperty(repeated=True)
  # Project/package name for the bug.
  project = ndb.StringProperty(repeated=True)
  # Package ecosystem for the project.
  ecosystem = ndb.StringProperty(repeated=True)
  # Summary for the bug.
  summary = ndb.TextProperty()
  # Vulnerability details.
  details = ndb.TextProperty()
  # Severity of the bug.
  severities = ndb.LocalStructuredProperty(Severity, repeated=True)
  # Credits for the bug.
  credits = ndb.LocalStructuredProperty(Credit, repeated=True)
  # Whether or not the bug is public (OSS-Fuzz only).
  public = ndb.BooleanProperty()
  # Reference URL types (dict of url -> type).
  reference_url_types = ndb.JsonProperty()
  # Search indices (auto-populated)
  search_indices = ndb.StringProperty(repeated=True)
  # Whether or not the bug has any affected versions (auto-populated).
  has_affected = ndb.BooleanProperty()
  # Source of truth for this Bug.
  source_of_truth = ndb.IntegerProperty(default=SourceOfTruth.INTERNAL)
  # Whether the bug is fixed (indexed for querying).
  is_fixed = ndb.BooleanProperty()
  # Database specific.
  database_specific = ndb.JsonProperty()
  # Normalized SEMVER fixed indexes for querying.
  semver_fixed_indexes = ndb.StringProperty(repeated=True)
  # Affected packages and versions.
  affected_packages = ndb.LocalStructuredProperty(
      AffectedPackage, repeated=True)
  # The source of this Bug.
  source = ndb.StringProperty()

  def id(self):
    """Get the bug ID."""
    if self.db_id:
      return self.db_id

    # TODO(ochang): Remove once all existing bugs have IDs migrated.
    if re.match(r'^\d+', self.key.id()):
      return self.OSV_ID_PREFIX + self.key.id()

    return self.key.id()

  @property
  def repo_url(self):
    """Repo URL."""
    for affected_package in self.affected_packages:
      for affected_range in affected_package.ranges:
        if affected_range.repo_url:
          return affected_range.repo_url

    return None

  @classmethod
  def get_by_id(cls, vuln_id, *args, **kwargs):
    """Overridden get_by_id to handle OSV allocated IDs."""
    result = cls.query(cls.db_id == vuln_id).get()
    if result:
      return result

    # TODO(ochang): Remove once all exsting bugs have IDs migrated.
    if vuln_id.startswith(cls.OSV_ID_PREFIX):
      vuln_id = vuln_id[len(cls.OSV_ID_PREFIX):]

    return super().get_by_id(vuln_id, *args, **kwargs)

  def _tokenize(self, value):
    """Tokenize value for indexing."""
    if not value:
      return []

    value_lower = value.lower()
    return re.split(r'\W+', value_lower) + [value_lower]

  def _pre_put_hook(self):  # pylint: disable=arguments-differ
    """Pre-put hook for populating search indices."""
    search_indices = set()

    search_indices.update(self._tokenize(self.id()))

    for pkg in self.affected_packages:
      # Set PURL if it wasn't provided.
      if not pkg.package.purl:
        pkg.package.purl = purl_helpers.package_to_purl(
            ecosystems.normalize(pkg.package.ecosystem), pkg.package.name)

    self.project = list({
        pkg.package.name for pkg in self.affected_packages if pkg.package.name
    })
    self.project.sort()

    ecosystems_set = {
        pkg.package.ecosystem
        for pkg in self.affected_packages
        if pkg.package.ecosystem
    }
<<<<<<< HEAD
=======
    # Only attempt to add the Git ecosystem if
    # there are no existing ecosystems present
>>>>>>> 69be9573
    if not ecosystems_set:
      for pkg in self.affected_packages:
        for r in pkg.ranges:
          if r.type == 'GIT':
            ecosystems_set.add('GIT')
            break
        if 'GIT' in ecosystems_set:
          break

    # For all ecosystems that specify a specific version with colon,
    # also add the base name
    ecosystems_set.update({ecosystems.normalize(x) for x in ecosystems_set})

    self.ecosystem = list(ecosystems_set)
    self.ecosystem.sort()

    self.purl = _get_purl_indexes(self.affected_packages)
    self.purl.sort()

    for project in self.project:
      search_indices.update(self._tokenize(project))

    for ecosystem in self.ecosystem:
      search_indices.update(self._tokenize(ecosystem))

    for alias in self.aliases:
      search_indices.update(self._tokenize(alias))

    for affected_package in self.affected_packages:
      for affected_range in affected_package.ranges:
        if affected_range.repo_url and affected_range.repo_url != '':
          url_no_https = affected_range.repo_url.split('//')[1]  # remove https
          repo_url_indices = url_no_https.split('/')[1:]  # remove domain
          repo_url_indices.append(affected_range.repo_url)  # add full url
          repo_url_indices.append(url_no_https)  # add url without https://
          search_indices.update(repo_url_indices)

    self.search_indices = list(set(search_indices))
    self.search_indices.sort()

    self.affected_fuzzy = []
    self.semver_fixed_indexes = []
    self.has_affected = False
    self.is_fixed = False

    for affected_package in self.affected_packages:
      # Indexes used for querying by exact version.
      ecosystem_helper = ecosystems.get(affected_package.package.ecosystem)
      if ecosystem_helper and ecosystem_helper.supports_ordering:
        # No need to normalize if the ecosystem is supported.
        self.affected_fuzzy.extend(affected_package.versions)
      else:
        self.affected_fuzzy.extend(
            bug.normalize_tags(
                _maybe_strip_repo_prefixes(
                    affected_package.versions,
                    [range.repo_url for range in affected_package.ranges])))

      self.has_affected |= bool(affected_package.versions)

      for affected_range in affected_package.ranges:
        fixed_version = None
        for event in affected_range.events:
          # Index used to query by fixed/unfixed.
          if event.type == 'limit':
            self.is_fixed = True
            fixed_version = event.value

          if event.type == 'fixed':
            self.is_fixed = True
            fixed_version = event.value

        if affected_range.type == 'SEMVER':
          # Indexes used for querying by semver.
          fixed = fixed_version or self._NOT_FIXED_SEMVER
          self.semver_fixed_indexes.append(semver_index.normalize(fixed))

        self.has_affected |= (affected_range.type in ('SEMVER', 'ECOSYSTEM'))

    self.affected_fuzzy = list(set(self.affected_fuzzy))
    self.affected_fuzzy.sort()

    if not self.last_modified:
      self.last_modified = utcnow()

    if self.source_id:
      self.source, _ = sources.parse_source_id(self.source_id)

    if not self.source:
      raise ValueError('Source not specified for Bug.')

    if not self.db_id:
      raise ValueError('DB ID not specified for Bug.')

    if not self.key:  # pylint: disable=access-member-before-definition
      source_repo = get_source_repository(self.source)
      if not source_repo:
        raise ValueError(f'Invalid source {self.source}')

      if source_repo.db_prefix and self.db_id.startswith(source_repo.db_prefix):
        key_id = self.db_id
      else:
        key_id = f'{self.source}:{self.db_id}'

      self.key = ndb.Key(Bug, key_id)

    if self.withdrawn:
      self.status = bug.BugStatus.INVALID

  def update_from_vulnerability(self, vulnerability):
    """Set fields from vulnerability. Does not set the ID."""
    self.summary = vulnerability.summary
    self.details = vulnerability.details
    self.reference_url_types = {
        ref.url: vulnerability_pb2.Reference.Type.Name(ref.type)
        for ref in vulnerability.references
    }

    if vulnerability.HasField('modified'):
      self.last_modified = vulnerability.modified.ToDatetime()
    if vulnerability.HasField('published'):
      self.timestamp = vulnerability.published.ToDatetime()
    if vulnerability.HasField('withdrawn'):
      self.withdrawn = vulnerability.withdrawn.ToDatetime()
    else:
      self.withdrawn = None

    self.aliases = list(vulnerability.aliases)
    self.related = list(vulnerability.related)

    self.affected_packages = []
    for affected_package in vulnerability.affected:
      current = AffectedPackage()
      current.package = Package(
          name=affected_package.package.name,
          ecosystem=affected_package.package.ecosystem,
          purl=affected_package.package.purl)
      current.ranges = []

      for affected_range in affected_package.ranges:
        current_range = AffectedRange2(
            type=vulnerability_pb2.Range.Type.Name(affected_range.type),
            repo_url=affected_range.repo,
            events=[])

        for evt in affected_range.events:
          if evt.introduced:
            current_range.events.append(
                AffectedEvent(type='introduced', value=evt.introduced))
            continue

          if evt.fixed:
            current_range.events.append(
                AffectedEvent(type='fixed', value=evt.fixed))
            continue

          if evt.last_affected:
            current_range.events.append(
                AffectedEvent(type='last_affected', value=evt.last_affected))
            continue

          if evt.limit:
            current_range.events.append(
                AffectedEvent(type='limit', value=evt.limit))
            continue

        current.ranges.append(current_range)

      current.versions = list(affected_package.versions)
      if affected_package.database_specific:
        current.database_specific = json_format.MessageToDict(
            affected_package.database_specific,
            preserving_proto_field_name=True)

      if affected_package.ecosystem_specific:
        current.ecosystem_specific = json_format.MessageToDict(
            affected_package.ecosystem_specific,
            preserving_proto_field_name=True)

      current.severities = []
      for severity in affected_package.severity:
        current.severities.append(
            Severity(
                type=vulnerability_pb2.Severity.Type.Name(severity.type),
                score=severity.score))

      self.affected_packages.append(current)

    self.severities = []
    for severity in vulnerability.severity:
      self.severities.append(
          Severity(
              type=vulnerability_pb2.Severity.Type.Name(severity.type),
              score=severity.score))

    self.credits = []
    for credit in vulnerability.credits:
      cr = Credit(name=credit.name, contact=list(credit.contact))
      if credit.type:
        cr.type = vulnerability_pb2.Credit.Type.Name(credit.type)
      self.credits.append(cr)

    if vulnerability.database_specific:
      self.database_specific = json_format.MessageToDict(
          vulnerability.database_specific, preserving_proto_field_name=True)

  def to_vulnerability_minimal(self):
    """Convert to Vulnerability proto (minimal)."""
    if self.last_modified:
      modified = timestamp_pb2.Timestamp()
      modified.FromDatetime(self.last_modified)
    else:
      modified = None

    return vulnerability_pb2.Vulnerability(id=self.id(), modified=modified)

  def to_vulnerability(self, include_source=False, include_alias=True):
    """Convert to Vulnerability proto."""
    affected = []

    source_link = None
    if self.source and include_source:
      source_repo = get_source_repository(self.source)
      if source_repo and source_repo.link:
        source_link = source_repo.link + sources.source_path(source_repo, self)

    if self.affected_packages:
      for affected_package in self.affected_packages:
        ranges = []
        for affected_range in affected_package.ranges:
          events = []
          for event in affected_range.events:
            kwargs = {event.type: event.value}
            events.append(vulnerability_pb2.Event(**kwargs))

          current_range = vulnerability_pb2.Range(
              type=vulnerability_pb2.Range.Type.Value(affected_range.type),
              repo=affected_range.repo_url,
              events=events)

          ranges.append(current_range)

        current = vulnerability_pb2.Affected(
            package=vulnerability_pb2.Package(
                name=affected_package.package.name,
                ecosystem=affected_package.package.ecosystem,
                purl=affected_package.package.purl),
            ranges=ranges,
            versions=affected_package.versions)

        # Converted CVE records have no package defined.
        # Avoid exporting an empty package field.
        if not current.package.ListFields():
          current.ClearField("package")

        if affected_package.database_specific:
          current.database_specific.update(affected_package.database_specific)

        if source_link:
          current.database_specific.update({'source': source_link})

        if affected_package.ecosystem_specific:
          current.ecosystem_specific.update(affected_package.ecosystem_specific)

        for entry in affected_package.severities:
          current.severity.append(
              vulnerability_pb2.Severity(
                  type=vulnerability_pb2.Severity.Type.Value(entry.type),
                  score=entry.score))

        affected.append(current)

    details = self.details

    if self.last_modified:
      modified = timestamp_pb2.Timestamp()
      modified.FromDatetime(self.last_modified)
    else:
      modified = None

    if self.withdrawn:
      withdrawn = timestamp_pb2.Timestamp()
      withdrawn.FromDatetime(self.withdrawn)
    else:
      withdrawn = None

    published = timestamp_pb2.Timestamp()
    published.FromDatetime(self.timestamp)

    references = []
    if self.reference_url_types:
      for url, url_type in self.reference_url_types.items():
        references.append(
            vulnerability_pb2.Reference(
                url=url, type=vulnerability_pb2.Reference.Type.Value(url_type)))

    severity = []
    for entry in self.severities:
      severity.append(
          vulnerability_pb2.Severity(
              type=vulnerability_pb2.Severity.Type.Value(entry.type),
              score=entry.score))

    credits_ = []
    for credit in self.credits:
      cr = vulnerability_pb2.Credit(name=credit.name, contact=credit.contact)
      if credit.type:
        cr.type = vulnerability_pb2.Credit.Type.Value(credit.type)
      credits_.append(cr)

    related = self.related
    aliases = []

    if include_alias:
      related_bugs = Bug.query(Bug.related == self.db_id).fetch()
      related_bug_ids = [bug.db_id for bug in related_bugs]
      related = sorted(list(set(related_bug_ids + self.related)))

      alias_group = AliasGroup.query(AliasGroup.bug_ids == self.db_id).get()
      if alias_group:
        aliases = sorted(list(set(alias_group.bug_ids) - {self.db_id}))
        modified = timestamp_pb2.Timestamp()
        modified.FromDatetime(
            max(self.last_modified, alias_group.last_modified))

    result = vulnerability_pb2.Vulnerability(
        schema_version=SCHEMA_VERSION,
        id=self.id(),
        published=published,
        modified=modified,
        aliases=aliases,
        related=related,
        withdrawn=withdrawn,
        summary=self.summary,
        details=details,
        affected=affected,
        severity=severity,
        credits=credits_,
        references=references)

    if self.database_specific:
      result.database_specific.update(self.database_specific)

    return result

  @ndb.tasklet
  def to_vulnerability_async(self, include_source=False):
    """Converts to Vulnerability proto and retrieves aliases asynchronously."""
    vulnerability = self.to_vulnerability(
        include_source=include_source, include_alias=False)
    alias_group = yield get_aliases_async(vulnerability.id)
    if alias_group:
      alias_ids = sorted(list(set(alias_group.bug_ids) - {vulnerability.id}))
      vulnerability.aliases[:] = alias_ids
      modified_time = vulnerability.modified.ToDatetime()
      modified_time = max(alias_group.last_modified, modified_time)
      vulnerability.modified.FromDatetime(modified_time)
    related_bug_ids = yield get_related_async(vulnerability.id)
    vulnerability.related[:] = sorted(
        list(set(related_bug_ids + list(vulnerability.related))))
    return vulnerability


class RepoIndex(ndb.Model):
  """RepoIndex entry"""
  # The dependency name
  name = ndb.StringProperty()
  # The base cpe without the version
  base_cpe = ndb.StringProperty()
  # The repository commit
  commit = ndb.BlobProperty()
  # The source address
  repo_addr = ndb.StringProperty()
  # The scanned file extensions
  file_exts = ndb.StringProperty(repeated=True)
  # The hash algorithm used
  file_hash_type = ndb.StringProperty()
  # The repository type
  repo_type = ndb.StringProperty()
  # A bitmap of which buckets are empty
  empty_bucket_bitmap = ndb.BlobProperty()
  # Number of files in this repo
  file_count = ndb.IntegerProperty()
  # Tag name of the source
  tag = ndb.StringProperty()


class FileResult(ndb.Model):
  """FileResult entry containing the path and hash"""
  # The hash value of the file
  hash = ndb.BlobProperty(indexed=True)
  # The file path
  path = ndb.TextProperty()


class RepoIndexBucket(ndb.Model):
  """RepoIndexResult entries containing the actual hash values"""
  # The file results per file
  node_hash = ndb.BlobProperty(indexed=True)
  # number of files this hash represents
  files_contained = ndb.IntegerProperty()


class SourceRepositoryType(enum.IntEnum):
  """SourceRepository type."""
  GIT = 0
  BUCKET = 1
  REST_ENDPOINT = 2


class SourceRepository(ndb.Model):
  """Source repository."""
  # The SourceRepositoryType of the repository.
  type = ndb.IntegerProperty()
  # The name of the source.
  name = ndb.StringProperty()
  # The repo URL for the source for SourceRepositoryType.GIT.
  repo_url = ndb.StringProperty()
  # The username to use for SSH auth for SourceRepositoryType.GIT.
  repo_username = ndb.StringProperty()
  # Optional branch for repo for SourceRepositoryType.GIT.
  repo_branch = ndb.StringProperty()
  # The API endpoint for SourceRepositoryType.REST_ENDPOINT.
  rest_api_url = ndb.StringProperty()
  # Bucket name for SourceRepositoryType.BUCKET.
  bucket = ndb.StringProperty()
  # Vulnerability data not under this path is ignored by the importer.
  directory_path = ndb.StringProperty()
  # Last synced hash for SourceRepositoryType.GIT.
  last_synced_hash = ndb.StringProperty()
  # Last date recurring updates were requested.
  last_update_date = ndb.DateTimeProperty()
  # Patterns of files to exclude (regex).
  ignore_patterns = ndb.StringProperty(repeated=True)
  # Whether this repository is editable.
  editable = ndb.BooleanProperty(default=False)
  # Default extension.
  extension = ndb.StringProperty(default='.yaml')
  # Key path within each file to store the vulnerability.
  key_path = ndb.StringProperty()
  # If true, don't analyze any Git ranges.
  ignore_git = ndb.BooleanProperty(default=False)
  # Whether to detect cherypicks or not (slow for large repos).
  detect_cherrypicks = ndb.BooleanProperty(default=True)
  # Whether to populate "affected[].versions" from Git ranges.
  versions_from_repo = ndb.BooleanProperty(default=True)
  # Ignore last import time once (SourceRepositoryType.BUCKET).
  ignore_last_import_time = ndb.BooleanProperty(default=False)
  # HTTP link prefix to individual OSV source records.
  link = ndb.StringProperty()
  # HTTP link prefix to individual vulnerability records for humans.
  human_link = ndb.StringProperty()
  # DB prefix, if the database allocates its own.
  # https://ossf.github.io/osv-schema/#id-modified-fields
  db_prefix = ndb.StringProperty()

  def ignore_file(self, file_path):
    """Return whether or not we should be ignoring a file."""
    if not self.ignore_patterns:
      return False

    file_name = os.path.basename(file_path)
    for pattern in self.ignore_patterns:
      if re.match(pattern, file_name):
        return True

    return False

  def _pre_put_hook(self):  # pylint: disable=arguments-differ
    """Pre-put hook for validation."""
    if self.type == SourceRepositoryType.BUCKET and self.editable:
      raise ValueError('BUCKET SourceRepository cannot be editable.')


class AliasGroup(ndb.Model):
  """Alias group."""
  bug_ids = ndb.StringProperty(repeated=True)
  last_modified = ndb.DateTimeProperty()


class AliasAllowListEntry(ndb.Model):
  """Alias group allow list entry."""
  bug_id = ndb.StringProperty()


class AliasDenyListEntry(ndb.Model):
  """Alias group deny list entry."""
  bug_id = ndb.StringProperty()


def get_source_repository(source_name):
  """Get source repository."""
  return SourceRepository.get_by_id(source_name)


def sorted_events(ecosystem, range_type, events):
  """Sort events."""
  if range_type == 'GIT':
    # No need to sort.
    return events

  if range_type == 'SEMVER':
    ecosystem_helper = ecosystems.SemverEcosystem()
  else:
    ecosystem_helper = ecosystems.get(ecosystem)

  if ecosystem_helper is None or not ecosystem_helper.supports_ordering:
    raise ValueError('Unsupported ecosystem ' + ecosystem)

  # Remove any magic '0' values.
  sorted_copy = []
  zero_event = None
  for event in events:
    if event.value == '0':
      zero_event = event
      continue

    sorted_copy.append(event)

  sorted_copy.sort(key=lambda e: ecosystem_helper.sort_key(e.value))
  if zero_event:
    sorted_copy.insert(0, zero_event)

  return sorted_copy


@ndb.tasklet
def get_aliases_async(bug_id):
  """Gets aliases asynchronously."""
  alias_group = yield AliasGroup.query(AliasGroup.bug_ids == bug_id).get_async()
  return alias_group


@ndb.tasklet
def get_related_async(bug_id):
  """Gets related bugs asynchronously."""
  related_bugs = yield Bug.query(Bug.related == bug_id).fetch_async()
  related_bug_ids = [bug.db_id for bug in related_bugs]
  return related_bug_ids<|MERGE_RESOLUTION|>--- conflicted
+++ resolved
@@ -374,11 +374,9 @@
         for pkg in self.affected_packages
         if pkg.package.ecosystem
     }
-<<<<<<< HEAD
-=======
+
     # Only attempt to add the Git ecosystem if
     # there are no existing ecosystems present
->>>>>>> 69be9573
     if not ecosystems_set:
       for pkg in self.affected_packages:
         for r in pkg.ranges:
