package vulns

import (
	"encoding/json"
	"log"
	"os"
	"reflect"
	"testing"

	"github.com/google/osv/vulnfeeds/utility"

	"github.com/google/osv/vulnfeeds/cves"
)

func TestClassifyReferenceLink(t *testing.T) {
	tables := []struct {
		refLink string
<<<<<<< HEAD
		refTag  string
		refType string
	}{
		{"https://example.com", "", "WEB"},
		{"https://github.com/google/osv/commit/cd4e934d0527e5010e373e7fed54ef5daefba2f5", "", "FIX"},
		{"https://github.com/advisories/GHSA-fr26-qjc8-mvjx", "", "ADVISORY"},
		{"https://github.com/dpgaspar/Flask-AppBuilder/security/advisories/GHSA-624f-cqvr-3qw4", "", "ADVISORY"},
		{"https://github.com/Netflix/lemur/issues/117", "", "REPORT"},
		{"https://snyk.io/vuln/SNYK-PYTHON-TRYTOND-1730329", "", "ADVISORY"},
		{"https://nvd.nist.gov/vuln/detail/CVE-2021-23336", "", "ADVISORY"},
		{"https://www.debian.org/security/2021/dsa-4878", "", "ADVISORY"},
		{"https://usn.ubuntu.com/usn/usn-4661-1", "", "ADVISORY"},
		{"http://www.ubuntu.com/usn/USN-2915-2", "", "ADVISORY"},
		{"https://ubuntu.com/security/notices/USN-5124-1", "", "ADVISORY"},
		{"http://rhn.redhat.com/errata/RHSA-2016-0504.html", "", "ADVISORY"},
		{"https://access.redhat.com/errata/RHSA-2017:1499", "", "ADVISORY"},
		{"https://security.gentoo.org/glsa/202003-45", "", "ADVISORY"},
		{"https://pypi.org/project/flask", "", "PACKAGE"},
		{"https://bugzilla.redhat.com/show_bug.cgi?id=684877", "", "REPORT"},
		{"https://github.com/log4js-node/log4js-node/pull/1141/commits/8042252861a1b65adb66931fdf702ead34fa9b76", "Patch", "FIX"},
	}

	for _, table := range tables {
		refType := ClassifyReferenceLink(table.refLink, table.refTag)
=======
		refTags []string
		refType string
	}{
		{"https://example.com", nil, "WEB"},
		{"https://github.com/google/osv/commit/cd4e934d0527e5010e373e7fed54ef5daefba2f5", nil, "FIX"},
		{"https://github.com/advisories/GHSA-fr26-qjc8-mvjx", nil, "ADVISORY"},
		{"https://github.com/dpgaspar/Flask-AppBuilder/security/advisories/GHSA-624f-cqvr-3qw4", nil, "ADVISORY"},
		{"https://github.com/Netflix/lemur/issues/117", nil, "REPORT"},
		{"https://snyk.io/vuln/SNYK-PYTHON-TRYTOND-1730329", nil, "ADVISORY"},
		{"https://nvd.nist.gov/vuln/detail/CVE-2021-23336", nil, "ADVISORY"},
		{"https://www.debian.org/security/2021/dsa-4878", nil, "ADVISORY"},
		{"https://usn.ubuntu.com/usn/usn-4661-1", nil, "ADVISORY"},
		{"http://www.ubuntu.com/usn/USN-2915-2", nil, "ADVISORY"},
		{"https://ubuntu.com/security/notices/USN-5124-1", nil, "ADVISORY"},
		{"http://rhn.redhat.com/errata/RHSA-2016-0504.html", nil, "ADVISORY"},
		{"https://access.redhat.com/errata/RHSA-2017:1499", nil, "ADVISORY"},
		{"https://security.gentoo.org/glsa/202003-45", nil, "ADVISORY"},
		{"https://pypi.org/project/flask", nil, "PACKAGE"},
		{"https://bugzilla.redhat.com/show_bug.cgi?id=684877", nil, "REPORT"},
		{"https://github.com/log4js-node/log4js-node/pull/1141/commits/8042252861a1b65adb66931fdf702ead34fa9b76", []string{"Patch"}, "FIX"},
	}

	for _, table := range tables {
		refType := ClassifyReferenceLink(table.refLink, table.refTags)
>>>>>>> bed86651
		if refType != table.refType {
			t.Errorf("ClassifyReferenceLink for %s was incorrect, got: %s, expected: %s.", table.refLink, refType, table.refType)
		}
	}

}

func TestClassifyReferences(t *testing.T) {
	testcases := []struct {
		refData    cves.CVEReferences
		references []Reference
	}{
		{cves.CVEReferences{
			ReferenceData: []cves.CVEReferenceData{
				{URL: "https://example.com", Name: "https://example.com", RefSource: "MISC", Tags: nil},
			},
		},
			[]Reference{{URL: "https://example.com", Type: "WEB"}}},
		{cves.CVEReferences{
			ReferenceData: []cves.CVEReferenceData{
				{URL: "https://github.com/Netflix/lemur/issues/117", Name: "https://github.com/Netflix/lemur/issues/117", RefSource: "MISC", Tags: []string{"Issue Tracking"}},
			},
		},
			[]Reference{{URL: "https://github.com/Netflix/lemur/issues/117", Type: "REPORT"}}},
		{cves.CVEReferences{
			ReferenceData: []cves.CVEReferenceData{
				{URL: "https://github.com/curl/curl/issues/9271", Name: "https://github.com/curl/curl/issues/9271", RefSource: "MISC", Tags: []string{"Exploit", "Issue Tracking", "Third Party Advisory"}},
			},
		},
			[]Reference{{URL: "https://github.com/curl/curl/issues/9271", Type: "EVIDENCE"}, {URL: "https://github.com/curl/curl/issues/9271", Type: "REPORT"}}},
	}
	for _, tc := range testcases {
		references := ClassifyReferences(tc.refData)
		if !reflect.DeepEqual(references, tc.references) {
			t.Errorf("ClassifyReferences for %+v was incorrect, got: %+v, expected: %+v", tc.refData, references, tc.references)
		}
	}
}

func loadTestData(cveName string) cves.CVEItem {
	file, err := os.Open("../test_data/nvdcve-1.1-test-data.json")
	if err != nil {
		log.Fatalf("Failed to load test data")
	}
	var nvdCves cves.NVDCVE
	json.NewDecoder(file).Decode(&nvdCves)
	for _, item := range nvdCves.CVEItems {
		if item.CVE.CVEDataMeta.ID == cveName {
			return item
		}
	}
	log.Fatalf("test data doesn't contain specified CVE")
	return cves.CVEItem{}
}

func TestExtractAliases(t *testing.T) {
	cveItem := loadTestData("CVE-2022-36037")
	aliases := extractAliases(cveItem.CVE.CVEDataMeta.ID, cveItem.CVE)
	if !utility.SliceEqual(aliases, []string{"GHSA-3f89-869f-5w76"}) {
		t.Errorf("Aliases not extracted, got %v, but expected %v.", aliases, []string{"GHSA-3f89-869f-5w76"})
	}
	cveItem = loadTestData("CVE-2022-36749")
	aliases = extractAliases(cveItem.CVE.CVEDataMeta.ID, cveItem.CVE)
	if !utility.SliceEqual(aliases, []string{}) {
		t.Errorf("Aliases not extracted, got %v, but expected %v.", aliases, []string{"GHSA-3f89-869f-5w76"})
	}
}

func TestEnglishDescription(t *testing.T) {
	cveItem := loadTestData("CVE-2022-36037")
	description := cves.EnglishDescription(cveItem.CVE)
	expectedDescription := "kirby is a content management system (CMS) that adapts to many different projects and helps you build your own ideal interface. Cross-site scripting (XSS) is a type of vulnerability that allows execution of any kind of JavaScript code inside the Panel session of the same or other users. In the Panel, a harmful script can for example trigger requests to Kirby's API with the permissions of the victim. If bad actors gain access to your group of authenticated Panel users they can escalate their privileges via the Panel session of an admin user. Depending on your site, other JavaScript-powered attacks are possible. The multiselect field allows selection of tags from an autocompleted list. Unfortunately, the Panel in Kirby 3.5 used HTML rendering for the raw option value. This allowed **attackers with influence on the options source** to store HTML code. The browser of the victim who visited a page with manipulated multiselect options in the Panel will then have rendered this malicious HTML code when the victim opened the autocomplete dropdown. Users are *not* affected by this vulnerability if you don't use the multiselect field or don't use it with options that can be manipulated by attackers. The problem has been patched in Kirby 3.5.8.1."
	if description != expectedDescription {
		t.Errorf("Description not extracted, got %v, but expected %v", description, expectedDescription)
	}
}

func TestAddPkgInfo(t *testing.T) {
	cveItem := loadTestData("CVE-2022-36037")
	vuln := Vulnerability{
		ID: cveItem.CVE.CVEDataMeta.ID,
	}
	testPkgInfoNameEco := PackageInfo{
		PkgName:      "TestName",
		Ecosystem:    "TestEco",
		FixedVersion: "1.2.3-4",
	}
	testPkgInfoPURL := PackageInfo{
		PURL:         "pkg:deb/debian/nginx@1.1.2-1",
		FixedVersion: "1.2.3-4",
	}
	testPkgInfoCommits := PackageInfo{
		Repo:        "github.com/foo/bar",
		FixedCommit: "dsafwefwfe370a9e65d68d62ef37345597e4100b0e87021dfb",
	}
	vuln.AddPkgInfo(testPkgInfoNameEco)
	vuln.AddPkgInfo(testPkgInfoPURL)
	vuln.AddPkgInfo(testPkgInfoCommits)

	// testPkgInfoNameEco vvvvvvvvvvvvvvv
	if vuln.Affected[0].Package.Name != testPkgInfoNameEco.PkgName {
		t.Errorf("AddPkgInfo has not corrected added package name.")
	}

	if vuln.Affected[0].Package.Ecosystem != testPkgInfoNameEco.Ecosystem {
		t.Errorf("AddPkgInfo has not corrected added package ecosystem.")
	}

	if vuln.Affected[0].Ranges[0].Type != "ECOSYSTEM" {
		t.Errorf("AddPkgInfo has not corrected added ranges type.")
	}

	if vuln.Affected[0].Ranges[0].Events[1].Fixed != testPkgInfoNameEco.FixedVersion {
		t.Errorf("AddPkgInfo has not corrected added ranges fixed.")
	}
	// testPkgInfoNameEco ^^^^^^^^^^^^^^^

	// testPkgInfoPURL vvvvvvvvvvvvvvv
	if vuln.Affected[1].Package.Purl != testPkgInfoPURL.PURL {
		t.Errorf("AddPkgInfo has not corrected added package PURL.")
	}
	if vuln.Affected[1].Ranges[0].Type != "ECOSYSTEM" {
		t.Errorf("AddPkgInfo has not corrected added ranges type.")
	}
	if vuln.Affected[1].Ranges[0].Events[1].Fixed != testPkgInfoPURL.FixedVersion {
		t.Errorf("AddPkgInfo has not corrected added ranges fixed.")
	}
	// testPkgInfoPURL ^^^^^^^^^^^^^^^

	// testPkgInfoCommits vvvvvvvvvvvvvv
	// TODO: Where is the Repo field suppose to go?

	if vuln.Affected[2].Ranges[0].Type != "GIT" {
		t.Errorf("AddPkgInfo has not corrected added ranges type.")
	}
	if vuln.Affected[2].Ranges[0].Events[1].Fixed != testPkgInfoCommits.FixedCommit {
		t.Errorf("AddPkgInfo has not corrected added ranges fixed.")
	}
	// testPkgInfoCommits ^^^^^^^^^^^^^^^
}<|MERGE_RESOLUTION|>--- conflicted
+++ resolved
@@ -15,7 +15,6 @@
 func TestClassifyReferenceLink(t *testing.T) {
 	tables := []struct {
 		refLink string
-<<<<<<< HEAD
 		refTag  string
 		refType string
 	}{
@@ -40,37 +39,10 @@
 
 	for _, table := range tables {
 		refType := ClassifyReferenceLink(table.refLink, table.refTag)
-=======
-		refTags []string
-		refType string
-	}{
-		{"https://example.com", nil, "WEB"},
-		{"https://github.com/google/osv/commit/cd4e934d0527e5010e373e7fed54ef5daefba2f5", nil, "FIX"},
-		{"https://github.com/advisories/GHSA-fr26-qjc8-mvjx", nil, "ADVISORY"},
-		{"https://github.com/dpgaspar/Flask-AppBuilder/security/advisories/GHSA-624f-cqvr-3qw4", nil, "ADVISORY"},
-		{"https://github.com/Netflix/lemur/issues/117", nil, "REPORT"},
-		{"https://snyk.io/vuln/SNYK-PYTHON-TRYTOND-1730329", nil, "ADVISORY"},
-		{"https://nvd.nist.gov/vuln/detail/CVE-2021-23336", nil, "ADVISORY"},
-		{"https://www.debian.org/security/2021/dsa-4878", nil, "ADVISORY"},
-		{"https://usn.ubuntu.com/usn/usn-4661-1", nil, "ADVISORY"},
-		{"http://www.ubuntu.com/usn/USN-2915-2", nil, "ADVISORY"},
-		{"https://ubuntu.com/security/notices/USN-5124-1", nil, "ADVISORY"},
-		{"http://rhn.redhat.com/errata/RHSA-2016-0504.html", nil, "ADVISORY"},
-		{"https://access.redhat.com/errata/RHSA-2017:1499", nil, "ADVISORY"},
-		{"https://security.gentoo.org/glsa/202003-45", nil, "ADVISORY"},
-		{"https://pypi.org/project/flask", nil, "PACKAGE"},
-		{"https://bugzilla.redhat.com/show_bug.cgi?id=684877", nil, "REPORT"},
-		{"https://github.com/log4js-node/log4js-node/pull/1141/commits/8042252861a1b65adb66931fdf702ead34fa9b76", []string{"Patch"}, "FIX"},
-	}
-
-	for _, table := range tables {
-		refType := ClassifyReferenceLink(table.refLink, table.refTags)
->>>>>>> bed86651
 		if refType != table.refType {
 			t.Errorf("ClassifyReferenceLink for %s was incorrect, got: %s, expected: %s.", table.refLink, refType, table.refType)
 		}
 	}
-
 }
 
 func TestClassifyReferences(t *testing.T) {
