# Copyright 2021 Google LLC
#
# Licensed under the Apache License, Version 2.0 (the "License");
# you may not use this file except in compliance with the License.
# You may obtain a copy of the License at
#
#      http://www.apache.org/licenses/LICENSE-2.0
#
# Unless required by applicable law or agreed to in writing, software
# distributed under the License is distributed on an "AS IS" BASIS,
# WITHOUT WARRANTIES OR CONDITIONS OF ANY KIND, either express or implied.
# See the License for the specific language governing permissions and
# limitations under the License.
"""Test helpers."""
import datetime
import difflib
import os
import pprint
from proto import datetime_helpers
import requests
import subprocess
import tempfile
import threading
from unittest import mock

import pygit2
import pygit2.enums

_EMULATOR_TIMEOUT = 30
_DATASTORE_EMULATOR_PORT = '8002'
_DATASTORE_READY_INDICATOR = b'is now running'
TEST_PROJECT_ID = 'test-osv'


def ExpectationTest(test_data_dir):  # pylint: disable=invalid-name
  """Mixin for test output generation/comparison."""

  class Mixin:
    """Mixin."""

    def _load_expected(self, expected_name, actual):
      """Load expected data."""
      expected_path = os.path.join(
          test_data_dir, f'{self.__class__.__name__}_{expected_name}.txt')
      if os.getenv('TESTS_GENERATE'):
        pp = pprint.PrettyPrinter(indent=4)
        with open(expected_path, 'w') as f:
          f.write(pp.pformat(actual))

      with open(expected_path) as f:
        eval_globals = globals()
        eval_globals['call'] = mock.call
        eval_globals['DatetimeWithNanoseconds'] = datetime_helpers.DatetimeWithNanoseconds  # pylint: disable=line-too-long
        return eval(f.read(), eval_globals)  # pylint: disable=eval-used

    def expect_dict_equal(self, expected_name, actual):
      """Check if the output dict is equal to the expected value."""
      self.assertDictEqual(self._load_expected(expected_name, actual), actual)

    def expect_lines_equal(self, expected_name, actual_lines):
      """Check if the output lines is equal to the expected value,
      printing a diff when it is different."""
      expected_lines = self._load_expected(expected_name, actual_lines)
      if expected_lines != actual_lines:
        diff = difflib.unified_diff(expected_lines, actual_lines, 'expected',
                                    'actual')
        print(''.join(diff))
        self.fail()

    def expect_equal(self, expected_name, actual):
      """Check if the output is equal to the expected value."""
      self.assertEqual(self._load_expected(expected_name, actual), actual)

  return Mixin


class MockRepo:
  """Mock repo."""

  def __init__(self, path):
    self.path = path
    self._repo = pygit2.init_repository(path, True)
    tree = self._repo.TreeBuilder().write()
    author = pygit2.Signature('OSV', 'infra@osv.dev')
    self._repo.create_commit('HEAD', author, author, 'Initial commit', tree, [])

  def add_file(self, path, contents):
    """Adds a file."""
    oid = self._repo.write(pygit2.enums.ObjectType.BLOB, contents)
    self._repo.index.add(
        pygit2.IndexEntry(path, oid, pygit2.enums.FileMode.BLOB))
    self._repo.index.write()

  def delete_file(self, path):
    """Delete a file."""
    self._repo.index.remove(path)
    self._repo.index.write()

  def commit(self, author_name, author_email, message='Changes'):
    """Makes a commit."""
    tree = self._repo.index.write_tree()
    author = pygit2.Signature(author_name, author_email)
    self._repo.create_commit('HEAD', author, author, message, tree,
                             [self._repo.head.peel().id])


def start_datastore_emulator():
  """Starts Datastore emulator."""
  port = os.environ.get('DATASTORE_EMULATOR_PORT', _DATASTORE_EMULATOR_PORT)
  os.environ['DATASTORE_EMULATOR_HOST'] = 'localhost:' + port
  os.environ['DATASTORE_PROJECT_ID'] = TEST_PROJECT_ID
  os.environ['GOOGLE_CLOUD_PROJECT'] = TEST_PROJECT_ID
  proc = subprocess.Popen([
      'gcloud',
      'beta',
      'emulators',
      'datastore',
      'start',
      '--consistency=1.0',
      '--host-port=localhost:' + port,
      '--project=' + TEST_PROJECT_ID,
      '--no-store-on-disk',
  ],
                          stdout=subprocess.PIPE,
                          stderr=subprocess.STDOUT)

  _wait_for_emulator_ready(proc, 'datastore', _DATASTORE_READY_INDICATOR)
  return proc


emulator_stdout_thread_output = ''


def _wait_for_emulator_ready(proc,
                             emulator,
                             indicator,
                             timeout=_EMULATOR_TIMEOUT):
  """Waits for emulator to be ready."""
  global emulator_stdout_thread_output
  emulator_stdout_thread_output = ''

  def _read_thread(proc, ready_event):
    """Thread to continuously read from the process stdout."""
    global emulator_stdout_thread_output
    ready = False
    while True:
      line = proc.stdout.readline()
      if not line:
        break
      emulator_stdout_thread_output += str(line) + '\n'
<<<<<<< HEAD
=======

>>>>>>> f6ded530
      if not ready and indicator in line:
        ready = True
        ready_event.set()

  # Wait for process to become ready.
  ready_event = threading.Event()
  thread = threading.Thread(target=_read_thread, args=(proc, ready_event))
  thread.daemon = True
  thread.start()

  if not ready_event.wait(timeout):
    print(emulator_stdout_thread_output)
    raise RuntimeError(
        '{} emulator did not get ready in time.'.format(emulator))

  return thread


def reset_emulator():
  """Resets emulator."""
  port = os.environ.get('DATASTORE_EMULATOR_PORT', _DATASTORE_EMULATOR_PORT)
  resp = requests.post(
      'http://localhost:{}/reset'.format(port), timeout=_EMULATOR_TIMEOUT)
  resp.raise_for_status()


def stop_emulator():
  """Stops emulator."""
  try:
    port = os.environ.get('DATASTORE_EMULATOR_PORT', _DATASTORE_EMULATOR_PORT)
    resp = requests.post(
        'http://localhost:{}/shutdown'.format(port), timeout=_EMULATOR_TIMEOUT)
    resp.raise_for_status()
  except Exception as e:
    # Something went wrong, manually kill all datastore processes instead.
    os.system('pkill -f datastore')
    raise e


def mock_datetime(test):
  """Mocks datetime."""
  for to_mock in ('osv.models.utcnow', 'osv.utcnow'):
    patcher = mock.patch(to_mock)
    mock_utcnow = patcher.start()
    mock_utcnow.return_value = datetime.datetime(2021, 1, 1)
    test.addCleanup(patcher.stop)


def mock_repository(test):
  """Creates a mock repo."""
  tmp_dir = tempfile.TemporaryDirectory()
  test.remote_source_repo_path = tmp_dir.name
  test.addCleanup(tmp_dir.cleanup)
  return MockRepo(test.remote_source_repo_path)


def mock_clone(test, func=None, return_value=None):
  """Mocks clone_repository."""
  patcher = mock.patch('osv.repos.clone')
  mocked = patcher.start()
  if return_value:
    mocked.return_value = return_value
  else:
    mocked.side_effect = func
  test.addCleanup(patcher.stop)<|MERGE_RESOLUTION|>--- conflicted
+++ resolved
@@ -148,10 +148,7 @@
       if not line:
         break
       emulator_stdout_thread_output += str(line) + '\n'
-<<<<<<< HEAD
-=======
-
->>>>>>> f6ded530
+
       if not ready and indicator in line:
         ready = True
         ready_event.set()
